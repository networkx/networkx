.. _generators:


Graph generators
****************

.. currentmodule:: networkx


Atlas
-----
.. automodule:: networkx.generators.atlas
.. autosummary::
   :toctree: generated/

   graph_atlas
   graph_atlas_g


Classic
-------
.. automodule:: networkx.generators.classic
.. autosummary::
   :toctree: generated/

   balanced_tree
   barbell_graph
   binomial_tree
   complete_graph
   complete_multipartite_graph
   circular_ladder_graph
   circulant_graph
   cycle_graph
   dorogovtsev_goltsev_mendes_graph
   empty_graph
   full_rary_tree
   ladder_graph
   lollipop_graph
   null_graph
   path_graph
   star_graph
   trivial_graph
   turan_graph
   wheel_graph


Expanders
---------
.. automodule:: networkx.generators.expanders
.. autosummary::
   :toctree: generated/

   margulis_gabber_galil_graph
   chordal_cycle_graph
   paley_graph

Lattice
-------
.. automodule:: networkx.generators.lattice
.. autosummary::
   :toctree: generated/

   grid_2d_graph
   grid_graph
   hexagonal_lattice_graph
   hypercube_graph
   triangular_lattice_graph


Small
-----
.. automodule:: networkx.generators.small
.. autosummary::
   :toctree: generated/

   LCF_graph
   bull_graph
   chvatal_graph
   cubical_graph
   desargues_graph
   diamond_graph
   dodecahedral_graph
   frucht_graph
   heawood_graph
   hoffman_singleton_graph
   house_graph
   house_x_graph
   icosahedral_graph
   krackhardt_kite_graph
   moebius_kantor_graph
   octahedral_graph
   pappus_graph
   petersen_graph
   sedgewick_maze_graph
   tetrahedral_graph
   truncated_cube_graph
   truncated_tetrahedron_graph
   tutte_graph


Random Graphs
-------------
.. automodule:: networkx.generators.random_graphs
.. autosummary::
   :toctree: generated/

   fast_gnp_random_graph
   gnp_random_graph
   dense_gnm_random_graph
   gnm_random_graph
   erdos_renyi_graph
   binomial_graph
   newman_watts_strogatz_graph
   watts_strogatz_graph
   connected_watts_strogatz_graph
   random_regular_graph
   barabasi_albert_graph
   dual_barabasi_albert_graph
   extended_barabasi_albert_graph
   powerlaw_cluster_graph
   random_kernel_graph
   random_lobster
   random_shell_graph
   random_powerlaw_tree
   random_powerlaw_tree_sequence
   random_kernel_graph


Duplication Divergence
----------------------
.. automodule:: networkx.generators.duplication
.. autosummary::
   :toctree: generated/

   duplication_divergence_graph
   partial_duplication_graph


Degree Sequence
---------------
.. automodule:: networkx.generators.degree_seq

.. autosummary::
   :toctree: generated/

   configuration_model
   directed_configuration_model
   expected_degree_graph
   havel_hakimi_graph
   directed_havel_hakimi_graph
   degree_sequence_tree
   random_degree_sequence_graph


Random Clustered
----------------
.. automodule:: networkx.generators.random_clustered

.. autosummary::
   :toctree: generated/

   random_clustered_graph


Directed
--------
.. automodule:: networkx.generators.directed
.. autosummary::
   :toctree: generated/

   gn_graph
   gnr_graph
   gnc_graph
   random_k_out_graph
   scale_free_graph


Geometric
---------
.. automodule:: networkx.generators.geometric
.. autosummary::
   :toctree: generated/

   geometric_edges
   geographical_threshold_graph
   navigable_small_world_graph
   random_geometric_graph
   soft_random_geometric_graph
   thresholded_random_geometric_graph
   waxman_graph

Line Graph
----------
.. automodule:: networkx.generators.line
.. autosummary::
   :toctree: generated/

   line_graph
   inverse_line_graph


Ego Graph
---------
.. automodule:: networkx.generators.ego
.. autosummary::
   :toctree: generated/

   ego_graph


Stochastic
----------
.. automodule:: networkx.generators.stochastic
.. autosummary::
   :toctree: generated/

   stochastic_graph


AS graph
--------
.. automodule:: networkx.generators.internet_as_graphs
.. autosummary::
   :toctree: generated/

   random_internet_as_graph


Intersection
------------
.. automodule:: networkx.generators.intersection
.. autosummary::
   :toctree: generated/

   uniform_random_intersection_graph
   k_random_intersection_graph
   general_random_intersection_graph


Social Networks
---------------
.. automodule:: networkx.generators.social
.. autosummary::
   :toctree: generated/

   karate_club_graph
   davis_southern_women_graph
   florentine_families_graph
   les_miserables_graph


Community
---------
.. automodule:: networkx.generators.community
.. autosummary::
   :toctree: generated/

   caveman_graph
   connected_caveman_graph
   gaussian_random_partition_graph
   LFR_benchmark_graph
   planted_partition_graph
   random_partition_graph
   relaxed_caveman_graph
   ring_of_cliques
   stochastic_block_model
   windmill_graph


Spectral
--------
.. automodule:: networkx.generators.spectral_graph_forge
.. autosummary::
   :toctree: generated/

   spectral_graph_forge


Trees
-----
.. automodule:: networkx.generators.trees
.. autosummary::
   :toctree: generated/

   random_tree
   prefix_tree


Non Isomorphic Trees
--------------------
.. automodule:: networkx.generators.nonisomorphic_trees
.. autosummary::
   :toctree: generated/

   nonisomorphic_trees
   number_of_nonisomorphic_trees


Triads
------
.. automodule:: networkx.generators.triads
.. autosummary::
   :toctree: generated/

   triad_graph


Joint Degree Sequence
---------------------
.. automodule:: networkx.generators.joint_degree_seq
.. autosummary::
   :toctree: generated/

   is_valid_joint_degree
   joint_degree_graph
   is_valid_directed_joint_degree
   directed_joint_degree_graph


Mycielski
---------
.. automodule:: networkx.generators.mycielski
.. autosummary::
   :toctree: generated/

   mycielskian
   mycielski_graph


Harary Graph
------------
.. automodule:: networkx.generators.harary_graph
.. autosummary::
   :toctree: generated/

   hnm_harary_graph
   hkn_harary_graph

Cographs
------------
.. automodule:: networkx.generators.cographs
.. autosummary::
   :toctree: generated/

   random_cograph

Interval Graph
---------------
.. automodule:: networkx.generators.interval_graph
.. autosummary::
   :toctree: generated/

   interval_graph

Sudoku
------
.. automodule:: networkx.generators.sudoku
.. autosummary::
   :toctree: generated/

   sudoku_graph

<<<<<<< HEAD
Dynamic Networks
____________
.. automodule:: networkx.generators.dynamic_networks
.. autosummary::
   :toctree: generated/

   gradient_network
=======
Time Series
-----------
.. automodule:: networkx.generators.time_series
.. autosummary::
   :toctree: generated/

   visibility_graph
>>>>>>> 52374660
<|MERGE_RESOLUTION|>--- conflicted
+++ resolved
@@ -360,20 +360,18 @@
 
    sudoku_graph
 
-<<<<<<< HEAD
+Time Series
+-----------
+.. automodule:: networkx.generators.time_series
+.. autosummary::
+   :toctree: generated/
+
+   visibility_graph
+
 Dynamic Networks
 ____________
 .. automodule:: networkx.generators.dynamic_networks
 .. autosummary::
    :toctree: generated/
 
-   gradient_network
-=======
-Time Series
------------
-.. automodule:: networkx.generators.time_series
-.. autosummary::
-   :toctree: generated/
-
-   visibility_graph
->>>>>>> 52374660
+   gradient_network