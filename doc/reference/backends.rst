--- conflicted
+++ resolved
@@ -43,34 +43,6 @@
 
 Using automatic dispatch requires setting configuration options. Every NetworkX
 configuration may also be set from an environment variable and are processed at
-<<<<<<< HEAD
-the time networkx is imported.  
-
-.. important::
-
-   **Configuration timing**
-
-   Environment variables (like ``NETWORKX_BACKEND_PRIORITY``) are read only once
-   when ``networkx`` is imported. You must set them **before** the import statement.
-
-   **Incorrect:**
-
-   .. code-block:: python
-
-      import networkx as nx
-      import os
-
-      os.environ["NETWORKX_BACKEND_PRIORITY"] = "parallel"
-
-   **Correct:**
-
-   .. code-block:: python
-
-      import os
-
-      os.environ["NETWORKX_BACKEND_PRIORITY"] = "parallel"
-      import networkx as nx
-=======
 the time networkx is imported.
 
 .. important::
@@ -79,7 +51,6 @@
    Environment variables (like ``NETWORKX_BACKEND_PRIORITY``) are read at import-time.
    Modifying the environment (e.g. setting 
    ``os.environ["NETWORKX_BACKEND_PRIORITY"]``) after importing networkx has no effect.
->>>>>>> b98d42a7
 
 The following configuration variables are supported:
 
