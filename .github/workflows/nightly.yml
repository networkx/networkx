name: Upload and build nightly wheels
on:
  workflow_dispatch:
  schedule:
    - cron: "0 0 * * *"
jobs:
  cron:
    # Do not attempt to upload nightly through forks
    if: github.repository_owner == 'networkx'

    runs-on: ubuntu-latest
    steps:
      - uses: actions/checkout@v4
      - uses: actions/setup-python@v5
        with:
          python-version: "3.11"
      - name: Install Python requirements
        run: |
          python -m pip install -r requirements/release.txt
      - name: Build a wheel and a sdist
        run: |
          python -m build .
      - name: Verify the distribution
        run: twine check --strict dist/*
      - name: List contents of sdist
        run: python -m tarfile --list dist/networkx-*.tar.gz
      - name: List contents of wheel
        run: python -m zipfile --list dist/networkx-*.whl
<<<<<<< HEAD
      - name: Upload nightly wheel
        uses: scientific-python/upload-nightly-action@b67d7fcc0396e1128a474d1ab2b48aa94680f9fc # 0.5.0
=======
      - name: Upload nighlty wheel
        uses: scientific-python/upload-nightly-action@b36e8c0c10dbcfd2e05bf95f17ef8c14fd708dbf # 0.6.2
>>>>>>> aeb44981
        with:
          anaconda_nightly_upload_token: ${{ secrets.ANACONDA_NIGHTLY }}
          artifacts_path: dist/<|MERGE_RESOLUTION|>--- conflicted
+++ resolved
@@ -26,13 +26,8 @@
         run: python -m tarfile --list dist/networkx-*.tar.gz
       - name: List contents of wheel
         run: python -m zipfile --list dist/networkx-*.whl
-<<<<<<< HEAD
       - name: Upload nightly wheel
-        uses: scientific-python/upload-nightly-action@b67d7fcc0396e1128a474d1ab2b48aa94680f9fc # 0.5.0
-=======
-      - name: Upload nighlty wheel
         uses: scientific-python/upload-nightly-action@b36e8c0c10dbcfd2e05bf95f17ef8c14fd708dbf # 0.6.2
->>>>>>> aeb44981
         with:
           anaconda_nightly_upload_token: ${{ secrets.ANACONDA_NIGHTLY }}
           artifacts_path: dist/