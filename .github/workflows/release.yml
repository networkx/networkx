name: Build Wheel and Release
on:
  push:
    tags:
      - networkx-*

jobs:
  pypi-publish:
    name: upload release to PyPI
    if: github.repository_owner == 'networkx' && startsWith(github.ref, 'refs/tags/networkx-') && github.actor == 'jarrodmillman' && always()
    runs-on: ubuntu-latest
    # Specifying a GitHub environment is optional, but strongly encouraged
    environment: release
    permissions:
      # IMPORTANT: this permission is mandatory for trusted publishing
      id-token: write
      attestations: write
      contents: read
    steps:
      - uses: actions/checkout@v5
        with:
          fetch-depth: 0

      - uses: actions/setup-python@v6
        name: Install Python
        with:
          python-version: "3.11"

      - name: Build wheels
        run: |
          git clean -fxd
          pip install -U .[release]
          python -m build --sdist --wheel

      - name: Verify the distribution
        run: twine check --strict dist/*

      - name: Generate artifact attestation for sdist and wheel
<<<<<<< HEAD
        uses: actions/attest-build-provenance@e8998f949152b193b063cb0ec769d69d929409be # v2.4.0
=======
        uses: actions/attest-build-provenance@977bb373ede98d70efdf65b84cb5f73e068dcc2a # v3.0.0
>>>>>>> 1cb76db1
        with:
          subject-path: "dist/networkx-*"

      - name: Publish package distributions to PyPI
        uses: pypa/gh-action-pypi-publish@release/v1<|MERGE_RESOLUTION|>--- conflicted
+++ resolved
@@ -36,11 +36,7 @@
         run: twine check --strict dist/*
 
       - name: Generate artifact attestation for sdist and wheel
-<<<<<<< HEAD
         uses: actions/attest-build-provenance@e8998f949152b193b063cb0ec769d69d929409be # v2.4.0
-=======
-        uses: actions/attest-build-provenance@977bb373ede98d70efdf65b84cb5f73e068dcc2a # v3.0.0
->>>>>>> 1cb76db1
         with:
           subject-path: "dist/networkx-*"
 
