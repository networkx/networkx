name: circleci

on: [status]
jobs:
  image:
    runs-on: ubuntu-latest
    name: Run CircleCI image artifact redirector
    steps:
      - name: GitHub Action step
<<<<<<< HEAD
        uses: scientific-python/circleci-artifacts-redirector-action@7eafdb60666f57706a5525a2f5eb76224dc8779b # v1.1.0
=======
        uses: scientific-python/circleci-artifacts-redirector-action@5d358ff96e96429a5c64a969bb4a574555439f4f # v1.3.1
>>>>>>> 1cb76db1
        with:
          repo-token: ${{ secrets.GITHUB_TOKEN }}
          api-token: ${{ secrets.CIRCLECI_ARTIFACT_REDIRECTOR_TOKEN }}
          artifact-path: 0/results/fig_comparison.html
          circleci-jobs: image

  documentation:
    runs-on: ubuntu-latest
    name: Run CircleCI documentation artifact redirector
    steps:
      - name: GitHub Action step
<<<<<<< HEAD
        uses: scientific-python/circleci-artifacts-redirector-action@7eafdb60666f57706a5525a2f5eb76224dc8779b # v1.1.0
=======
        uses: scientific-python/circleci-artifacts-redirector-action@5d358ff96e96429a5c64a969bb4a574555439f4f # v1.3.1
>>>>>>> 1cb76db1
        with:
          repo-token: ${{ secrets.GITHUB_TOKEN }}
          api-token: ${{ secrets.CIRCLECI_ARTIFACT_REDIRECTOR_TOKEN }}
          artifact-path: 0/doc/build/html/index.html
          circleci-jobs: documentation

  coverage:
    runs-on: ubuntu-latest
    name: Run CircleCI documentation artifact redirector
    steps:
      - name: GitHub Action step
        uses: scientific-python/circleci-artifacts-redirector-action@5d358ff96e96429a5c64a969bb4a574555439f4f # v1.3.1
        with:
          repo-token: ${{ secrets.GITHUB_TOKEN }}
          api-token: ${{ secrets.CIRCLECI_ARTIFACT_REDIRECTOR_TOKEN }}
          artifact-path: 0/coverage/index.html
          circleci-jobs: coverage<|MERGE_RESOLUTION|>--- conflicted
+++ resolved
@@ -7,11 +7,7 @@
     name: Run CircleCI image artifact redirector
     steps:
       - name: GitHub Action step
-<<<<<<< HEAD
         uses: scientific-python/circleci-artifacts-redirector-action@7eafdb60666f57706a5525a2f5eb76224dc8779b # v1.1.0
-=======
-        uses: scientific-python/circleci-artifacts-redirector-action@5d358ff96e96429a5c64a969bb4a574555439f4f # v1.3.1
->>>>>>> 1cb76db1
         with:
           repo-token: ${{ secrets.GITHUB_TOKEN }}
           api-token: ${{ secrets.CIRCLECI_ARTIFACT_REDIRECTOR_TOKEN }}
@@ -23,11 +19,7 @@
     name: Run CircleCI documentation artifact redirector
     steps:
       - name: GitHub Action step
-<<<<<<< HEAD
         uses: scientific-python/circleci-artifacts-redirector-action@7eafdb60666f57706a5525a2f5eb76224dc8779b # v1.1.0
-=======
-        uses: scientific-python/circleci-artifacts-redirector-action@5d358ff96e96429a5c64a969bb4a574555439f4f # v1.3.1
->>>>>>> 1cb76db1
         with:
           repo-token: ${{ secrets.GITHUB_TOKEN }}
           api-token: ${{ secrets.CIRCLECI_ARTIFACT_REDIRECTOR_TOKEN }}
