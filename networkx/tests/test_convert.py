--- conflicted
+++ resolved
@@ -180,20 +180,11 @@
         assert nodes_equal(sorted(XGM.nodes()), sorted(GG.nodes()))
         assert edges_equal(sorted(XGM.edges()), sorted(GG.edges()))
         GW = to_networkx_graph(dod, create_using=nx.MultiGraph, multigraph_input=True)
-<<<<<<< HEAD
-        assert_nodes_equal(sorted(XGM.nodes()), sorted(GW.nodes()))
-        assert_edges_equal(sorted(XGM.edges()), sorted(GW.edges()))
-        GI = nx.MultiGraph(dod)
-        assert_nodes_equal(sorted(XGM.nodes()), sorted(GI.nodes()))
-        assert sorted(XGM.edges()) == sorted(GI.edges())
-=======
         assert nodes_equal(sorted(XGM.nodes()), sorted(GW.nodes()))
         assert edges_equal(sorted(XGM.edges()), sorted(GW.edges()))
-        GI = nx.MultiGraph(dod)  # convert can't tell whether to duplicate edges!
+        GI = nx.MultiGraph(dod)
         assert nodes_equal(sorted(XGM.nodes()), sorted(GI.nodes()))
-        # assert_not_equal(sorted(XGM.edges()), sorted(GI.edges()))
-        assert not sorted(XGM.edges()) == sorted(GI.edges())
->>>>>>> 505d4f42
+        assert sorted(XGM.edges()) == sorted(GI.edges())
         GE = from_dict_of_dicts(dod, create_using=nx.MultiGraph, multigraph_input=False)
         assert nodes_equal(sorted(XGM.nodes()), sorted(GE.nodes()))
         assert sorted(XGM.edges()) != sorted(GE.edges())
