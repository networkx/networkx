from collections import defaultdict

import networkx as nx

__all__ = ["check_planarity", "is_planar", "PlanarEmbedding"]


@nx._dispatch
def is_planar(G):
    """Returns True if and only if `G` is planar.

    A graph is *planar* iff it can be drawn in a plane without
    any edge intersections.

    Parameters
    ----------
    G : NetworkX graph

    Returns
    -------
    bool
       Whether the graph is planar.

    Examples
    --------
    >>> G = nx.Graph([(0, 1), (0, 2)])
    >>> nx.is_planar(G)
    True
    >>> nx.is_planar(nx.complete_graph(5))
    False

    See Also
    --------
    check_planarity :
        Check if graph is planar *and* return a `PlanarEmbedding` instance if True.
    """

    return check_planarity(G, counterexample=False)[0]


@nx._dispatch
def check_planarity(G, counterexample=False):
    """Check if a graph is planar and return a counterexample or an embedding.

    A graph is planar iff it can be drawn in a plane without
    any edge intersections.

    Parameters
    ----------
    G : NetworkX graph
    counterexample : bool
        A Kuratowski subgraph (to proof non planarity) is only returned if set
        to true.

    Returns
    -------
    (is_planar, certificate) : (bool, NetworkX graph) tuple
        is_planar is true if the graph is planar.
        If the graph is planar `certificate` is a PlanarEmbedding
        otherwise it is a Kuratowski subgraph.

    Examples
    --------
    >>> G = nx.Graph([(0, 1), (0, 2)])
    >>> is_planar, P = nx.check_planarity(G)
    >>> print(is_planar)
    True

    When `G` is planar, a `PlanarEmbedding` instance is returned:

    >>> P.get_data()
    {0: [1, 2], 1: [0], 2: [0]}

    Notes
    -----
    A (combinatorial) embedding consists of cyclic orderings of the incident
    edges at each vertex. Given such an embedding there are multiple approaches
    discussed in literature to drawing the graph (subject to various
    constraints, e.g. integer coordinates), see e.g. [2].

    The planarity check algorithm and extraction of the combinatorial embedding
    is based on the Left-Right Planarity Test [1].

    A counterexample is only generated if the corresponding parameter is set,
    because the complexity of the counterexample generation is higher.

    See also
    --------
    is_planar :
        Check for planarity without creating a `PlanarEmbedding` or counterexample.

    References
    ----------
    .. [1] Ulrik Brandes:
        The Left-Right Planarity Test
        2009
        http://citeseerx.ist.psu.edu/viewdoc/summary?doi=10.1.1.217.9208
    .. [2] Takao Nishizeki, Md Saidur Rahman:
        Planar graph drawing
        Lecture Notes Series on Computing: Volume 12
        2004
    """

    planarity_state = LRPlanarity(G)
    embedding = planarity_state.lr_planarity()
    if embedding is None:
        # graph is not planar
        if counterexample:
            return False, get_counterexample(G)
        else:
            return False, None
    else:
        # graph is planar
        return True, embedding


@nx._dispatch
def check_planarity_recursive(G, counterexample=False):
    """Recursive version of :meth:`check_planarity`."""
    planarity_state = LRPlanarity(G)
    embedding = planarity_state.lr_planarity_recursive()
    if embedding is None:
        # graph is not planar
        if counterexample:
            return False, get_counterexample_recursive(G)
        else:
            return False, None
    else:
        # graph is planar
        return True, embedding


@nx._dispatch
def get_counterexample(G):
    """Obtains a Kuratowski subgraph.

    Raises nx.NetworkXException if G is planar.

    The function removes edges such that the graph is still not planar.
    At some point the removal of any edge would make the graph planar.
    This subgraph must be a Kuratowski subgraph.

    Parameters
    ----------
    G : NetworkX graph

    Returns
    -------
    subgraph : NetworkX graph
        A Kuratowski subgraph that proves that G is not planar.

    """
    # copy graph
    G = nx.Graph(G)

    if check_planarity(G)[0]:
        raise nx.NetworkXException("G is planar - no counter example.")

    # find Kuratowski subgraph
    subgraph = nx.Graph()
    for u in G:
        nbrs = list(G[u])
        for v in nbrs:
            G.remove_edge(u, v)
            if check_planarity(G)[0]:
                G.add_edge(u, v)
                subgraph.add_edge(u, v)

    return subgraph


@nx._dispatch
def get_counterexample_recursive(G):
    """Recursive version of :meth:`get_counterexample`."""

    # copy graph
    G = nx.Graph(G)

    if check_planarity_recursive(G)[0]:
        raise nx.NetworkXException("G is planar - no counter example.")

    # find Kuratowski subgraph
    subgraph = nx.Graph()
    for u in G:
        nbrs = list(G[u])
        for v in nbrs:
            G.remove_edge(u, v)
            if check_planarity_recursive(G)[0]:
                G.add_edge(u, v)
                subgraph.add_edge(u, v)

    return subgraph


class Interval:
    """Represents a set of return edges.

    All return edges in an interval induce a same constraint on the contained
    edges, which means that all edges must either have a left orientation or
    all edges must have a right orientation.
    """

    def __init__(self, low=None, high=None):
        self.low = low
        self.high = high

    def empty(self):
        """Check if the interval is empty"""
        return self.low is None and self.high is None

    def copy(self):
        """Returns a copy of this interval"""
        return Interval(self.low, self.high)

    def conflicting(self, b, planarity_state):
        """Returns True if interval I conflicts with edge b"""
        return (
            not self.empty()
            and planarity_state.lowpt[self.high] > planarity_state.lowpt[b]
        )


class ConflictPair:
    """Represents a different constraint between two intervals.

    The edges in the left interval must have a different orientation than
    the one in the right interval.
    """

    def __init__(self, left=Interval(), right=Interval()):
        self.left = left
        self.right = right

    def swap(self):
        """Swap left and right intervals"""
        temp = self.left
        self.left = self.right
        self.right = temp

    def lowest(self, planarity_state):
        """Returns the lowest lowpoint of a conflict pair"""
        if self.left.empty():
            return planarity_state.lowpt[self.right.low]
        if self.right.empty():
            return planarity_state.lowpt[self.left.low]
        return min(
            planarity_state.lowpt[self.left.low], planarity_state.lowpt[self.right.low]
        )


def top_of_stack(l):
    """Returns the element on top of the stack."""
    if not l:
        return None
    return l[-1]


class LRPlanarity:
    """A class to maintain the state during planarity check."""

    __slots__ = [
        "G",
        "roots",
        "height",
        "lowpt",
        "lowpt2",
        "nesting_depth",
        "parent_edge",
        "DG",
        "adjs",
        "ordered_adjs",
        "ref",
        "side",
        "S",
        "stack_bottom",
        "lowpt_edge",
        "left_ref",
        "right_ref",
        "embedding",
    ]

    def __init__(self, G):
        # copy G without adding self-loops
        self.G = nx.Graph()
        self.G.add_nodes_from(G.nodes)
        for e in G.edges:
            if e[0] != e[1]:
                self.G.add_edge(e[0], e[1])

        self.roots = []

        # distance from tree root
        self.height = defaultdict(lambda: None)

        self.lowpt = {}  # height of lowest return point of an edge
        self.lowpt2 = {}  # height of second lowest return point
        self.nesting_depth = {}  # for nesting order

        # None -> missing edge
        self.parent_edge = defaultdict(lambda: None)

        # oriented DFS graph
        self.DG = nx.DiGraph()
        self.DG.add_nodes_from(G.nodes)

        self.adjs = {}
        self.ordered_adjs = {}

        self.ref = defaultdict(lambda: None)
        self.side = defaultdict(lambda: 1)

        # stack of conflict pairs
        self.S = []
        self.stack_bottom = {}
        self.lowpt_edge = {}

        self.left_ref = {}
        self.right_ref = {}

        self.embedding = PlanarEmbedding()

    def lr_planarity(self):
        """Execute the LR planarity test.

        Returns
        -------
        embedding : dict
            If the graph is planar an embedding is returned. Otherwise None.
        """
        if self.G.order() > 2 and self.G.size() > 3 * self.G.order() - 6:
            # graph is not planar
            return None

        # make adjacency lists for dfs
        for v in self.G:
            self.adjs[v] = list(self.G[v])

        # orientation of the graph by depth first search traversal
        for v in self.G:
            if self.height[v] is None:
                self.height[v] = 0
                self.roots.append(v)
                self.dfs_orientation(v)

        # Free no longer used variables
        self.G = None
        self.lowpt2 = None
        self.adjs = None

        # testing
        for v in self.DG:  # sort the adjacency lists by nesting depth
            # note: this sorting leads to non linear time
            self.ordered_adjs[v] = sorted(
                self.DG[v], key=lambda x: self.nesting_depth[(v, x)]
            )
        for v in self.roots:
            if not self.dfs_testing(v):
                return None

        # Free no longer used variables
        self.height = None
        self.lowpt = None
        self.S = None
        self.stack_bottom = None
        self.lowpt_edge = None

        for e in self.DG.edges:
            self.nesting_depth[e] = self.sign(e) * self.nesting_depth[e]

        self.embedding.add_nodes_from(self.DG.nodes)
        for v in self.DG:
            # sort the adjacency lists again
            self.ordered_adjs[v] = sorted(
                self.DG[v], key=lambda x: self.nesting_depth[(v, x)]
            )
            # initialize the embedding
            previous_node = None
            for w in self.ordered_adjs[v]:
                self.embedding.add_half_edge(v, w, ccw=previous_node)
                previous_node = w

        # Free no longer used variables
        self.DG = None
        self.nesting_depth = None
        self.ref = None

        # compute the complete embedding
        for v in self.roots:
            self.dfs_embedding(v)

        # Free no longer used variables
        self.roots = None
        self.parent_edge = None
        self.ordered_adjs = None
        self.left_ref = None
        self.right_ref = None
        self.side = None

        return self.embedding

    def lr_planarity_recursive(self):
        """Recursive version of :meth:`lr_planarity`."""
        if self.G.order() > 2 and self.G.size() > 3 * self.G.order() - 6:
            # graph is not planar
            return None

        # orientation of the graph by depth first search traversal
        for v in self.G:
            if self.height[v] is None:
                self.height[v] = 0
                self.roots.append(v)
                self.dfs_orientation_recursive(v)

        # Free no longer used variable
        self.G = None

        # testing
        for v in self.DG:  # sort the adjacency lists by nesting depth
            # note: this sorting leads to non linear time
            self.ordered_adjs[v] = sorted(
                self.DG[v], key=lambda x: self.nesting_depth[(v, x)]
            )
        for v in self.roots:
            if not self.dfs_testing_recursive(v):
                return None

        for e in self.DG.edges:
            self.nesting_depth[e] = self.sign_recursive(e) * self.nesting_depth[e]

        self.embedding.add_nodes_from(self.DG.nodes)
        for v in self.DG:
            # sort the adjacency lists again
            self.ordered_adjs[v] = sorted(
                self.DG[v], key=lambda x: self.nesting_depth[(v, x)]
            )
            # initialize the embedding
            previous_node = None
            for w in self.ordered_adjs[v]:
                self.embedding.add_half_edge(v, w, ccw=previous_node)
                previous_node = w

        # compute the complete embedding
        for v in self.roots:
            self.dfs_embedding_recursive(v)

        return self.embedding

    def dfs_orientation(self, v):
        """Orient the graph by DFS, compute lowpoints and nesting order."""
        # the recursion stack
        dfs_stack = [v]
        # index of next edge to handle in adjacency list of each node
        ind = defaultdict(lambda: 0)
        # boolean to indicate whether to skip the initial work for an edge
        skip_init = defaultdict(lambda: False)

        while dfs_stack:
            v = dfs_stack.pop()
            e = self.parent_edge[v]

            for w in self.adjs[v][ind[v] :]:
                vw = (v, w)

                if not skip_init[vw]:
                    if (v, w) in self.DG.edges or (w, v) in self.DG.edges:
                        ind[v] += 1
                        continue  # the edge was already oriented

                    self.DG.add_edge(v, w)  # orient the edge

                    self.lowpt[vw] = self.height[v]
                    self.lowpt2[vw] = self.height[v]
                    if self.height[w] is None:  # (v, w) is a tree edge
                        self.parent_edge[w] = vw
                        self.height[w] = self.height[v] + 1

                        dfs_stack.append(v)  # revisit v after finishing w
                        dfs_stack.append(w)  # visit w next
                        skip_init[vw] = True  # don't redo this block
                        break  # handle next node in dfs_stack (i.e. w)
                    else:  # (v, w) is a back edge
                        self.lowpt[vw] = self.height[w]

                # determine nesting graph
                self.nesting_depth[vw] = 2 * self.lowpt[vw]
                if self.lowpt2[vw] < self.height[v]:  # chordal
                    self.nesting_depth[vw] += 1

                # update lowpoints of parent edge e
                if e is not None:
                    if self.lowpt[vw] < self.lowpt[e]:
                        self.lowpt2[e] = min(self.lowpt[e], self.lowpt2[vw])
                        self.lowpt[e] = self.lowpt[vw]
                    elif self.lowpt[vw] > self.lowpt[e]:
                        self.lowpt2[e] = min(self.lowpt2[e], self.lowpt[vw])
                    else:
                        self.lowpt2[e] = min(self.lowpt2[e], self.lowpt2[vw])

                ind[v] += 1

    def dfs_orientation_recursive(self, v):
        """Recursive version of :meth:`dfs_orientation`."""
        e = self.parent_edge[v]
        for w in self.G[v]:
            if (v, w) in self.DG.edges or (w, v) in self.DG.edges:
                continue  # the edge was already oriented
            vw = (v, w)
            self.DG.add_edge(v, w)  # orient the edge

            self.lowpt[vw] = self.height[v]
            self.lowpt2[vw] = self.height[v]
            if self.height[w] is None:  # (v, w) is a tree edge
                self.parent_edge[w] = vw
                self.height[w] = self.height[v] + 1
                self.dfs_orientation_recursive(w)
            else:  # (v, w) is a back edge
                self.lowpt[vw] = self.height[w]

            # determine nesting graph
            self.nesting_depth[vw] = 2 * self.lowpt[vw]
            if self.lowpt2[vw] < self.height[v]:  # chordal
                self.nesting_depth[vw] += 1

            # update lowpoints of parent edge e
            if e is not None:
                if self.lowpt[vw] < self.lowpt[e]:
                    self.lowpt2[e] = min(self.lowpt[e], self.lowpt2[vw])
                    self.lowpt[e] = self.lowpt[vw]
                elif self.lowpt[vw] > self.lowpt[e]:
                    self.lowpt2[e] = min(self.lowpt2[e], self.lowpt[vw])
                else:
                    self.lowpt2[e] = min(self.lowpt2[e], self.lowpt2[vw])

    def dfs_testing(self, v):
        """Test for LR partition."""
        # the recursion stack
        dfs_stack = [v]
        # index of next edge to handle in adjacency list of each node
        ind = defaultdict(lambda: 0)
        # boolean to indicate whether to skip the initial work for an edge
        skip_init = defaultdict(lambda: False)

        while dfs_stack:
            v = dfs_stack.pop()
            e = self.parent_edge[v]
            # to indicate whether to skip the final block after the for loop
            skip_final = False

            for w in self.ordered_adjs[v][ind[v] :]:
                ei = (v, w)

                if not skip_init[ei]:
                    self.stack_bottom[ei] = top_of_stack(self.S)

                    if ei == self.parent_edge[w]:  # tree edge
                        dfs_stack.append(v)  # revisit v after finishing w
                        dfs_stack.append(w)  # visit w next
                        skip_init[ei] = True  # don't redo this block
                        skip_final = True  # skip final work after breaking
                        break  # handle next node in dfs_stack (i.e. w)
                    else:  # back edge
                        self.lowpt_edge[ei] = ei
                        self.S.append(ConflictPair(right=Interval(ei, ei)))

                # integrate new return edges
                if self.lowpt[ei] < self.height[v]:
                    if w == self.ordered_adjs[v][0]:  # e_i has return edge
                        self.lowpt_edge[e] = self.lowpt_edge[ei]
                    else:  # add constraints of e_i
                        if not self.add_constraints(ei, e):
                            # graph is not planar
                            return False

                ind[v] += 1

            if not skip_final:
                # remove back edges returning to parent
                if e is not None:  # v isn't root
                    self.remove_back_edges(e)

        return True

    def dfs_testing_recursive(self, v):
        """Recursive version of :meth:`dfs_testing`."""
        e = self.parent_edge[v]
        for w in self.ordered_adjs[v]:
            ei = (v, w)
            self.stack_bottom[ei] = top_of_stack(self.S)
            if ei == self.parent_edge[w]:  # tree edge
                if not self.dfs_testing_recursive(w):
                    return False
            else:  # back edge
                self.lowpt_edge[ei] = ei
                self.S.append(ConflictPair(right=Interval(ei, ei)))

            # integrate new return edges
            if self.lowpt[ei] < self.height[v]:
                if w == self.ordered_adjs[v][0]:  # e_i has return edge
                    self.lowpt_edge[e] = self.lowpt_edge[ei]
                else:  # add constraints of e_i
                    if not self.add_constraints(ei, e):
                        # graph is not planar
                        return False

        # remove back edges returning to parent
        if e is not None:  # v isn't root
            self.remove_back_edges(e)
        return True

    def add_constraints(self, ei, e):
        P = ConflictPair()
        # merge return edges of e_i into P.right
        while True:
            Q = self.S.pop()
            if not Q.left.empty():
                Q.swap()
            if not Q.left.empty():  # not planar
                return False
            if self.lowpt[Q.right.low] > self.lowpt[e]:
                # merge intervals
                if P.right.empty():  # topmost interval
                    P.right = Q.right.copy()
                else:
                    self.ref[P.right.low] = Q.right.high
                P.right.low = Q.right.low
            else:  # align
                self.ref[Q.right.low] = self.lowpt_edge[e]
            if top_of_stack(self.S) == self.stack_bottom[ei]:
                break
        # merge conflicting return edges of e_1,...,e_i-1 into P.L
        while top_of_stack(self.S).left.conflicting(ei, self) or top_of_stack(
            self.S
        ).right.conflicting(ei, self):
            Q = self.S.pop()
            if Q.right.conflicting(ei, self):
                Q.swap()
            if Q.right.conflicting(ei, self):  # not planar
                return False
            # merge interval below lowpt(e_i) into P.R
            self.ref[P.right.low] = Q.right.high
            if Q.right.low is not None:
                P.right.low = Q.right.low

            if P.left.empty():  # topmost interval
                P.left = Q.left.copy()
            else:
                self.ref[P.left.low] = Q.left.high
            P.left.low = Q.left.low

        if not (P.left.empty() and P.right.empty()):
            self.S.append(P)
        return True

    def remove_back_edges(self, e):
        u = e[0]
        # trim back edges ending at parent u
        # drop entire conflict pairs
        while self.S and top_of_stack(self.S).lowest(self) == self.height[u]:
            P = self.S.pop()
            if P.left.low is not None:
                self.side[P.left.low] = -1

        if self.S:  # one more conflict pair to consider
            P = self.S.pop()
            # trim left interval
            while P.left.high is not None and P.left.high[1] == u:
                P.left.high = self.ref[P.left.high]
            if P.left.high is None and P.left.low is not None:
                # just emptied
                self.ref[P.left.low] = P.right.low
                self.side[P.left.low] = -1
                P.left.low = None
            # trim right interval
            while P.right.high is not None and P.right.high[1] == u:
                P.right.high = self.ref[P.right.high]
            if P.right.high is None and P.right.low is not None:
                # just emptied
                self.ref[P.right.low] = P.left.low
                self.side[P.right.low] = -1
                P.right.low = None
            self.S.append(P)

        # side of e is side of a highest return edge
        if self.lowpt[e] < self.height[u]:  # e has return edge
            hl = top_of_stack(self.S).left.high
            hr = top_of_stack(self.S).right.high

            if hl is not None and (hr is None or self.lowpt[hl] > self.lowpt[hr]):
                self.ref[e] = hl
            else:
                self.ref[e] = hr

    def dfs_embedding(self, v):
        """Completes the embedding."""
        # the recursion stack
        dfs_stack = [v]
        # index of next edge to handle in adjacency list of each node
        ind = defaultdict(lambda: 0)

        while dfs_stack:
            v = dfs_stack.pop()

            for w in self.ordered_adjs[v][ind[v] :]:
                ind[v] += 1
                ei = (v, w)

                if ei == self.parent_edge[w]:  # tree edge
                    self.embedding.add_half_edge_first(w, v)
                    self.left_ref[v] = w
                    self.right_ref[v] = w

                    dfs_stack.append(v)  # revisit v after finishing w
                    dfs_stack.append(w)  # visit w next
                    break  # handle next node in dfs_stack (i.e. w)
                else:  # back edge
                    if self.side[ei] == 1:
                        self.embedding.add_half_edge(w, v, ccw=self.right_ref[w])
                    else:
                        self.embedding.add_half_edge(w, v, cw=self.left_ref[w])
                        self.left_ref[w] = v

    def dfs_embedding_recursive(self, v):
        """Recursive version of :meth:`dfs_embedding`."""
        for w in self.ordered_adjs[v]:
            ei = (v, w)
            if ei == self.parent_edge[w]:  # tree edge
                self.embedding.add_half_edge_first(w, v)
                self.left_ref[v] = w
                self.right_ref[v] = w
                self.dfs_embedding_recursive(w)
            else:  # back edge
                if self.side[ei] == 1:
                    # place v directly after right_ref[w] in embed. list of w
                    self.embedding.add_half_edge(w, v, ccw=self.right_ref[w])
                else:
                    # place v directly before left_ref[w] in embed. list of w
                    self.embedding.add_half_edge(w, v, cw=self.left_ref[w])
                    self.left_ref[w] = v

    def sign(self, e):
        """Resolve the relative side of an edge to the absolute side."""
        # the recursion stack
        dfs_stack = [e]
        # dict to remember reference edges
        old_ref = defaultdict(lambda: None)

        while dfs_stack:
            e = dfs_stack.pop()

            if self.ref[e] is not None:
                dfs_stack.append(e)  # revisit e after finishing self.ref[e]
                dfs_stack.append(self.ref[e])  # visit self.ref[e] next
                old_ref[e] = self.ref[e]  # remember value of self.ref[e]
                self.ref[e] = None
            else:
                self.side[e] *= self.side[old_ref[e]]

        return self.side[e]

    def sign_recursive(self, e):
        """Recursive version of :meth:`sign`."""
        if self.ref[e] is not None:
            self.side[e] = self.side[e] * self.sign_recursive(self.ref[e])
            self.ref[e] = None
        return self.side[e]


class PlanarEmbedding(nx.DiGraph):
    """Represents a planar graph with its planar embedding.

    The planar embedding is given by a `combinatorial embedding
    <https://en.wikipedia.org/wiki/Graph_embedding#Combinatorial_embedding>`_.

    .. note:: `check_planarity` is the preferred way to check if a graph is planar.

    **Neighbor ordering:**

    In comparison to a usual graph structure, the embedding also stores the
    order of all neighbors for every vertex.
    The order of the neighbors can be given in clockwise (cw) direction or
    counterclockwise (ccw) direction. This order is stored as edge attributes
    in the underlying directed graph. For the edge (u, v) the edge attribute
    'cw' is set to the neighbor of u that follows immediately after v in
    clockwise direction.

    In order for a PlanarEmbedding to be valid it must fulfill multiple
    conditions. It is possible to check if these conditions are fulfilled with
    the method :meth:`check_structure`.
    The conditions are:

    * Edges must go in both directions (because the edge attributes differ)
    * Every edge must have a 'cw' and 'ccw' attribute which corresponds to a
      correct planar embedding.

    As long as a PlanarEmbedding is invalid only the following methods should
    be called:

    * :meth:`add_half_edge`
    * :meth:`connect_components`

    Even though the graph is a subclass of nx.DiGraph, it can still be used
    for algorithms that require undirected graphs, because the method
    :meth:`is_directed` is overridden. This is possible, because a valid
    PlanarGraph must have edges in both directions.

    **Half edges:**

    In methods like `add_half_edge` the term "half-edge" is used, which is
    a term that is used in `doubly connected edge lists
    <https://en.wikipedia.org/wiki/Doubly_connected_edge_list>`_. It is used
    to emphasize that the edge is only in one direction and there exists
    another half-edge in the opposite direction.
    While conventional edges always have two faces (including outer face) next
    to them, it is possible to assign each half-edge *exactly one* face.
    For a half-edge (u, v) that is oriented such that u is below v then the
    face that belongs to (u, v) is to the right of this half-edge.

    See Also
    --------
    is_planar :
        Preferred way to check if an existing graph is planar.

    check_planarity :
        A convenient way to create a `PlanarEmbedding`. If not planar,
        it returns a subgraph that shows this.

    Examples
    --------

    Create an embedding of a star graph (compare `nx.star_graph(3)`):

    >>> G = nx.PlanarEmbedding()
    >>> G.add_half_edge(0, 1)
    >>> G.add_half_edge(0, 2, ccw=1)
    >>> G.add_half_edge(0, 3, ccw=2)
    >>> G.add_half_edge(1, 0)
    >>> G.add_half_edge(2, 0)
    >>> G.add_half_edge(3, 0)

    Alternatively the same embedding can also be defined in counterclockwise
    orientation. The following results in exactly the same PlanarEmbedding:

    >>> G = nx.PlanarEmbedding()
    >>> G.add_half_edge(0, 1)
    >>> G.add_half_edge(0, 3, cw=1)
    >>> G.add_half_edge(0, 2, cw=3)
    >>> G.add_half_edge(1, 0)
    >>> G.add_half_edge(2, 0)
    >>> G.add_half_edge(3, 0)

    After creating a graph, it is possible to validate that the PlanarEmbedding
    object is correct:

    >>> G.check_structure()

    """

    def __init__(self, incoming_graph_data=None, **attr):
        super().__init__(incoming_graph_data=incoming_graph_data, **attr)
        self.add_edge = self.__forbidden
        self.add_edges_from = self.__forbidden
        self.add_weighted_edges_from = self.__forbidden

    def __forbidden(self, *args, **kwargs):
        """Forbidden operation

        Any edge additions to a PlanarEmbedding should be done using
        method `add_half_edge`.
        """
        raise NotImplementedError(
            "Use `add_half_edge` method to add edges to a PlanarEmbedding."
        )

    def get_data(self):
        """Converts the adjacency structure into a better readable structure.

        Returns
        -------
        embedding : dict
            A dict mapping all nodes to a list of neighbors sorted in
            clockwise order.

        See Also
        --------
        set_data

        """
        embedding = {}
        for v in self:
            embedding[v] = list(self.neighbors_cw_order(v))
        return embedding

    def set_data(self, data):
        """Inserts edges according to given sorted neighbor list.

        The input format is the same as the output format of get_data().

        Parameters
        ----------
        data : dict
            A dict mapping all nodes to a list of neighbors sorted in
            clockwise order.

        See Also
        --------
        get_data

        """
        for v in data:
            ref = None
            for w in reversed(data[v]):
                self.add_half_edge(v, w, cw=ref)
                ref = w
<<<<<<< HEAD

    def remove_node(self, n):
        """Remove node n.

        Removes the node n and all adjacent edges, updating the
        PlanarEmbedding to account for any resulting edge removal.
        Attempting to remove a non-existent node will raise an exception.

        Parameters
        ----------
        n : node
           A node in the graph

        Raises
        ------
        NetworkXError
           If n is not in the graph.

        See Also
        --------
        remove_nodes_from

        """
        try:
            for u in self._pred[n]:
                succs_u = self._succ[u]
                un_cw = succs_u[n]["cw"]
                un_ccw = succs_u[n]["ccw"]
                del succs_u[n]
                del self._pred[u][n]
                if n != un_cw:
                    succs_u[un_cw]["ccw"] = un_ccw
                    succs_u[un_ccw]["cw"] = un_cw
            del self._node[n]
            del self._succ[n]
            del self._pred[n]
        except KeyError as err:  # NetworkXError if n not in self
            raise nx.NetworkXError(
                f"The node {n} is not in the planar embedding."
            ) from err

    def remove_nodes_from(self, nodes):
        """Remove multiple nodes.

        Parameters
        ----------
        nodes : iterable container
            A container of nodes (list, dict, set, etc.).  If a node
            in the container is not in the graph it is silently ignored.

        See Also
        --------
        remove_node

        Notes
        -----
        When removing nodes from an iterator over the graph you are changing,
        a `RuntimeError` will be raised with message:
        `RuntimeError: dictionary changed size during iteration`. This
        happens when the graph's underlying dictionary is modified during
        iteration. To avoid this error, evaluate the iterator into a separate
        object, e.g. by using `list(iterator_of_nodes)`, and pass this
        object to `G.remove_nodes_from`.

        """
        for n in nodes:
            if n in self._node:
                self.remove_node(n)
            # silently skip non-existing nodes
=======
>>>>>>> 0204a246

    def neighbors_cw_order(self, v):
        """Generator for the neighbors of v in clockwise order.

        Parameters
        ----------
        v : node

        Yields
        ------
        node

        """
        succs = self._succ[v]
        if not succs:
            # v has no neighbors
            return
        start_node = next(reversed(succs))
        yield start_node
        current_node = succs[start_node]["cw"]
        while start_node != current_node:
            yield current_node
            current_node = succs[current_node]["cw"]

<<<<<<< HEAD
    def add_half_edge(self, start_node, end_node, cw=None, ccw=None):
        """Adds a half-edge from start_node to end_node.

        If the half-edge is not the first one out of start_node, a reference
        node must be provided either in the clockwise (parameter cw) or in
        the counterclockwise (parameter ccw) direction. Only one of cw/cww
        parameter can be specified (or neither in the case of the first edge).
        Note that specifying a reference in the clockwise (cw) direction means
=======
    def add_half_edge(self, start_node, end_node, *, cw=None, ccw=None):
        """Adds a half-edge from `start_node` to `end_node`.

        If the half-edge is not the first one out of `start_node`, a reference
        node must be provided either in the clockwise (parameter `cw`) or in
        the counterclockwise (parameter `ccw`) direction. Only one of `cw`/`ccw`
        can be specified (or neither in the case of the first edge).
        Note that specifying a reference in the clockwise (`cw`) direction means
>>>>>>> 0204a246
        inserting the new edge in the first counterclockwise position with
        respect to the reference (and vice-versa).

        Parameters
        ----------
        start_node : node
            Start node of inserted edge.
        end_node : node
            End node of inserted edge.
<<<<<<< HEAD
        cw/ccw: node
            End node of reference edge.
            Omit or pass None if adding the first out-half-edge of start_node.
=======
        cw, ccw: node
            End node of reference edge.
            Omit or pass `None` if adding the first out-half-edge of `start_node`.
>>>>>>> 0204a246

        Raises
        ------
        NetworkXException
<<<<<<< HEAD
            If the cw or ccw node is not a successor of start_node.
            Or if start_node has successors, but neither cw or ccw is provided.
            Or if both cw and ccw are specified.
=======
            If the `cw` or `ccw` node is not a successor of `start_node`.
            If `start_node` has successors, but neither `cw` or `ccw` is provided.
            If both `cw` and `ccw` are specified.
>>>>>>> 0204a246

        See Also
        --------
        connect_components
        """

        succs = self._succ.get(start_node)
        if succs:
            # there is already some edge out of start_node
            leftmost_nbr = next(reversed(self._succ[start_node]))
            if cw is not None:
                if cw not in succs:
                    raise nx.NetworkXError("Invalid clockwise reference node.")
                if ccw is not None:
                    raise nx.NetworkXError("Only one of cw/ccw can be specified.")
                ref_ccw = succs[cw]["ccw"]
<<<<<<< HEAD
                super().add_edge(start_node, end_node, cw=cw, ccw=ref_ccw)
=======
                self.add_edge(start_node, end_node, cw=cw, ccw=ref_ccw)
>>>>>>> 0204a246
                succs[ref_ccw]["cw"] = end_node
                succs[cw]["ccw"] = end_node
                # when (cw == leftmost_nbr), the newly added neighbor is
                # already at the end of dict self._succ[start_node] and
                # takes the place of the former leftmost_nbr
                move_leftmost_nbr_to_end = cw != leftmost_nbr
            elif ccw is not None:
                if ccw not in succs:
                    raise nx.NetworkXError("Invalid counterclockwise reference node.")
                ref_cw = succs[ccw]["cw"]
<<<<<<< HEAD
                super().add_edge(start_node, end_node, cw=ref_cw, ccw=ccw)
=======
                self.add_edge(start_node, end_node, cw=ref_cw, ccw=ccw)
>>>>>>> 0204a246
                succs[ref_cw]["ccw"] = end_node
                succs[ccw]["cw"] = end_node
                move_leftmost_nbr_to_end = True
            else:
                raise nx.NetworkXError(
                    "Node already has out-half-edge(s), either cw or ccw reference node required."
                )
            if move_leftmost_nbr_to_end:
                # LRPlanarity (via self.add_half_edge_first()) requires that
                # we keep track of the leftmost neighbor, which we accomplish
                # by keeping it as the last key in dict self._succ[start_node]
<<<<<<< HEAD
                data = succs[leftmost_nbr]
                del succs[leftmost_nbr]
                succs[leftmost_nbr] = data
=======
                succs[leftmost_nbr] = succs.pop(leftmost_nbr)
>>>>>>> 0204a246
        else:
            if cw is not None or ccw is not None:
                raise nx.NetworkXError("Invalid reference node.")
            # adding the first edge out of start_node
<<<<<<< HEAD
            super().add_edge(start_node, end_node, ccw=end_node, cw=end_node)
=======
            self.add_edge(start_node, end_node, ccw=end_node, cw=end_node)
>>>>>>> 0204a246

    def check_structure(self):
        """Runs without exceptions if this object is valid.

        Checks that the following properties are fulfilled:

        * Edges go in both directions (because the edge attributes differ).
        * Every edge has a 'cw' and 'ccw' attribute which corresponds to a
          correct planar embedding.

        Running this method verifies that the underlying Graph must be planar.

        Raises
        ------
        NetworkXException
            This exception is raised with a short explanation if the
            PlanarEmbedding is invalid.
        """
        # Check fundamental structure
        for v in self:
            try:
                sorted_nbrs = set(self.neighbors_cw_order(v))
            except KeyError as err:
                msg = f"Bad embedding. Missing orientation for a neighbor of {v}"
                raise nx.NetworkXException(msg) from err

            unsorted_nbrs = set(self[v])
            if sorted_nbrs != unsorted_nbrs:
                msg = "Bad embedding. Edge orientations not set correctly."
                raise nx.NetworkXException(msg)
            for w in self[v]:
                # Check if opposite half-edge exists
                if not self.has_edge(w, v):
                    msg = "Bad embedding. Opposite half-edge is missing."
                    raise nx.NetworkXException(msg)

        # Check planarity
        counted_half_edges = set()
        for component in nx.connected_components(self):
            if len(component) == 1:
                # Don't need to check single node component
                continue
            num_nodes = len(component)
            num_half_edges = 0
            num_faces = 0
            for v in component:
                for w in self.neighbors_cw_order(v):
                    num_half_edges += 1
                    if (v, w) not in counted_half_edges:
                        # We encountered a new face
                        num_faces += 1
                        # Mark all half-edges belonging to this face
                        self.traverse_face(v, w, counted_half_edges)
            num_edges = num_half_edges // 2  # num_half_edges is even
            if num_nodes - num_edges + num_faces != 2:
                # The result does not match Euler's formula
                msg = "Bad embedding. The graph does not match Euler's formula"
                raise nx.NetworkXException(msg)

    def add_half_edge_ccw(self, start_node, end_node, reference_neighbor):
        """Adds a half-edge from start_node to end_node.

        The half-edge is added counter clockwise next to the existing half-edge
        (start_node, reference_neighbor).

        Parameters
        ----------
        start_node : node
            Start node of inserted edge.
        end_node : node
            End node of inserted edge.
        reference_neighbor: node
            End node of reference edge.

        Raises
        ------
        NetworkXException
            If the reference_neighbor does not exist.

        See Also
        --------
        add_half_edge
        add_half_edge_cw
        connect_components

        """
        self.add_half_edge(start_node, end_node, cw=reference_neighbor)

    def add_half_edge_cw(self, start_node, end_node, reference_neighbor):
        """Adds a half-edge from start_node to end_node.

        The half-edge is added clockwise next to the existing half-edge
        (start_node, reference_neighbor).

        Parameters
        ----------
        start_node : node
            Start node of inserted edge.
        end_node : node
            End node of inserted edge.
        reference_neighbor: node
            End node of reference edge.

        Raises
        ------
        NetworkXException
            If the reference_neighbor does not exist.

        See Also
        --------
        add_half_edge
        add_half_edge_ccw
        connect_components
        """
        self.add_half_edge(start_node, end_node, ccw=reference_neighbor)
<<<<<<< HEAD

    def remove_edge(self, u, v):
        """Remove the edge between u and v.

        Parameters
        ----------
        u, v : nodes
        Remove the half-edges (u, v) and (v, u) and update the
        edge ordering around the removed edge.

        Raises
        ------
        NetworkXError
        If there is not an edge between u and v.

        See Also
        --------
        remove_edges_from : remove a collection of edges
        """
        try:
            succs_u = self._succ[u]
            succs_v = self._succ[v]
            uv_cw = succs_u[v]["cw"]
            uv_ccw = succs_u[v]["ccw"]
            vu_cw = succs_v[u]["cw"]
            vu_ccw = succs_v[u]["ccw"]
            del succs_u[v]
            del self._pred[v][u]
            del succs_v[u]
            del self._pred[u][v]
            if v != uv_cw:
                succs_u[uv_cw]["ccw"] = uv_ccw
                succs_u[uv_ccw]["cw"] = uv_cw
            if u != vu_cw:
                succs_v[vu_cw]["ccw"] = vu_ccw
                succs_v[vu_ccw]["cw"] = vu_cw
        except KeyError as err:
            raise nx.NetworkXError(
                f"The edge {u}-{v} is not in the planar embedding."
            ) from err

    def remove_edges_from(self, ebunch):
        """Remove all edges specified in ebunch.

        Parameters
        ----------
        ebunch: list or container of edge tuples
            Each pair of half-edges between the nodes given in the tuples
            will be removed from the graph. The nodes can be passed as:

                - 2-tuples (u, v) half-edges (u, v) and (v, u).
                - 3-tuples (u, v, k) where k is ignored.

        See Also
        --------
        remove_edge : remove a single edge

        Notes
        -----
        Will fail silently if an edge in ebunch is not in the graph.

        Examples
        --------
        >>> G = nx.path_graph(4)  # or DiGraph, MultiGraph, MultiDiGraph, etc
        >>> ebunch = [(1, 2), (2, 3)]
        >>> G.remove_edges_from(ebunch)
        """
        for e in ebunch:
            u, v = e[:2]  # ignore edge data
            # assuming that the PlanarEmbedding is valid, if the half_edge
            # (u, v) is in the graph, then so is half_edge (v, u)
            if u in self._succ and v in self._succ[u]:
                self.remove_edge(u, v)
=======
>>>>>>> 0204a246

    def connect_components(self, v, w):
        """Adds half-edges for (v, w) and (w, v) at some position.

        This method should only be called if v and w are in different
        components, or it might break the embedding.
        This especially means that if `connect_components(v, w)`
        is called it is not allowed to call `connect_components(w, v)`
        afterwards. The neighbor orientations in both directions are
        all set correctly after the first call.

        Parameters
        ----------
        v : node
        w : node

        See Also
        --------
        add_half_edge
        """
        if v in self._succ and self._succ[v]:
            ref = next(reversed(self._succ[v]))
        else:
            ref = None
        self.add_half_edge(v, w, cw=ref)
        if w in self._succ and self._succ[w]:
            ref = next(reversed(self._succ[w]))
        else:
            ref = None
        self.add_half_edge(w, v, cw=ref)

    def add_half_edge_first(self, start_node, end_node):
        """Add a half-edge and set end_node as start_node's leftmost neighbor.

        The new edge is inserted counterclockwise with respect to the current
        leftmost neighbor, if there is one.

        Parameters
        ----------
        start_node : node
        end_node : node

        See Also
        --------
        add_half_edge
        connect_components
        """
        succs = self._succ.get(start_node)
        # the leftmost neighbor is the last entry in the
        # self._succ[start_node] dict
        leftmost_nbr = next(reversed(succs)) if succs else None
        self.add_half_edge(start_node, end_node, cw=leftmost_nbr)

    def next_face_half_edge(self, v, w):
        """Returns the following half-edge left of a face.

        Parameters
        ----------
        v : node
        w : node

        Returns
        -------
        half-edge : tuple
        """
        new_node = self[w][v]["ccw"]
        return w, new_node

    def traverse_face(self, v, w, mark_half_edges=None):
        """Returns nodes on the face that belong to the half-edge (v, w).

        The face that is traversed lies to the right of the half-edge (in an
        orientation where v is below w).

        Optionally it is possible to pass a set to which all encountered half
        edges are added. Before calling this method, this set must not include
        any half-edges that belong to the face.

        Parameters
        ----------
        v : node
            Start node of half-edge.
        w : node
            End node of half-edge.
        mark_half_edges: set, optional
            Set to which all encountered half-edges are added.

        Returns
        -------
        face : list
            A list of nodes that lie on this face.
        """
        if mark_half_edges is None:
            mark_half_edges = set()

        face_nodes = [v]
        mark_half_edges.add((v, w))
        prev_node = v
        cur_node = w
        # Last half-edge is (incoming_node, v)
        incoming_node = self[v][w]["cw"]

        while cur_node != v or prev_node != incoming_node:
            face_nodes.append(cur_node)
            prev_node, cur_node = self.next_face_half_edge(prev_node, cur_node)
            if (prev_node, cur_node) in mark_half_edges:
                raise nx.NetworkXException("Bad planar embedding. Impossible face.")
            mark_half_edges.add((prev_node, cur_node))

        return face_nodes

    def is_directed(self):
        """A valid PlanarEmbedding is undirected.

        All reverse edges are contained, i.e. for every existing
        half-edge (v, w) the half-edge in the opposite direction (w, v) is also
        contained.
        """
        return False<|MERGE_RESOLUTION|>--- conflicted
+++ resolved
@@ -911,7 +911,6 @@
             for w in reversed(data[v]):
                 self.add_half_edge(v, w, cw=ref)
                 ref = w
-<<<<<<< HEAD
 
     def remove_node(self, n):
         """Remove node n.
@@ -981,8 +980,6 @@
             if n in self._node:
                 self.remove_node(n)
             # silently skip non-existing nodes
-=======
->>>>>>> 0204a246
 
     def neighbors_cw_order(self, v):
         """Generator for the neighbors of v in clockwise order.
@@ -1007,16 +1004,6 @@
             yield current_node
             current_node = succs[current_node]["cw"]
 
-<<<<<<< HEAD
-    def add_half_edge(self, start_node, end_node, cw=None, ccw=None):
-        """Adds a half-edge from start_node to end_node.
-
-        If the half-edge is not the first one out of start_node, a reference
-        node must be provided either in the clockwise (parameter cw) or in
-        the counterclockwise (parameter ccw) direction. Only one of cw/cww
-        parameter can be specified (or neither in the case of the first edge).
-        Note that specifying a reference in the clockwise (cw) direction means
-=======
     def add_half_edge(self, start_node, end_node, *, cw=None, ccw=None):
         """Adds a half-edge from `start_node` to `end_node`.
 
@@ -1025,7 +1012,6 @@
         the counterclockwise (parameter `ccw`) direction. Only one of `cw`/`ccw`
         can be specified (or neither in the case of the first edge).
         Note that specifying a reference in the clockwise (`cw`) direction means
->>>>>>> 0204a246
         inserting the new edge in the first counterclockwise position with
         respect to the reference (and vice-versa).
 
@@ -1035,28 +1021,17 @@
             Start node of inserted edge.
         end_node : node
             End node of inserted edge.
-<<<<<<< HEAD
-        cw/ccw: node
-            End node of reference edge.
-            Omit or pass None if adding the first out-half-edge of start_node.
-=======
         cw, ccw: node
             End node of reference edge.
             Omit or pass `None` if adding the first out-half-edge of `start_node`.
->>>>>>> 0204a246
+
 
         Raises
         ------
         NetworkXException
-<<<<<<< HEAD
-            If the cw or ccw node is not a successor of start_node.
-            Or if start_node has successors, but neither cw or ccw is provided.
-            Or if both cw and ccw are specified.
-=======
             If the `cw` or `ccw` node is not a successor of `start_node`.
             If `start_node` has successors, but neither `cw` or `ccw` is provided.
             If both `cw` and `ccw` are specified.
->>>>>>> 0204a246
 
         See Also
         --------
@@ -1073,11 +1048,7 @@
                 if ccw is not None:
                     raise nx.NetworkXError("Only one of cw/ccw can be specified.")
                 ref_ccw = succs[cw]["ccw"]
-<<<<<<< HEAD
                 super().add_edge(start_node, end_node, cw=cw, ccw=ref_ccw)
-=======
-                self.add_edge(start_node, end_node, cw=cw, ccw=ref_ccw)
->>>>>>> 0204a246
                 succs[ref_ccw]["cw"] = end_node
                 succs[cw]["ccw"] = end_node
                 # when (cw == leftmost_nbr), the newly added neighbor is
@@ -1088,11 +1059,7 @@
                 if ccw not in succs:
                     raise nx.NetworkXError("Invalid counterclockwise reference node.")
                 ref_cw = succs[ccw]["cw"]
-<<<<<<< HEAD
                 super().add_edge(start_node, end_node, cw=ref_cw, ccw=ccw)
-=======
-                self.add_edge(start_node, end_node, cw=ref_cw, ccw=ccw)
->>>>>>> 0204a246
                 succs[ref_cw]["ccw"] = end_node
                 succs[ccw]["cw"] = end_node
                 move_leftmost_nbr_to_end = True
@@ -1104,22 +1071,13 @@
                 # LRPlanarity (via self.add_half_edge_first()) requires that
                 # we keep track of the leftmost neighbor, which we accomplish
                 # by keeping it as the last key in dict self._succ[start_node]
-<<<<<<< HEAD
-                data = succs[leftmost_nbr]
-                del succs[leftmost_nbr]
-                succs[leftmost_nbr] = data
-=======
                 succs[leftmost_nbr] = succs.pop(leftmost_nbr)
->>>>>>> 0204a246
+
         else:
             if cw is not None or ccw is not None:
                 raise nx.NetworkXError("Invalid reference node.")
             # adding the first edge out of start_node
-<<<<<<< HEAD
             super().add_edge(start_node, end_node, ccw=end_node, cw=end_node)
-=======
-            self.add_edge(start_node, end_node, ccw=end_node, cw=end_node)
->>>>>>> 0204a246
 
     def check_structure(self):
         """Runs without exceptions if this object is valid.
@@ -1235,7 +1193,6 @@
         connect_components
         """
         self.add_half_edge(start_node, end_node, ccw=reference_neighbor)
-<<<<<<< HEAD
 
     def remove_edge(self, u, v):
         """Remove the edge between u and v.
@@ -1309,8 +1266,6 @@
             # (u, v) is in the graph, then so is half_edge (v, u)
             if u in self._succ and v in self._succ[u]:
                 self.remove_edge(u, v)
-=======
->>>>>>> 0204a246
 
     def connect_components(self, v, w):
         """Adds half-edges for (v, w) and (w, v) at some position.
