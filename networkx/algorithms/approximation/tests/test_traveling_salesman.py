"""Unit tests for the traveling_salesman module."""
import random

import pytest

import networkx as nx
import networkx.algorithms.approximation as nx_app

pairwise = nx.utils.pairwise


def test_christofides_hamiltonian():
    random.seed(42)
    G = nx.complete_graph(20)
    for u, v in G.edges():
        G[u][v]["weight"] = random.randint(0, 10)

    H = nx.Graph()
    H.add_edges_from(pairwise(nx_app.christofides(G)))
    H.remove_edges_from(nx.find_cycle(H))
    assert len(H.edges) == 0

    tree = nx.minimum_spanning_tree(G, weight="weight")
    H = nx.Graph()
    H.add_edges_from(pairwise(nx_app.christofides(G, tree)))
    H.remove_edges_from(nx.find_cycle(H))
    assert len(H.edges) == 0


def test_christofides_incomplete_graph():
    G = nx.complete_graph(10)
    G.remove_edge(0, 1)
    pytest.raises(nx.NetworkXError, nx_app.christofides, G)


def test_christofides_ignore_selfloops():
    G = nx.complete_graph(5)
    G.add_edge(3, 3)
    cycle = nx_app.christofides(G)
    assert len(cycle) - 1 == len(G) == len(set(cycle))


# set up graphs for other tests
class TestBase:
    @classmethod
    def setup_class(cls):
        cls.DG = nx.DiGraph()
        cls.DG.add_weighted_edges_from(
            {
                ("A", "B", 3),
                ("A", "C", 17),
                ("A", "D", 14),
                ("B", "A", 3),
                ("B", "C", 12),
                ("B", "D", 16),
                ("C", "A", 13),
                ("C", "B", 12),
                ("C", "D", 4),
                ("D", "A", 14),
                ("D", "B", 15),
                ("D", "C", 2),
            }
        )
        cls.DG_cycle = ["D", "C", "B", "A", "D"]
        cls.DG_cost = 31.0

        cls.DG2 = nx.DiGraph()
        cls.DG2.add_weighted_edges_from(
            {
                ("A", "B", 3),
                ("A", "C", 17),
                ("A", "D", 14),
                ("B", "A", 30),
                ("B", "C", 2),
                ("B", "D", 16),
                ("C", "A", 33),
                ("C", "B", 32),
                ("C", "D", 34),
                ("D", "A", 14),
                ("D", "B", 15),
                ("D", "C", 2),
            }
        )
        cls.DG2_cycle = ["D", "A", "B", "C", "D"]
        cls.DG2_cost = 53.0

        cls.unweightedUG = nx.complete_graph(5, nx.Graph())
        cls.unweightedDG = nx.complete_graph(5, nx.DiGraph())

        cls.incompleteUG = nx.Graph()
        cls.incompleteUG.add_weighted_edges_from({(0, 1, 1), (1, 2, 3)})
        cls.incompleteDG = nx.DiGraph()
        cls.incompleteDG.add_weighted_edges_from({(0, 1, 1), (1, 2, 3)})

        cls.UG = nx.Graph()
        cls.UG.add_weighted_edges_from(
            {
                ("A", "B", 3),
                ("A", "C", 17),
                ("A", "D", 14),
                ("B", "C", 12),
                ("B", "D", 16),
                ("C", "D", 4),
            }
        )
        cls.UG_cycle = ["D", "C", "B", "A", "D"]
        cls.UG_cost = 33.0

        cls.UG2 = nx.Graph()
        cls.UG2.add_weighted_edges_from(
            {
                ("A", "B", 1),
                ("A", "C", 15),
                ("A", "D", 5),
                ("B", "C", 16),
                ("B", "D", 8),
                ("C", "D", 3),
            }
        )
        cls.UG2_cycle = ["D", "C", "B", "A", "D"]
        cls.UG2_cost = 25.0


def validate_solution(soln, cost, exp_soln, exp_cost):
    assert soln == exp_soln
    assert cost == exp_cost


def validate_symmetric_solution(soln, cost, exp_soln, exp_cost):
    assert soln == exp_soln or soln == exp_soln[::-1]
    assert cost == exp_cost


class TestGreedyTSP(TestBase):
    def test_greedy(self):
        cycle = nx_app.greedy_tsp(self.DG, source="D")
        cost = sum(self.DG[n][nbr]["weight"] for n, nbr in pairwise(cycle))
        validate_solution(cycle, cost, ["D", "C", "B", "A", "D"], 31.0)

        cycle = nx_app.greedy_tsp(self.DG2, source="D")
        cost = sum(self.DG2[n][nbr]["weight"] for n, nbr in pairwise(cycle))
        validate_solution(cycle, cost, ["D", "C", "B", "A", "D"], 78.0)

        cycle = nx_app.greedy_tsp(self.UG, source="D")
        cost = sum(self.UG[n][nbr]["weight"] for n, nbr in pairwise(cycle))
        validate_solution(cycle, cost, ["D", "C", "B", "A", "D"], 33.0)

        cycle = nx_app.greedy_tsp(self.UG2, source="D")
        cost = sum(self.UG2[n][nbr]["weight"] for n, nbr in pairwise(cycle))
        validate_solution(cycle, cost, ["D", "C", "A", "B", "D"], 27.0)

    def test_not_complete_graph(self):
        pytest.raises(nx.NetworkXError, nx_app.greedy_tsp, self.incompleteUG)
        pytest.raises(nx.NetworkXError, nx_app.greedy_tsp, self.incompleteDG)

    def test_not_weighted_graph(self):
        nx_app.greedy_tsp(self.unweightedUG)
        nx_app.greedy_tsp(self.unweightedDG)

    def test_two_nodes(self):
        G = nx.Graph()
        G.add_weighted_edges_from({(1, 2, 1)})
        cycle = nx_app.greedy_tsp(G)
        cost = sum(G[n][nbr]["weight"] for n, nbr in pairwise(cycle))
        validate_solution(cycle, cost, [1, 2, 1], 2)

    def test_ignore_selfloops(self):
        G = nx.complete_graph(5)
        G.add_edge(3, 3)
        cycle = nx_app.greedy_tsp(G)
        assert len(cycle) - 1 == len(G) == len(set(cycle))


<<<<<<< HEAD
class TestGreedyTSPMinimumInsertions:
    setup_class = _setup_class

    def test_greedy_tsp_minimum_insertions(self):
        cycle = nx_app.greedy_tsp_minimum_insertions(self.DG, source="D")
        cost = sum(self.DG[n][nbr]["weight"] for n, nbr in pairwise(cycle))
        validate_solution(cycle, cost, ["D", "C", "B", "A", "D"], 31.0)

        cycle = nx_app.greedy_tsp_minimum_insertions(self.DG2, source="D")
        cost = sum(self.DG2[n][nbr]["weight"] for n, nbr in pairwise(cycle))
        validate_solution(cycle, cost, ["D", "A", "B", "C", "D"], 53.0)

        cycle = nx_app.greedy_tsp_minimum_insertions(self.UG, source="D")
        cost = sum(self.UG[n][nbr]["weight"] for n, nbr in pairwise(cycle))
        validate_solution(cycle, cost, ["D", "A", "B", "C", "D"], 33.0)

        cycle = nx_app.greedy_tsp_minimum_insertions(self.UG2, source="D")
        cost = sum(self.UG2[n][nbr]["weight"] for n, nbr in pairwise(cycle))
        validate_solution(cycle, cost, ["D", "A", "B", "C", "D"], 25.0)

    def test_not_complete_graph(self):
        pytest.raises(
            nx.NetworkXError, nx_app.greedy_tsp_minimum_insertions, self.incompleteUG
        )
        pytest.raises(
            nx.NetworkXError, nx_app.greedy_tsp_minimum_insertions, self.incompleteDG
        )

    def test_not_weighted_graph(self):
        nx_app.greedy_tsp_minimum_insertions(self.unweightedUG)
        nx_app.greedy_tsp_minimum_insertions(self.unweightedDG)

    def test_two_nodes(self):
        G = nx.Graph()
        G.add_weighted_edges_from({(1, 2, 1)})
        cycle = nx_app.greedy_tsp_minimum_insertions(G)
        cost = sum(G[n][nbr]["weight"] for n, nbr in pairwise(cycle))
        validate_solution(cycle, cost, [1, 2, 1], 2)

    def test_ignore_selfloops(self):
        G = nx.complete_graph(5)
        G.add_edge(3, 3)
        cycle = nx_app.greedy_tsp_minimum_insertions(G)
        assert len(cycle) - 1 == len(G) == len(set(cycle))


class TestNearestInsertion:
    setup_class = _setup_class

    def test_nearest_insertion(self):
        cycle = nx_app.nearest_insertion(self.DG, source="D")
        cost = sum(self.DG[n][nbr]["weight"] for n, nbr in pairwise(cycle))
        validate_solution(cycle, cost, ["D", "C", "B", "A", "D"], 31.0)

        cycle = nx_app.nearest_insertion(self.DG2, source="D")
        cost = sum(self.DG2[n][nbr]["weight"] for n, nbr in pairwise(cycle))
        validate_solution(cycle, cost, ["D", "C", "B", "A", "D"], 78.0)

        cycle = nx_app.nearest_insertion(self.UG, source="D")
        cost = sum(self.UG[n][nbr]["weight"] for n, nbr in pairwise(cycle))
        validate_solution(cycle, cost, ["D", "A", "B", "C", "D"], 33.0)

        # cycle = nx_app.greedy_tsp_minimum_insertions(self.UG2, source="D")
        cycle = nx_app.nearest_insertion(self.UG2, source="D")
        cost = sum(self.UG2[n][nbr]["weight"] for n, nbr in pairwise(cycle))
        validate_solution(cycle, cost, ["D", "A", "B", "C", "D"], 25.0)

    def test_not_complete_graph(self):
        pytest.raises(nx.NetworkXError, nx_app.nearest_insertion, self.incompleteUG)
        pytest.raises(nx.NetworkXError, nx_app.nearest_insertion, self.incompleteDG)

    def test_not_weighted_graph(self):
        nx_app.nearest_insertion(self.unweightedUG)
        nx_app.nearest_insertion(self.unweightedDG)

    def test_two_nodes(self):
        G = nx.Graph()
        G.add_weighted_edges_from({(1, 2, 1)})
        cycle = nx_app.nearest_insertion(G)
        cost = sum(G[n][nbr]["weight"] for n, nbr in pairwise(cycle))

        validate_solution(cycle, cost, [1, 2, 1], 2)

    def test_ignore_selfloops(self):
        G = nx.complete_graph(5)
        G.add_edge(3, 3)
        cycle = nx_app.nearest_insertion(G)
        assert len(cycle) - 1 == len(G) == len(set(cycle))


class TestFarthestInsertion:
    setup_class = _setup_class

    def test_farthest_insertion(self):
        cycle = nx_app.farthest_insertion(self.DG, source="D")
        cost = sum(self.DG[n][nbr]["weight"] for n, nbr in pairwise(cycle))
        validate_solution(cycle, cost, ["D", "C", "B", "A", "D"], 31.0)

        cycle = nx_app.farthest_insertion(self.DG2, source="D")
        cost = sum(self.DG2[n][nbr]["weight"] for n, nbr in pairwise(cycle))
        validate_solution(cycle, cost, ["D", "C", "B", "A", "D"], 78.0)

        cycle = nx_app.farthest_insertion(self.UG, source="D")
        cost = sum(self.UG[n][nbr]["weight"] for n, nbr in pairwise(cycle))
        validate_solution(cycle, cost, ["D", "A", "B", "C", "D"], 33.0)

        # cycle = nx_app.greedy_tsp_minimum_insertions(self.UG2, source="D")
        cycle = nx_app.farthest_insertion(self.UG2, source="D")
        cost = sum(self.UG2[n][nbr]["weight"] for n, nbr in pairwise(cycle))
        validate_solution(cycle, cost, ["D", "C", "B", "A", "D"], 25.0)

    def test_not_complete_graph(self):
        pytest.raises(nx.NetworkXError, nx_app.farthest_insertion, self.incompleteUG)
        pytest.raises(nx.NetworkXError, nx_app.farthest_insertion, self.incompleteDG)

    def test_not_weighted_graph(self):
        nx_app.farthest_insertion(self.unweightedUG)
        nx_app.farthest_insertion(self.unweightedDG)

    def test_two_nodes(self):
        G = nx.Graph()
        G.add_weighted_edges_from({(1, 2, 1)})
        cycle = nx_app.farthest_insertion(G)
        cost = sum(G[n][nbr]["weight"] for n, nbr in pairwise(cycle))
        validate_solution(cycle, cost, [1, 2, 1], 2)

    def test_ignore_selfloops(self):
        G = nx.complete_graph(5)
        G.add_edge(3, 3)
        cycle = nx_app.farthest_insertion(G)
        assert len(cycle) - 1 == len(G) == len(set(cycle))


class TestSimulatedAnnealingTSP:
    setup_class = _setup_class
=======
class TestSimulatedAnnealingTSP(TestBase):
>>>>>>> 16480b10
    tsp = staticmethod(nx_app.simulated_annealing_tsp)

    def test_simulated_annealing_directed(self):
        cycle = self.tsp(self.DG, "greedy", source="D", seed=42)
        cost = sum(self.DG[n][nbr]["weight"] for n, nbr in pairwise(cycle))
        validate_solution(cycle, cost, self.DG_cycle, self.DG_cost)

        initial_sol = ["D", "B", "A", "C", "D"]
        cycle = self.tsp(self.DG, initial_sol, source="D", seed=42)
        cost = sum(self.DG[n][nbr]["weight"] for n, nbr in pairwise(cycle))
        validate_solution(cycle, cost, self.DG_cycle, self.DG_cost)

        initial_sol = ["D", "A", "C", "B", "D"]
        cycle = self.tsp(self.DG, initial_sol, move="1-0", source="D", seed=42)
        cost = sum(self.DG[n][nbr]["weight"] for n, nbr in pairwise(cycle))
        validate_solution(cycle, cost, self.DG_cycle, self.DG_cost)

        cycle = self.tsp(self.DG2, "greedy", source="D", seed=42)
        cost = sum(self.DG2[n][nbr]["weight"] for n, nbr in pairwise(cycle))
        validate_solution(cycle, cost, self.DG2_cycle, self.DG2_cost)

        cycle = self.tsp(self.DG2, "greedy", move="1-0", source="D", seed=42)
        cost = sum(self.DG2[n][nbr]["weight"] for n, nbr in pairwise(cycle))
        validate_solution(cycle, cost, self.DG2_cycle, self.DG2_cost)

    def test_simulated_annealing_undirected(self):
        cycle = self.tsp(self.UG, "greedy", source="D", seed=42)
        cost = sum(self.UG[n][nbr]["weight"] for n, nbr in pairwise(cycle))
        validate_solution(cycle, cost, self.UG_cycle, self.UG_cost)

        cycle = self.tsp(self.UG2, "greedy", source="D", seed=42)
        cost = sum(self.UG2[n][nbr]["weight"] for n, nbr in pairwise(cycle))
        validate_symmetric_solution(cycle, cost, self.UG2_cycle, self.UG2_cost)

        cycle = self.tsp(self.UG2, "greedy", move="1-0", source="D", seed=42)
        cost = sum(self.UG2[n][nbr]["weight"] for n, nbr in pairwise(cycle))
        validate_symmetric_solution(cycle, cost, self.UG2_cycle, self.UG2_cost)

    def test_error_on_input_order_mistake(self):
        # see issue #4846 https://github.com/networkx/networkx/issues/4846
        pytest.raises(TypeError, self.tsp, self.UG, weight="weight")
        pytest.raises(nx.NetworkXError, self.tsp, self.UG, "weight")

    def test_not_complete_graph(self):
        pytest.raises(nx.NetworkXError, self.tsp, self.incompleteUG, "greedy", source=0)
        pytest.raises(nx.NetworkXError, self.tsp, self.incompleteDG, "greedy", source=0)

    def test_ignore_selfloops(self):
        G = nx.complete_graph(5)
        G.add_edge(3, 3)
        cycle = self.tsp(G, "greedy")
        assert len(cycle) - 1 == len(G) == len(set(cycle))

    def test_not_weighted_graph(self):
        self.tsp(self.unweightedUG, "greedy")
        self.tsp(self.unweightedDG, "greedy")

    def test_two_nodes(self):
        G = nx.Graph()
        G.add_weighted_edges_from({(1, 2, 1)})

        cycle = self.tsp(G, "greedy", source=1, seed=42)
        cost = sum(G[n][nbr]["weight"] for n, nbr in pairwise(cycle))
        validate_solution(cycle, cost, [1, 2, 1], 2)

        cycle = self.tsp(G, [1, 2, 1], source=1, seed=42)
        cost = sum(G[n][nbr]["weight"] for n, nbr in pairwise(cycle))
        validate_solution(cycle, cost, [1, 2, 1], 2)

    def test_failure_of_costs_too_high_when_iterations_low(self):
        # Simulated Annealing Version:
        # set number of moves low and alpha high
        cycle = self.tsp(
            self.DG2, "greedy", source="D", move="1-0", alpha=1, N_inner=1, seed=42
        )
        cost = sum(self.DG2[n][nbr]["weight"] for n, nbr in pairwise(cycle))
        print(cycle, cost)
        assert cost > self.DG2_cost

        # Try with an incorrect initial guess
        initial_sol = ["D", "A", "B", "C", "D"]
        cycle = self.tsp(
            self.DG,
            initial_sol,
            source="D",
            move="1-0",
            alpha=0.1,
            N_inner=1,
            max_iterations=1,
            seed=42,
        )
        cost = sum(self.DG[n][nbr]["weight"] for n, nbr in pairwise(cycle))
        print(cycle, cost)
        assert cost > self.DG_cost


class TestThresholdAcceptingTSP(TestSimulatedAnnealingTSP):
    tsp = staticmethod(nx_app.threshold_accepting_tsp)

    def test_failure_of_costs_too_high_when_iterations_low(self):
        # Threshold Version:
        # set number of moves low and number of iterations low
        cycle = self.tsp(
            self.DG2,
            "greedy",
            source="D",
            move="1-0",
            N_inner=1,
            max_iterations=1,
            seed=4,
        )
        cost = sum(self.DG2[n][nbr]["weight"] for n, nbr in pairwise(cycle))
        assert cost > self.DG2_cost

        # set threshold too low
        initial_sol = ["D", "A", "B", "C", "D"]
        cycle = self.tsp(
            self.DG, initial_sol, source="D", move="1-0", threshold=-3, seed=42
        )
        cost = sum(self.DG[n][nbr]["weight"] for n, nbr in pairwise(cycle))
        assert cost > self.DG_cost


# Tests for function traveling_salesman_problem
def test_TSP_method():
    G = nx.cycle_graph(9)
    G[4][5]["weight"] = 10

    def my_tsp_method(G, weight):
        return nx_app.simulated_annealing_tsp(G, "greedy", weight, source=4, seed=1)

    path = nx_app.traveling_salesman_problem(G, method=my_tsp_method, cycle=False)
    print(path)
    assert path == [4, 3, 2, 1, 0, 8, 7, 6, 5]


def test_TSP_unweighted():
    G = nx.cycle_graph(9)
    path = nx_app.traveling_salesman_problem(G, nodes=[3, 6], cycle=False)
    assert path in ([3, 4, 5, 6], [6, 5, 4, 3])

    cycle = nx_app.traveling_salesman_problem(G, nodes=[3, 6])
    assert cycle in ([3, 4, 5, 6, 5, 4, 3], [6, 5, 4, 3, 4, 5, 6])


def test_TSP_weighted():
    G = nx.cycle_graph(9)
    G[0][1]["weight"] = 2
    G[1][2]["weight"] = 2
    G[2][3]["weight"] = 2
    G[3][4]["weight"] = 4
    G[4][5]["weight"] = 5
    G[5][6]["weight"] = 4
    G[6][7]["weight"] = 2
    G[7][8]["weight"] = 2
    G[8][0]["weight"] = 2
    tsp = nx_app.traveling_salesman_problem

    # path between 3 and 6
    expected_paths = ([3, 2, 1, 0, 8, 7, 6], [6, 7, 8, 0, 1, 2, 3])
    # cycle between 3 and 6
    expected_cycles = (
        [3, 2, 1, 0, 8, 7, 6, 7, 8, 0, 1, 2, 3],
        [6, 7, 8, 0, 1, 2, 3, 2, 1, 0, 8, 7, 6],
    )
    # path through all nodes
    expected_tourpaths = ([5, 6, 7, 8, 0, 1, 2, 3, 4], [4, 3, 2, 1, 0, 8, 7, 6, 5])

    # Check default method
    cycle = tsp(G, nodes=[3, 6], weight="weight")
    assert cycle in expected_cycles

    path = tsp(G, nodes=[3, 6], weight="weight", cycle=False)
    assert path in expected_paths

    tourpath = tsp(G, weight="weight", cycle=False)
    assert tourpath in expected_tourpaths

    # Check all methods
    methods = [
        nx_app.christofides,
        nx_app.greedy_tsp,
        lambda G, wt: nx_app.simulated_annealing_tsp(G, "greedy", weight=wt),
        lambda G, wt: nx_app.threshold_accepting_tsp(G, "greedy", weight=wt),
    ]
    for method in methods:
        cycle = tsp(G, nodes=[3, 6], weight="weight", method=method)
        assert cycle in expected_cycles

        path = tsp(G, nodes=[3, 6], weight="weight", method=method, cycle=False)
        assert path in expected_paths

        tourpath = tsp(G, weight="weight", method=method, cycle=False)
        assert tourpath in expected_tourpaths


def test_TSP_incomplete_graph_short_path():
    G = nx.cycle_graph(9)
    G.add_edges_from([(4, 9), (9, 10), (10, 11), (11, 0)])
    G[4][5]["weight"] = 5

    cycle = nx_app.traveling_salesman_problem(G)
    print(cycle)
    assert len(cycle) == 17 and len(set(cycle)) == 12

    # make sure that cutting one edge out of complete graph formulation
    # cuts out many edges out of the path of the TSP
    path = nx_app.traveling_salesman_problem(G, cycle=False)
    print(path)
    assert len(path) == 13 and len(set(path)) == 12


def test_held_karp_ascent():
    """
    Test the Held-Karp relaxation with the ascent method
    """
    import networkx.algorithms.approximation.traveling_salesman as tsp

    np = pytest.importorskip("numpy")
    pytest.importorskip("scipy")

    # Adjacency matrix from page 1153 of the 1970 Held and Karp paper
    # which have been edited to be directional, but also symmetric
    G_array = np.array(
        [
            [0, 97, 60, 73, 17, 52],
            [97, 0, 41, 52, 90, 30],
            [60, 41, 0, 21, 35, 41],
            [73, 52, 21, 0, 95, 46],
            [17, 90, 35, 95, 0, 81],
            [52, 30, 41, 46, 81, 0],
        ]
    )

    solution_edges = [(1, 3), (2, 4), (3, 2), (4, 0), (5, 1), (0, 5)]

    G = nx.from_numpy_array(G_array, create_using=nx.DiGraph)
    opt_hk, z_star = tsp.held_karp_ascent(G)

    # Check that the optimal weights are the same
    assert round(opt_hk, 2) == 207.00
    # Check that the z_stars are the same
    solution = nx.DiGraph()
    solution.add_edges_from(solution_edges)
    assert nx.utils.edges_equal(z_star.edges, solution.edges)


def test_ascent_fractional_solution():
    """
    Test the ascent method using a modified version of Figure 2 on page 1140
    in 'The Traveling Salesman Problem and Minimum Spanning Trees' by Held and
    Karp
    """
    import networkx.algorithms.approximation.traveling_salesman as tsp

    np = pytest.importorskip("numpy")
    pytest.importorskip("scipy")

    # This version of Figure 2 has all of the edge weights multiplied by 100
    # and is a complete directed graph with infinite edge weights for the
    # edges not listed in the original graph
    G_array = np.array(
        [
            [0, 100, 100, 100000, 100000, 1],
            [100, 0, 100, 100000, 1, 100000],
            [100, 100, 0, 1, 100000, 100000],
            [100000, 100000, 1, 0, 100, 100],
            [100000, 1, 100000, 100, 0, 100],
            [1, 100000, 100000, 100, 100, 0],
        ]
    )

    solution_z_star = {
        (0, 1): 5 / 12,
        (0, 2): 5 / 12,
        (0, 5): 5 / 6,
        (1, 0): 5 / 12,
        (1, 2): 1 / 3,
        (1, 4): 5 / 6,
        (2, 0): 5 / 12,
        (2, 1): 1 / 3,
        (2, 3): 5 / 6,
        (3, 2): 5 / 6,
        (3, 4): 1 / 3,
        (3, 5): 1 / 2,
        (4, 1): 5 / 6,
        (4, 3): 1 / 3,
        (4, 5): 1 / 2,
        (5, 0): 5 / 6,
        (5, 3): 1 / 2,
        (5, 4): 1 / 2,
    }

    G = nx.from_numpy_array(G_array, create_using=nx.DiGraph)
    opt_hk, z_star = tsp.held_karp_ascent(G)

    # Check that the optimal weights are the same
    assert round(opt_hk, 2) == 303.00
    # Check that the z_stars are the same
    assert {key: round(z_star[key], 4) for key in z_star} == {
        key: round(solution_z_star[key], 4) for key in solution_z_star
    }


def test_ascent_method_asymmetric():
    """
    Tests the ascent method using a truly asymmetric graph for which the
    solution has been brute forced
    """
    import networkx.algorithms.approximation.traveling_salesman as tsp

    np = pytest.importorskip("numpy")
    pytest.importorskip("scipy")

    G_array = np.array(
        [
            [0, 26, 63, 59, 69, 31, 41],
            [62, 0, 91, 53, 75, 87, 47],
            [47, 82, 0, 90, 15, 9, 18],
            [68, 19, 5, 0, 58, 34, 93],
            [11, 58, 53, 55, 0, 61, 79],
            [88, 75, 13, 76, 98, 0, 40],
            [41, 61, 55, 88, 46, 45, 0],
        ]
    )

    solution_edges = [(0, 1), (1, 3), (3, 2), (2, 5), (5, 6), (4, 0), (6, 4)]

    G = nx.from_numpy_array(G_array, create_using=nx.DiGraph)
    opt_hk, z_star = tsp.held_karp_ascent(G)

    # Check that the optimal weights are the same
    assert round(opt_hk, 2) == 190.00
    # Check that the z_stars match.
    solution = nx.DiGraph()
    solution.add_edges_from(solution_edges)
    assert nx.utils.edges_equal(z_star.edges, solution.edges)


def test_ascent_method_asymmetric_2():
    """
    Tests the ascent method using a truly asymmetric graph for which the
    solution has been brute forced
    """
    import networkx.algorithms.approximation.traveling_salesman as tsp

    np = pytest.importorskip("numpy")
    pytest.importorskip("scipy")

    G_array = np.array(
        [
            [0, 45, 39, 92, 29, 31],
            [72, 0, 4, 12, 21, 60],
            [81, 6, 0, 98, 70, 53],
            [49, 71, 59, 0, 98, 94],
            [74, 95, 24, 43, 0, 47],
            [56, 43, 3, 65, 22, 0],
        ]
    )

    solution_edges = [(0, 5), (5, 4), (1, 3), (3, 0), (2, 1), (4, 2)]

    G = nx.from_numpy_array(G_array, create_using=nx.DiGraph)
    opt_hk, z_star = tsp.held_karp_ascent(G)

    # Check that the optimal weights are the same
    assert round(opt_hk, 2) == 144.00
    # Check that the z_stars match.
    solution = nx.DiGraph()
    solution.add_edges_from(solution_edges)
    assert nx.utils.edges_equal(z_star.edges, solution.edges)


def test_held_karp_ascent_asymmetric_3():
    """
    Tests the ascent method using a truly asymmetric graph with a fractional
    solution for which the solution has been brute forced.

    In this graph their are two different optimal, integral solutions (which
    are also the overall atsp solutions) to the Held Karp relaxation. However,
    this particular graph has two different tours of optimal value and the
    possible solutions in the held_karp_ascent function are not stored in an
    ordered data structure.
    """
    import networkx.algorithms.approximation.traveling_salesman as tsp

    np = pytest.importorskip("numpy")
    pytest.importorskip("scipy")

    G_array = np.array(
        [
            [0, 1, 5, 2, 7, 4],
            [7, 0, 7, 7, 1, 4],
            [4, 7, 0, 9, 2, 1],
            [7, 2, 7, 0, 4, 4],
            [5, 5, 4, 4, 0, 3],
            [3, 9, 1, 3, 4, 0],
        ]
    )

    solution1_edges = [(0, 3), (1, 4), (2, 5), (3, 1), (4, 2), (5, 0)]

    solution2_edges = [(0, 3), (3, 1), (1, 4), (4, 5), (2, 0), (5, 2)]

    G = nx.from_numpy_array(G_array, create_using=nx.DiGraph)
    opt_hk, z_star = tsp.held_karp_ascent(G)

    assert round(opt_hk, 2) == 13.00
    # Check that the z_stars are the same
    solution1 = nx.DiGraph()
    solution1.add_edges_from(solution1_edges)
    solution2 = nx.DiGraph()
    solution2.add_edges_from(solution2_edges)
    assert nx.utils.edges_equal(z_star.edges, solution1.edges) or nx.utils.edges_equal(
        z_star.edges, solution2.edges
    )


def test_held_karp_ascent_fractional_asymmetric():
    """
    Tests the ascent method using a truly asymmetric graph with a fractional
    solution for which the solution has been brute forced
    """
    import networkx.algorithms.approximation.traveling_salesman as tsp

    np = pytest.importorskip("numpy")
    pytest.importorskip("scipy")

    G_array = np.array(
        [
            [0, 100, 150, 100000, 100000, 1],
            [150, 0, 100, 100000, 1, 100000],
            [100, 150, 0, 1, 100000, 100000],
            [100000, 100000, 1, 0, 150, 100],
            [100000, 2, 100000, 100, 0, 150],
            [2, 100000, 100000, 150, 100, 0],
        ]
    )

    solution_z_star = {
        (0, 1): 5 / 12,
        (0, 2): 5 / 12,
        (0, 5): 5 / 6,
        (1, 0): 5 / 12,
        (1, 2): 5 / 12,
        (1, 4): 5 / 6,
        (2, 0): 5 / 12,
        (2, 1): 5 / 12,
        (2, 3): 5 / 6,
        (3, 2): 5 / 6,
        (3, 4): 5 / 12,
        (3, 5): 5 / 12,
        (4, 1): 5 / 6,
        (4, 3): 5 / 12,
        (4, 5): 5 / 12,
        (5, 0): 5 / 6,
        (5, 3): 5 / 12,
        (5, 4): 5 / 12,
    }

    G = nx.from_numpy_array(G_array, create_using=nx.DiGraph)
    opt_hk, z_star = tsp.held_karp_ascent(G)

    # Check that the optimal weights are the same
    assert round(opt_hk, 2) == 304.00
    # Check that the z_stars are the same
    assert {key: round(z_star[key], 4) for key in z_star} == {
        key: round(solution_z_star[key], 4) for key in solution_z_star
    }


def test_spanning_tree_distribution():
    """
    Test that we can create an exponential distribution of spanning trees such
    that the probability of each tree is proportional to the product of edge
    weights.

    Results of this test have been confirmed with hypothesis testing from the
    created distribution.

    This test uses the symmetric, fractional Held Karp solution.
    """
    import networkx.algorithms.approximation.traveling_salesman as tsp

    pytest.importorskip("numpy")
    pytest.importorskip("scipy")

    z_star = {
        (0, 1): 5 / 12,
        (0, 2): 5 / 12,
        (0, 5): 5 / 6,
        (1, 0): 5 / 12,
        (1, 2): 1 / 3,
        (1, 4): 5 / 6,
        (2, 0): 5 / 12,
        (2, 1): 1 / 3,
        (2, 3): 5 / 6,
        (3, 2): 5 / 6,
        (3, 4): 1 / 3,
        (3, 5): 1 / 2,
        (4, 1): 5 / 6,
        (4, 3): 1 / 3,
        (4, 5): 1 / 2,
        (5, 0): 5 / 6,
        (5, 3): 1 / 2,
        (5, 4): 1 / 2,
    }

    solution_gamma = {
        (0, 1): -0.6383,
        (0, 2): -0.6827,
        (0, 5): 0,
        (1, 2): -1.0781,
        (1, 4): 0,
        (2, 3): 0,
        (5, 3): -0.2820,
        (5, 4): -0.3327,
        (4, 3): -0.9927,
    }

    # The undirected support of z_star
    G = nx.MultiGraph()
    for u, v in z_star:
        if (u, v) in G.edges or (v, u) in G.edges:
            continue
        G.add_edge(u, v)

    gamma = tsp.spanning_tree_distribution(G, z_star)

    assert {key: round(gamma[key], 4) for key in gamma} == solution_gamma


def test_asadpour_tsp():
    """
    Test the complete asadpour tsp algorithm with the fractional, symmetric
    Held Karp solution. This test also uses an incomplete graph as input.
    """
    # This version of Figure 2 has all of the edge weights multiplied by 100
    # and the 0 weight edges have a weight of 1.
    pytest.importorskip("numpy")
    pytest.importorskip("scipy")

    edge_list = [
        (0, 1, 100),
        (0, 2, 100),
        (0, 5, 1),
        (1, 2, 100),
        (1, 4, 1),
        (2, 3, 1),
        (3, 4, 100),
        (3, 5, 100),
        (4, 5, 100),
        (1, 0, 100),
        (2, 0, 100),
        (5, 0, 1),
        (2, 1, 100),
        (4, 1, 1),
        (3, 2, 1),
        (4, 3, 100),
        (5, 3, 100),
        (5, 4, 100),
    ]

    G = nx.DiGraph()
    G.add_weighted_edges_from(edge_list)

    def fixed_asadpour(G, weight):
        return nx_app.asadpour_atsp(G, weight, 19)

    tour = nx_app.traveling_salesman_problem(G, weight="weight", method=fixed_asadpour)

    # Check that the returned list is a valid tour. Because this is an
    # incomplete graph, the conditions are not as strict. We need the tour to
    #
    #   Start and end at the same node
    #   Pass through every vertex at least once
    #   Have a total cost at most ln(6) / ln(ln(6)) = 3.0723 times the optimal
    #
    # For the second condition it is possible to have the tour pass through the
    # same vertex more then. Imagine that the tour on the complete version takes
    # an edge not in the original graph. In the output this is substituted with
    # the shortest path between those vertices, allowing vertices to appear more
    # than once.
    #
    # However, we are using a fixed random number generator so we know what the
    # expected tour is.
    expected_tours = [[1, 4, 5, 0, 2, 3, 2, 1], [3, 2, 0, 1, 4, 5, 3]]

    assert tour in expected_tours


def test_asadpour_real_world():
    """
    This test uses airline prices between the six largest cities in the US.

        * New York City -> JFK
        * Los Angeles -> LAX
        * Chicago -> ORD
        * Houston -> IAH
        * Phoenix -> PHX
        * Philadelphia -> PHL

    Flight prices from August 2021 using Delta or American airlines to get
    nonstop flight. The brute force solution found the optimal tour to cost $872

    This test also uses the `source` keyword argument to ensure that the tour
    always starts at city 0.
    """
    np = pytest.importorskip("numpy")
    pytest.importorskip("scipy")

    G_array = np.array(
        [
            # JFK  LAX  ORD  IAH  PHX  PHL
            [0, 243, 199, 208, 169, 183],  # JFK
            [277, 0, 217, 123, 127, 252],  # LAX
            [297, 197, 0, 197, 123, 177],  # ORD
            [303, 169, 197, 0, 117, 117],  # IAH
            [257, 127, 160, 117, 0, 319],  # PHX
            [183, 332, 217, 117, 319, 0],  # PHL
        ]
    )

    node_map = {0: "JFK", 1: "LAX", 2: "ORD", 3: "IAH", 4: "PHX", 5: "PHL"}

    expected_tours = [
        ["JFK", "LAX", "PHX", "ORD", "IAH", "PHL", "JFK"],
        ["JFK", "ORD", "PHX", "LAX", "IAH", "PHL", "JFK"],
    ]

    G = nx.from_numpy_array(G_array, create_using=nx.DiGraph)
    nx.relabel_nodes(G, node_map, copy=False)

    def fixed_asadpour(G, weight):
        return nx_app.asadpour_atsp(G, weight, 37, source="JFK")

    tour = nx_app.traveling_salesman_problem(G, weight="weight", method=fixed_asadpour)

    assert tour in expected_tours


def test_asadpour_real_world_path():
    """
    This test uses airline prices between the six largest cities in the US. This
    time using a path, not a cycle.

        * New York City -> JFK
        * Los Angeles -> LAX
        * Chicago -> ORD
        * Houston -> IAH
        * Phoenix -> PHX
        * Philadelphia -> PHL

    Flight prices from August 2021 using Delta or American airlines to get
    nonstop flight. The brute force solution found the optimal tour to cost $872
    """
    np = pytest.importorskip("numpy")
    pytest.importorskip("scipy")

    G_array = np.array(
        [
            # JFK  LAX  ORD  IAH  PHX  PHL
            [0, 243, 199, 208, 169, 183],  # JFK
            [277, 0, 217, 123, 127, 252],  # LAX
            [297, 197, 0, 197, 123, 177],  # ORD
            [303, 169, 197, 0, 117, 117],  # IAH
            [257, 127, 160, 117, 0, 319],  # PHX
            [183, 332, 217, 117, 319, 0],  # PHL
        ]
    )

    node_map = {0: "JFK", 1: "LAX", 2: "ORD", 3: "IAH", 4: "PHX", 5: "PHL"}

    expected_paths = [
        ["ORD", "PHX", "LAX", "IAH", "PHL", "JFK"],
        ["JFK", "PHL", "IAH", "ORD", "PHX", "LAX"],
    ]

    G = nx.from_numpy_array(G_array, create_using=nx.DiGraph)
    nx.relabel_nodes(G, node_map, copy=False)

    def fixed_asadpour(G, weight):
        return nx_app.asadpour_atsp(G, weight, 56)

    path = nx_app.traveling_salesman_problem(
        G, weight="weight", cycle=False, method=fixed_asadpour
    )

    assert path in expected_paths


def test_asadpour_disconnected_graph():
    """
    Test that the proper exception is raised when asadpour_atsp is given an
    disconnected graph.
    """

    G = nx.complete_graph(4, create_using=nx.DiGraph)
    # have to set edge weights so that if the exception is not raised, the
    # function will complete and we will fail the test
    nx.set_edge_attributes(G, 1, "weight")
    G.add_node(5)

    pytest.raises(nx.NetworkXError, nx_app.asadpour_atsp, G)


def test_asadpour_incomplete_graph():
    """
    Test that the proper exception is raised when asadpour_atsp is given an
    incomplete graph
    """

    G = nx.complete_graph(4, create_using=nx.DiGraph)
    # have to set edge weights so that if the exception is not raised, the
    # function will complete and we will fail the test
    nx.set_edge_attributes(G, 1, "weight")
    G.remove_edge(0, 1)

    pytest.raises(nx.NetworkXError, nx_app.asadpour_atsp, G)


def test_asadpour_empty_graph():
    """
    Test the asadpour_atsp function with an empty graph
    """
    G = nx.DiGraph()

    pytest.raises(nx.NetworkXError, nx_app.asadpour_atsp, G)


@pytest.mark.slow
def test_asadpour_integral_held_karp():
    """
    This test uses an integral held karp solution and the held karp function
    will return a graph rather than a dict, bypassing most of the asadpour
    algorithm.

    At first glance, this test probably doesn't look like it ensures that we
    skip the rest of the asadpour algorithm, but it does. We are not fixing a
    see for the random number generator, so if we sample any spanning trees
    the approximation would be different basically every time this test is
    executed but it is not since held karp is deterministic and we do not
    reach the portion of the code with the dependence on random numbers.
    """
    np = pytest.importorskip("numpy")

    G_array = np.array(
        [
            [0, 26, 63, 59, 69, 31, 41],
            [62, 0, 91, 53, 75, 87, 47],
            [47, 82, 0, 90, 15, 9, 18],
            [68, 19, 5, 0, 58, 34, 93],
            [11, 58, 53, 55, 0, 61, 79],
            [88, 75, 13, 76, 98, 0, 40],
            [41, 61, 55, 88, 46, 45, 0],
        ]
    )

    G = nx.from_numpy_array(G_array, create_using=nx.DiGraph)

    for _ in range(2):
        tour = nx_app.traveling_salesman_problem(G, method=nx_app.asadpour_atsp)

        assert [1, 3, 2, 5, 2, 6, 4, 0, 1] == tour


def test_directed_tsp_impossible():
    """
    Test the asadpour algorithm with a graph without a hamiltonian circuit
    """
    pytest.importorskip("numpy")

    # In this graph, once we leave node 0 we cannot return
    edges = [
        (0, 1, 10),
        (0, 2, 11),
        (0, 3, 12),
        (1, 2, 4),
        (1, 3, 6),
        (2, 1, 3),
        (2, 3, 2),
        (3, 1, 5),
        (3, 2, 1),
    ]

    G = nx.DiGraph()
    G.add_weighted_edges_from(edges)

    pytest.raises(nx.NetworkXError, nx_app.traveling_salesman_problem, G)<|MERGE_RESOLUTION|>--- conflicted
+++ resolved
@@ -171,10 +171,7 @@
         assert len(cycle) - 1 == len(G) == len(set(cycle))
 
 
-<<<<<<< HEAD
-class TestGreedyTSPMinimumInsertions:
-    setup_class = _setup_class
-
+class TestGreedyTSPMinimumInsertions(TestBase):
     def test_greedy_tsp_minimum_insertions(self):
         cycle = nx_app.greedy_tsp_minimum_insertions(self.DG, source="D")
         cost = sum(self.DG[n][nbr]["weight"] for n, nbr in pairwise(cycle))
@@ -193,12 +190,10 @@
         validate_solution(cycle, cost, ["D", "A", "B", "C", "D"], 25.0)
 
     def test_not_complete_graph(self):
-        pytest.raises(
-            nx.NetworkXError, nx_app.greedy_tsp_minimum_insertions, self.incompleteUG
-        )
-        pytest.raises(
-            nx.NetworkXError, nx_app.greedy_tsp_minimum_insertions, self.incompleteDG
-        )
+        with pytest.raises(nx.NetworkXError):
+            nx_app.greedy_tsp_minimum_insertions(self.incompleteUG)
+        with pytest.raises(nx.NetworkXError):
+            nx_app.greedy_tsp_minimum_insertions(self.incompleteDG)
 
     def test_not_weighted_graph(self):
         nx_app.greedy_tsp_minimum_insertions(self.unweightedUG)
@@ -218,9 +213,7 @@
         assert len(cycle) - 1 == len(G) == len(set(cycle))
 
 
-class TestNearestInsertion:
-    setup_class = _setup_class
-
+class TestNearestInsertion(TestBase):
     def test_nearest_insertion(self):
         cycle = nx_app.nearest_insertion(self.DG, source="D")
         cost = sum(self.DG[n][nbr]["weight"] for n, nbr in pairwise(cycle))
@@ -240,8 +233,10 @@
         validate_solution(cycle, cost, ["D", "A", "B", "C", "D"], 25.0)
 
     def test_not_complete_graph(self):
-        pytest.raises(nx.NetworkXError, nx_app.nearest_insertion, self.incompleteUG)
-        pytest.raises(nx.NetworkXError, nx_app.nearest_insertion, self.incompleteDG)
+        with pytest.raises(nx.NetworkXError):
+            nx_app.nearest_insertion(self.incompleteUG)
+        with pytest.raises(nx.NetworkXError):
+            nx_app.nearest_insertion(self.incompleteDG)
 
     def test_not_weighted_graph(self):
         nx_app.nearest_insertion(self.unweightedUG)
@@ -262,9 +257,7 @@
         assert len(cycle) - 1 == len(G) == len(set(cycle))
 
 
-class TestFarthestInsertion:
-    setup_class = _setup_class
-
+class TestFarthestInsertion(TestBase):
     def test_farthest_insertion(self):
         cycle = nx_app.farthest_insertion(self.DG, source="D")
         cost = sum(self.DG[n][nbr]["weight"] for n, nbr in pairwise(cycle))
@@ -284,8 +277,10 @@
         validate_solution(cycle, cost, ["D", "C", "B", "A", "D"], 25.0)
 
     def test_not_complete_graph(self):
-        pytest.raises(nx.NetworkXError, nx_app.farthest_insertion, self.incompleteUG)
-        pytest.raises(nx.NetworkXError, nx_app.farthest_insertion, self.incompleteDG)
+        with pytest.raises(nx.NetworkXError):
+            nx_app.farthest_insertion(self.incompleteUG)
+        with pytest.raises(nx.NetworkXError):
+            nx_app.farthest_insertion(self.incompleteDG)
 
     def test_not_weighted_graph(self):
         nx_app.farthest_insertion(self.unweightedUG)
@@ -305,11 +300,7 @@
         assert len(cycle) - 1 == len(G) == len(set(cycle))
 
 
-class TestSimulatedAnnealingTSP:
-    setup_class = _setup_class
-=======
 class TestSimulatedAnnealingTSP(TestBase):
->>>>>>> 16480b10
     tsp = staticmethod(nx_app.simulated_annealing_tsp)
 
     def test_simulated_annealing_directed(self):
