import pytest

import networkx as nx
import networkx.algorithms.approximation as approx

try:
    import numpy as np

    HAS_NUMPY = True
except ImportError:
    HAS_NUMPY = False


def close_cliques_example(d=12, D=300, h=24, k=2):
    """
    Hard example from Harb, Elfarouk, Kent Quanrud, and Chandra Chekuri.
    "Faster and scalable algorithms for densest subgraph and decomposition."
    Advances in Neural Information Processing Systems 35 (2022): 26966-26979.
    """
    Kh = nx.complete_graph(h)
    KdD = nx.complete_bipartite_graph(d, D)
    G = nx.disjoint_union_all([KdD] + [Kh for _ in range(k)])
    best_density = d * D / (d + D)  # of the complete bipartite graph
    return G, best_density, set(KdD.nodes)


@pytest.fixture(
    params=(
        "greedy++",
        pytest.param(
            "fista",
            marks=pytest.mark.skipif(not HAS_NUMPY, reason="fista requires numpy"),
        ),
    )
)
def method(request):
    return request.param


def _compute_density(family, n):
    if family == nx.star_graph:
        # The densest subgraph of a star network is the entire graph.
        # The peeling algorithm would peel all the vertices with degree 1,
        # and so should discover the densest subgraph in one iteration!
        return n / (n + 1), set(range(n + 1))
    elif family == nx.complete_graph:
        # The density of a complete graph network is the entire graph: C(n, 2)/n
        # where C(n, 2) is n*(n-1)//2. The peeling algorithm would find
        # the densest subgraph in one iteration!
        return (n - 1) / 2, set(range(n))
    elif family == nx.empty_graph:
        return 0, set()
    else:
        msg = f"unknown {family=} family"
        raise ValueError(msg)


@pytest.mark.parametrize("n", range(4, 7))
@pytest.mark.parametrize("iterations", (1, 3))
@pytest.mark.parametrize("family", (nx.star_graph, nx.complete_graph, nx.empty_graph))
def test_densest_subgraph(n, iterations, family, method):
    G = family(n)
    d, S = approx.densest_subgraph(G, iterations=iterations, method=method)
    correct_density, correct_subgraph_set = _compute_density(family, n)
    assert d == pytest.approx(correct_density)
    assert S == correct_subgraph_set


def test_greedy_plus_plus_close_cliques():
    G, best_density, densest_set = close_cliques_example()
    # NOTE: iterations=185 fails to ID the densest subgraph
    greedy_pp, S_pp = approx.densest_subgraph(G, iterations=186, method="greedy++")

    assert greedy_pp == pytest.approx(best_density)
    assert S_pp == densest_set


def test_fista_close_cliques():
    pytest.importorskip("numpy")
    G, best_density, best_set = close_cliques_example()
    # NOTE: iterations=12 fails to ID the densest subgraph
    density, dense_set = approx.densest_subgraph(G, iterations=13, method="fista")

    assert density == pytest.approx(best_density)
    assert dense_set == best_set


def bipartite_and_clique_example(d=5, D=200, k=2):
    """
    Hard example from: Boob, Digvijay, Yu Gao, Richard Peng, Saurabh Sawlani,
    Charalampos Tsourakakis, Di Wang, and Junxing Wang. "Flowless: Extracting
    densest subgraphs without flow computations." In Proceedings of The Web
    Conference 2020, pp. 573-583. 2020.
    """
    B = nx.complete_bipartite_graph(d, D)
    H = [nx.complete_graph(d + 2) for _ in range(k)]
    G = nx.disjoint_union_all([B] + H)

    best_density = d * D / (d + D)  # of the complete bipartite graph
    correct_one_round_density = (2 * d * D + (d + 1) * (d + 2) * k) / (
        2 * d + 2 * D + 2 * k * (d + 2)
    )
    best_subgraph = set(B.nodes)
    return G, best_density, best_subgraph, correct_one_round_density


def test_bipartite_and_clique_greedy_plus_plus_one_iter():
    G, _, _, correct_one_iter_density = bipartite_and_clique_example()
    one_round_density, S_one = approx.densest_subgraph(
        G, iterations=1, method="greedy++"
    )
    assert one_round_density == pytest.approx(correct_one_iter_density)
    assert S_one == set(G.nodes)


def test_bipartite_and_clique_ten_iter(method):
    G, best_density, best_subgraph, _ = bipartite_and_clique_example()
    ten_round_density, S_ten = approx.densest_subgraph(G, iterations=10, method=method)
    assert ten_round_density == pytest.approx(best_density)
    assert S_ten == best_subgraph


def test_fista_big_dataset():
    pytest.importorskip("numpy")
    G, best_density, best_subgraph = close_cliques_example(d=30, D=2000, h=60, k=20)

    # Note: iterations=12 fails to identify densest subgraph
    density, dense_set = approx.densest_subgraph(G, iterations=13, method="fista")

    assert density == pytest.approx(best_density)
    assert dense_set == best_subgraph


<<<<<<< HEAD
def test_densest_subgraph_self_loop(method):
    """Test that self-loops don't repeat calculations."""
    G = nx.complete_graph(7)
    G.add_edges_from([(0, 7), (7, 7)])
    # 7 is the lowest degree node, so it will be removed first.
    # However, it will be re-added as neighbor (due to the self-loop) and be skipped.

    density, dense_set = approx.densest_subgraph(G, method=method)
    assert density == pytest.approx(density)
    assert dense_set == dense_set


def test_densest_subgraph_invalid_iterations(method):
    """Test that `iterations < 1` raises."""
    with pytest.raises(ValueError, match="iterations must be"):
        approx.densest_subgraph(nx.complete_graph(3), iterations=0, method=method)


def test_densest_subgraph_invalid_method():
    """Test that `method` is validated."""
    with pytest.raises(ValueError, match="not a valid choice"):
        approx.densest_subgraph(nx.complete_graph(3), method="dummy")
=======
@pytest.mark.parametrize("iterations", (1, 3))
def test_greedy_plus_plus_edgeless_cornercase(iterations):
    G = nx.Graph()
    assert approx.densest_subgraph(G, iterations=iterations, method="greedy++") == (
        0,
        set(),
    )
    G.add_nodes_from(range(4))
    assert approx.densest_subgraph(G, iterations=iterations, method="greedy++") == (
        0,
        set(),
    )


@pytest.mark.parametrize("labels", ((1, 2, 3), ("a", "b", "c")))
def test_gh_8271(labels):
    """Test for graphs with nonstandard node labels."""
    pytest.importorskip("numpy")
    G = nx.complete_graph(labels)
    assert approx.densest_subgraph(G, method="fista") == (1, set(labels))
>>>>>>> 1515862e
<|MERGE_RESOLUTION|>--- conflicted
+++ resolved
@@ -131,7 +131,6 @@
     assert dense_set == best_subgraph
 
 
-<<<<<<< HEAD
 def test_densest_subgraph_self_loop(method):
     """Test that self-loops don't repeat calculations."""
     G = nx.complete_graph(7)
@@ -154,19 +153,6 @@
     """Test that `method` is validated."""
     with pytest.raises(ValueError, match="not a valid choice"):
         approx.densest_subgraph(nx.complete_graph(3), method="dummy")
-=======
-@pytest.mark.parametrize("iterations", (1, 3))
-def test_greedy_plus_plus_edgeless_cornercase(iterations):
-    G = nx.Graph()
-    assert approx.densest_subgraph(G, iterations=iterations, method="greedy++") == (
-        0,
-        set(),
-    )
-    G.add_nodes_from(range(4))
-    assert approx.densest_subgraph(G, iterations=iterations, method="greedy++") == (
-        0,
-        set(),
-    )
 
 
 @pytest.mark.parametrize("labels", ((1, 2, 3), ("a", "b", "c")))
@@ -174,5 +160,4 @@
     """Test for graphs with nonstandard node labels."""
     pytest.importorskip("numpy")
     G = nx.complete_graph(labels)
-    assert approx.densest_subgraph(G, method="fista") == (1, set(labels))
->>>>>>> 1515862e
+    assert approx.densest_subgraph(G, method="fista") == (1, set(labels))