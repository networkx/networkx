--- conflicted
+++ resolved
@@ -552,12 +552,6 @@
     ValueError
         If `method` is not among the supported options.
 
-<<<<<<< HEAD
-    NetworkXNoPath
-        If a node in the graph cannot be reached from `source`.
-
-=======
->>>>>>> 74c6e088
     Examples
     --------
     >>> G = nx.Graph()
@@ -590,14 +584,10 @@
     else:
         raise ValueError(f"method not supported: {method}")
     for n in G:
-<<<<<<< HEAD
-        yield n, list(_build_paths_from_predecessors({source}, n, pred))
-=======
         try:
             yield n, list(_build_paths_from_predecessors({source}, n, pred))
         except nx.NetworkXNoPath:
             pass
->>>>>>> 74c6e088
 
 
 def all_pairs_all_shortest_paths(G, weight=None, method="dijkstra"):
@@ -644,13 +634,10 @@
     >>> print(dict(nx.all_pairs_all_shortest_paths(G)))
     {0: {0: [[0]], 1: [[0, 1]], 2: [[0, 1, 2], [0, 3, 2]], 3: [[0, 3]]}, 1: {0: [[1, 0]], 1: [[1]], 2: [[1, 2]], 3: [[1, 0, 3], [1, 2, 3]]}, 2: {0: [[2, 1, 0], [2, 3, 0]], 1: [[2, 1]], 2: [[2]], 3: [[2, 3]]}, 3: {0: [[3, 0]], 1: [[3, 2, 1], [3, 0, 1]], 2: [[3, 2]], 3: [[3]]}}
 
-<<<<<<< HEAD
-=======
     Notes
     -----
     There may be multiple shortest paths with equal lengths. Unlike all_pairs_shortest_path, this method returns all shortest paths.
 
->>>>>>> 74c6e088
     See Also
     --------
     all_pairs_shortest_path
