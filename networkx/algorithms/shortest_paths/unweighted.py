"""
Shortest path algorithms for unweighted graphs.
"""
<<<<<<< HEAD
import operator
import warnings
=======
>>>>>>> 7b54439a

import networkx as nx

__all__ = [
    "bidirectional_shortest_path",
    "single_source_shortest_path",
    "single_source_shortest_path_length",
    "single_target_shortest_path",
    "single_target_shortest_path_length",
    "all_pairs_shortest_path",
    "all_pairs_shortest_path_length",
    "predecessor",
]


@nx._dispatchable
def single_source_shortest_path_length(G, source, cutoff=None):
    """Compute the shortest path lengths from `source` to all reachable nodes in `G`.

    Parameters
    ----------
    G : NetworkX graph

    source : node
       Starting node for path

    cutoff : integer, optional
        Depth to stop the search. Only paths of length <= `cutoff` are returned.

    Returns
    -------
    lengths : dict
        Dict keyed by node to shortest path length to `source`.

    Examples
    --------
    >>> G = nx.path_graph(5)
    >>> nx.single_source_shortest_path_length(G, 0)
    {0: 0, 1: 1, 2: 2, 3: 3, 4: 4}

    See Also
    --------
    :any:`shortest_path_length` :
       Shortest path length with specifiable source, target, and weight.
    :any:`single_source_dijkstra_path_length` :
       Shortest weighted path length from source with Dijkstra algorithm.
    :any:`single_source_bellman_ford_path_length` :
       Shortest weighted path length from source with Bellman-Ford algorithm.
    """
    if source not in G:
        raise nx.NodeNotFound(f"Source {source} is not in G")
    if cutoff is None:
        cutoff = float("inf")
    nextlevel = [source]
    return dict(_single_shortest_path_length(G._adj, nextlevel, cutoff))


def _single_shortest_path_length(adj, firstlevel, cutoff):
    """Yields (node, level) in a breadth first search

    Shortest Path Length helper function
    Parameters
    ----------
        adj : dict
            Adjacency dict or view
        firstlevel : list
            starting nodes, e.g. [source] or [target]
        cutoff : int or float
            level at which we stop the process
    """
    seen = set(firstlevel)
    nextlevel = firstlevel
    level = 0
    n = len(adj)
    for v in nextlevel:
        yield (v, level)
    while nextlevel and cutoff > level:
        level += 1
        thislevel = nextlevel
        nextlevel = []
        for v in thislevel:
            for w in adj[v]:
                if w not in seen:
                    seen.add(w)
                    nextlevel.append(w)
                    yield (w, level)
            if len(seen) == n:
                return


@nx._dispatchable
def single_target_shortest_path_length(G, target, cutoff=None):
    """Compute the shortest path lengths to target from all reachable nodes.

    Parameters
    ----------
    G : NetworkX graph

    target : node
       Target node for path

    cutoff : integer, optional
        Depth to stop the search. Only paths of length <= cutoff are returned.

    Returns
    -------
    lengths : dictionary
        Dictionary, keyed by source, of shortest path lengths.

    Examples
    --------
    >>> G = nx.path_graph(5, create_using=nx.DiGraph())
    >>> length = nx.single_target_shortest_path_length(G, 4)
    >>> length[0]
    4
    >>> for node in range(5):
    ...     print(f"{node}: {length[node]}")
    0: 4
    1: 3
    2: 2
    3: 1
    4: 0

    See Also
    --------
    single_source_shortest_path_length, shortest_path_length
    """
    if target not in G:
        raise nx.NodeNotFound(f"Target {target} is not in G")
    if cutoff is None:
        cutoff = float("inf")
    # handle either directed or undirected
    adj = G._pred if G.is_directed() else G._adj
    nextlevel = [target]
    return dict(_single_shortest_path_length(adj, nextlevel, cutoff))


@nx._dispatchable
def all_pairs_shortest_path_length(G, cutoff=None):
    """Computes the shortest path lengths between all nodes in `G`.

    Parameters
    ----------
    G : NetworkX graph

    cutoff : integer, optional
        Depth at which to stop the search. Only paths of length at most
        `cutoff` are returned.

    Returns
    -------
    lengths : iterator
        (source, dictionary) iterator with dictionary keyed by target and
        shortest path length as the key value.

    Notes
    -----
    The iterator returned only has reachable node pairs.

    Examples
    --------
    >>> G = nx.path_graph(5)
    >>> length = dict(nx.all_pairs_shortest_path_length(G))
    >>> for node in [0, 1, 2, 3, 4]:
    ...     print(f"1 - {node}: {length[1][node]}")
    1 - 0: 1
    1 - 1: 0
    1 - 2: 1
    1 - 3: 2
    1 - 4: 3
    >>> length[3][2]
    1
    >>> length[2][2]
    0

    """
    length = single_source_shortest_path_length
    # TODO This can be trivially parallelized.
    for n in G:
        yield (n, length(G, n, cutoff=cutoff))


@nx._dispatchable
def bidirectional_shortest_path(G, source, target):
    """Returns a list of nodes in a shortest path between source and target.

    Parameters
    ----------
    G : NetworkX graph

    source : node label
       starting node for path

    target : node label
       ending node for path

    Returns
    -------
    path: list
       List of nodes in a path from source to target.

    Raises
    ------
    NetworkXNoPath
       If no path exists between source and target.

    Examples
    --------
    >>> G = nx.Graph()
    >>> nx.add_path(G, [0, 1, 2, 3, 0, 4, 5, 6, 7, 4])
    >>> nx.bidirectional_shortest_path(G, 2, 6)
    [2, 1, 0, 4, 5, 6]

    See Also
    --------
    shortest_path

    Notes
    -----
    This algorithm is used by shortest_path(G, source, target).
    """

    if source not in G:
        raise nx.NodeNotFound(f"Source {source} is not in G")

    if target not in G:
        raise nx.NodeNotFound(f"Target {target} is not in G")

    # call helper to do the real work
    results = _bidirectional_pred_succ(G, source, target)
    pred, succ, w = results

    # build path from pred+w+succ
    path = []
    # from source to w
    while w is not None:
        path.append(w)
        w = pred[w]
    path.reverse()
    # from w to target
    w = succ[path[-1]]
    while w is not None:
        path.append(w)
        w = succ[w]

    return path


def _bidirectional_pred_succ(G, source, target):
    """Bidirectional shortest path helper.

    Returns (pred, succ, w) where
    pred is a dictionary of predecessors from w to the source, and
    succ is a dictionary of successors from w to the target.
    """
    # does BFS from both source and target and meets in the middle
    if target == source:
        return ({target: None}, {source: None}, source)

    # handle either directed or undirected
    if G.is_directed():
        Gpred = G.pred
        Gsucc = G.succ
    else:
        Gpred = G.adj
        Gsucc = G.adj

    # predecessor and successors in search
    pred = {source: None}
    succ = {target: None}

    # initialize fringes, start with forward
    forward_fringe = [source]
    reverse_fringe = [target]

    while forward_fringe and reverse_fringe:
        if len(forward_fringe) <= len(reverse_fringe):
            this_level = forward_fringe
            forward_fringe = []
            for v in this_level:
                for w in Gsucc[v]:
                    if w not in pred:
                        forward_fringe.append(w)
                        pred[w] = v
                    if w in succ:  # path found
                        return pred, succ, w
        else:
            this_level = reverse_fringe
            reverse_fringe = []
            for v in this_level:
                for w in Gpred[v]:
                    if w not in succ:
                        succ[w] = v
                        reverse_fringe.append(w)
                    if w in pred:  # found path
                        return pred, succ, w

    raise nx.NetworkXNoPath(f"No path between {source} and {target}.")


@nx._dispatchable
def single_source_shortest_path(G, source, cutoff=None):
    """Compute shortest path between source
    and all other nodes reachable from source.

    Parameters
    ----------
    G : NetworkX graph

    source : node label
       Starting node for path

    cutoff : integer, optional
        Depth to stop the search. Only paths of length <= cutoff are returned.

    Returns
    -------
    paths : dictionary
        Dictionary, keyed by target, of shortest paths.

    Examples
    --------
    >>> G = nx.path_graph(5)
    >>> path = nx.single_source_shortest_path(G, 0)
    >>> path[4]
    [0, 1, 2, 3, 4]

    Notes
    -----
    The shortest path is not necessarily unique. So there can be multiple
    paths between the source and each target node, all of which have the
    same 'shortest' length. For each target node, this function returns
    only one of those paths.

    See Also
    --------
    shortest_path
    """
    if source not in G:
        raise nx.NodeNotFound(f"Source {source} not in G")
    if cutoff is None:
        cutoff = float("inf")
    nextlevel = [source]  # list of nodes to check at next level
    paths = {source: [source]}  # paths dictionary  (paths to key from source)
    return dict(_single_shortest_path(G._adj, nextlevel, paths, cutoff, operator.add))


def _single_shortest_path(adj, firstlevel, paths, cutoff, join):
    """Returns shortest paths

    Shortest Path helper function
    Parameters
    ----------
        adj : dict
            Adjacency dict or view
        firstlevel : list
            starting nodes, e.g. [source] or [target]
        paths : dict
            paths for starting nodes, e.g. {source: [source]}
        cutoff : int or float
            level at which we stop the process
        join : function
            function to construct a path from two partial paths. Requires two
            list inputs `p1` and `p2`, and returns a list. Usually returns
            `p1 + p2` (forward from source) or `p2 + p1` (backward from target)
    """
    level = 0
    nextlevel = firstlevel
    n = len(adj)
    while nextlevel and cutoff > level:
        thislevel = nextlevel
        nextlevel = []
        for v in thislevel:
            for w in adj[v]:
                if w not in paths:
                    paths[w] = join(paths[v], [w])
                    nextlevel.append(w)
            if len(paths) == n:
                return paths
        level += 1
    return paths


@nx._dispatchable
def single_target_shortest_path(G, target, cutoff=None):
    """Compute shortest path to target from all nodes that reach target.

    Parameters
    ----------
    G : NetworkX graph

    target : node label
       Target node for path

    cutoff : integer, optional
        Depth to stop the search. Only paths of length <= cutoff are returned.

    Returns
    -------
    paths : dictionary
        Dictionary, keyed by target, of shortest paths.

    Examples
    --------
    >>> G = nx.path_graph(5, create_using=nx.DiGraph())
    >>> path = nx.single_target_shortest_path(G, 4)
    >>> path[0]
    [0, 1, 2, 3, 4]

    Notes
    -----
    The shortest path is not necessarily unique. So there can be multiple
    paths between the source and each target node, all of which have the
    same 'shortest' length. For each target node, this function returns
    only one of those paths.

    See Also
    --------
    shortest_path, single_source_shortest_path
    """
    if target not in G:
        raise nx.NodeNotFound(f"Target {target} not in G")

    def join(p1, p2):
        return p2 + p1

    # handle undirected graphs
    adj = G._pred if G.is_directed() else G._adj
    if cutoff is None:
        cutoff = float("inf")
    nextlevel = [target]  # list of nodes to check at next level
    paths = {target: [target]}  # paths dictionary  (paths to key from source)
    return dict(_single_shortest_path(adj, nextlevel, paths, cutoff, join))


@nx._dispatchable
def all_pairs_shortest_path(G, cutoff=None):
    """Compute shortest paths between all nodes.

    Parameters
    ----------
    G : NetworkX graph

    cutoff : integer, optional
        Depth at which to stop the search. Only paths of length at most
        `cutoff` are returned.

    Returns
    -------
    paths : iterator
        Dictionary, keyed by source and target, of shortest paths.

    Examples
    --------
    >>> G = nx.path_graph(5)
    >>> path = dict(nx.all_pairs_shortest_path(G))
    >>> print(path[0][4])
    [0, 1, 2, 3, 4]

    Notes
    -----
    There may be multiple shortest paths with the same length between
    two nodes. For each pair, this function returns only one of those paths.

    See Also
    --------
    floyd_warshall
    all_pairs_all_shortest_paths

    """
    # TODO This can be trivially parallelized.
    for n in G:
        yield (n, single_source_shortest_path(G, n, cutoff=cutoff))


@nx._dispatchable
def predecessor(G, source, target=None, cutoff=None, return_seen=None):
    """Returns dict of predecessors for the path from source to all nodes in G.

    Parameters
    ----------
    G : NetworkX graph

    source : node label
       Starting node for path

    target : node label, optional
       Ending node for path. If provided only predecessors between
       source and target are returned

    cutoff : integer, optional
        Depth to stop the search. Only paths of length <= cutoff are returned.

    return_seen : bool, optional (default=None)
        Whether to return a dictionary, keyed by node, of the level (number of
        hops) to reach the node (as seen during breadth-first-search).

    Returns
    -------
    pred : dictionary
        Dictionary, keyed by node, of predecessors in the shortest path.


    (pred, seen): tuple of dictionaries
        If `return_seen` argument is set to `True`, then a tuple of dictionaries
        is returned. The first element is the dictionary, keyed by node, of
        predecessors in the shortest path. The second element is the dictionary,
        keyed by node, of the level (number of hops) to reach the node (as seen
        during breadth-first-search).

    Examples
    --------
    >>> G = nx.path_graph(4)
    >>> list(G)
    [0, 1, 2, 3]
    >>> nx.predecessor(G, 0)
    {0: [], 1: [0], 2: [1], 3: [2]}
    >>> nx.predecessor(G, 0, return_seen=True)
    ({0: [], 1: [0], 2: [1], 3: [2]}, {0: 0, 1: 1, 2: 2, 3: 3})


    """
    if source not in G:
        raise nx.NodeNotFound(f"Source {source} not in G")

    level = 0  # the current level
    nextlevel = [source]  # list of nodes to check at next level
    seen = {source: level}  # level (number of hops) when seen in BFS
    pred = {source: []}  # predecessor dictionary
    while nextlevel:
        level = level + 1
        thislevel = nextlevel
        nextlevel = []
        for v in thislevel:
            for w in G[v]:
                if w not in seen:
                    pred[w] = [v]
                    seen[w] = level
                    nextlevel.append(w)
                elif seen[w] == level:  # add v to predecessor list if it
                    pred[w].append(v)  # is at the correct level
        if cutoff and cutoff <= level:
            break

    if target is not None:
        if return_seen:
            if target not in pred:
                return ([], -1)  # No predecessor
            return (pred[target], seen[target])
        else:
            if target not in pred:
                return []  # No predecessor
            return pred[target]
    else:
        if return_seen:
            return (pred, seen)
        else:
            return pred<|MERGE_RESOLUTION|>--- conflicted
+++ resolved
@@ -1,11 +1,7 @@
 """
 Shortest path algorithms for unweighted graphs.
 """
-<<<<<<< HEAD
 import operator
-import warnings
-=======
->>>>>>> 7b54439a
 
 import networkx as nx
 
