--- conflicted
+++ resolved
@@ -880,8 +880,7 @@
                     pred[u].append(v)
             elif u not in seen or vu_dist < seen[u]:
                 seen[u] = vu_dist
-<<<<<<< HEAD
-                push(fringe, (vu_dist, next(c), u))
+                heappush(fringe, (vu_dist, next(c), u))
                 if paths_dict is not None:
                     paths_dict[u] = paths_dict[v] + [u]
                 if pred_dict is not None:
@@ -899,17 +898,7 @@
             path.append(current_preds[0])
         # The path was built in reverse order, so reverse it at the end.
         path.reverse()
-=======
-                heappush(fringe, (vu_dist, next(c), u))
-                if paths is not None:
-                    paths[u] = paths[v] + [u]
-                if pred is not None:
-                    pred[u] = [v]
-            elif vu_dist == seen[u]:
-                if pred is not None:
-                    pred[u].append(v)
-
->>>>>>> 67919181
+
     # The optional predecessor and path dictionaries can be accessed
     # by the caller via the pred and paths objects passed as arguments.
     return dist
