"""
Find the k-cores of a graph.

The k-core is found by recursively pruning nodes with degrees less than k.

See the following references for details:

An O(m) Algorithm for Cores Decomposition of Networks
Vladimir Batagelj and Matjaz Zaversnik, 2003.
https://arxiv.org/abs/cs.DS/0310049

Generalized Cores
Vladimir Batagelj and Matjaz Zaversnik, 2002.
https://arxiv.org/pdf/cs/0202039

For directed graphs a more general notion is that of D-cores which
looks at (k, l) restrictions on (in, out) degree. The (k, k) D-core
is the k-core.

D-cores: Measuring Collaboration of Directed Graphs Based on Degeneracy
Christos Giatsidis, Dimitrios M. Thilikos, Michalis Vazirgiannis, ICDM 2011.
http://www.graphdegeneracy.org/dcores_ICDM_2011.pdf

Multi-scale structure and topological anomaly detection via a new network \
statistic: The onion decomposition
L. Hébert-Dufresne, J. A. Grochow, and A. Allard
Scientific Reports 6, 31708 (2016)
http://doi.org/10.1038/srep31708

"""
import networkx as nx
from networkx.exception import NetworkXError
from networkx.utils import not_implemented_for

__all__ = [
    "core_number",
    "k_core",
    "k_shell",
    "k_crust",
    "k_corona",
    "k_truss",
    "onion_layers",
]


@nx._dispatch
@not_implemented_for("multigraph")
def core_number(G):
    """Returns the core number for each vertex.

    A k-core is a maximal subgraph that contains nodes of degree k or more.

    The core number of a node is the largest value k of a k-core containing
    that node.

    Parameters
    ----------
    G : NetworkX graph
       A graph or directed graph

    Returns
    -------
    core_number : dictionary
       A dictionary keyed by node to the core number.

    Raises
    ------
    NetworkXError
        The k-core is not implemented for graphs with self loops
        or parallel edges.

    Examples
    --------
    >>> e = [
    ...     (0, 1),
    ...     (0, 2),
    ...     (0, 3),
    ...     (1, 2),
    ...     (2, 3),
    ...     (3, 4),
    ...     (4, 5),
    ...     (4, 6)
    ... ]
    >>> G = nx.Graph(e)
    >>> nx.core_number(G)
    {0: 2, 1: 2, 2: 2, 3: 2, 4: 1, 5: 1, 6: 1}

    Notes
    -----
    Not implemented for graphs with parallel edges or self loops.

    For directed graphs the node degree is defined to be the
    in-degree + out-degree.

    References
    ----------
    .. [1] An O(m) Algorithm for Cores Decomposition of Networks
       Vladimir Batagelj and Matjaz Zaversnik, 2003.
       https://arxiv.org/abs/cs.DS/0310049
    """
    if nx.number_of_selfloops(G) > 0:
        msg = (
            "Input graph has self loops which is not permitted; "
            "Consider using G.remove_edges_from(nx.selfloop_edges(G))."
        )
        raise NetworkXError(msg)
    degrees = dict(G.degree())
    # Sort nodes by degree.
    nodes = sorted(degrees, key=degrees.get)
    bin_boundaries = [0]
    curr_degree = 0
    for i, v in enumerate(nodes):
        if degrees[v] > curr_degree:
            bin_boundaries.extend([i] * (degrees[v] - curr_degree))
            curr_degree = degrees[v]
    node_pos = {v: pos for pos, v in enumerate(nodes)}
    # The initial guess for the core number of a node is its degree.
    core = degrees
    nbrs = {v: list(nx.all_neighbors(G, v)) for v in G}
    for v in nodes:
        for u in nbrs[v]:
            if core[u] > core[v]:
                nbrs[u].remove(v)
                pos = node_pos[u]
                bin_start = bin_boundaries[core[u]]
                node_pos[u] = bin_start
                node_pos[nodes[bin_start]] = pos
                nodes[bin_start], nodes[pos] = nodes[pos], nodes[bin_start]
                bin_boundaries[core[u]] += 1
                core[u] -= 1
    return core


def _core_subgraph(G, k_filter, k=None, core=None):
    """Returns the subgraph induced by nodes passing filter `k_filter`.

    Parameters
    ----------
    G : NetworkX graph
       The graph or directed graph to process
    k_filter : filter function
       This function filters the nodes chosen. It takes three inputs:
       A node of G, the filter's cutoff, and the core dict of the graph.
       The function should return a Boolean value.
    k : int, optional
      The order of the core. If not specified use the max core number.
      This value is used as the cutoff for the filter.
    core : dict, optional
      Precomputed core numbers keyed by node for the graph `G`.
      If not specified, the core numbers will be computed from `G`.

    """
    if core is None:
        core = core_number(G)
    if k is None:
        k = max(core.values())
    nodes = (v for v in core if k_filter(v, k, core))
    return G.subgraph(nodes).copy()


@nx._dispatch
def k_core(G, k=None, core_number=None):
    """Returns the k-core of G.

    A k-core is a maximal subgraph that contains nodes of degree k or more.

    Parameters
    ----------
    G : NetworkX graph
      A graph or directed graph
    k : int, optional
      The order of the core.  If not specified return the main core.
    core_number : dictionary, optional
      Precomputed core numbers for the graph G.

    Returns
    -------
    G : NetworkX graph
      The k-core subgraph

    Raises
    ------
    NetworkXError
      The k-core is not defined for graphs with self loops or parallel edges.

    Examples
    --------
    >>> e = [
    ...     (1, 2),
    ...     (1, 3),
    ...     (1, 4),
    ...     (2, 3),
    ...     (2, 4),
    ...     (3, 4),
    ...     (4, 5),
    ...     (4, 6),
    ...     (5, 6)
    ... ]
    >>> G = nx.Graph(e)
    >>> k_core = nx.k_core(G, k=3)
    >>> print(k_core.edges())
    [(1, 2), (1, 3), (1, 4), (2, 3), (2, 4), (3, 4)]

    Notes
    -----
    The main core is the core with the largest degree.

    Not implemented for graphs with parallel edges or self loops.

    For directed graphs the node degree is defined to be the
    in-degree + out-degree.

    Graph, node, and edge attributes are copied to the subgraph.

    See Also
    --------
    core_number

    References
    ----------
    .. [1] An O(m) Algorithm for Cores Decomposition of Networks
       Vladimir Batagelj and Matjaz Zaversnik,  2003.
       https://arxiv.org/abs/cs.DS/0310049
    """

    def k_filter(v, k, c):
        return c[v] >= k

    return _core_subgraph(G, k_filter, k, core_number)


def k_shell(G, k=None, core_number=None):
    """Returns the k-shell of G.

    The k-shell is the subgraph induced by nodes with core number k.
    That is, nodes in the k-core that are not in the (k+1)-core.

    Parameters
    ----------
    G : NetworkX graph
      A graph or directed graph.
    k : int, optional
      The order of the shell. If not specified return the outer shell.
    core_number : dictionary, optional
      Precomputed core numbers for the graph G.


    Returns
    -------
    G : NetworkX graph
       The k-shell subgraph

    Raises
    ------
    NetworkXError
        The k-shell is not implemented for graphs with self loops
        or parallel edges.

    Examples
    --------
    >>> e = [
    ...     (1, 2),
    ...     (1, 3),
    ...     (2, 3),
    ...     (2, 4),
    ...     (3, 4),
    ...     (4, 5),
    ...     (4, 6),
    ...     (5, 6),
    ...     (1, 7),
    ...     (7, 8)
    ... ]
    >>> G = nx.Graph(e)
    >>> k_shell = nx.k_shell(G, k=2)
    >>> print(k_shell.edges())
    [(1, 2), (1, 3), (2, 3), (2, 4), (3, 4), (4, 5), (4, 6), (5, 6)]

    Notes
    -----
    This is similar to k_corona but in that case only neighbors in the
    k-core are considered.

    Not implemented for graphs with parallel edges or self loops.

    For directed graphs the node degree is defined to be the
    in-degree + out-degree.

    Graph, node, and edge attributes are copied to the subgraph.

    See Also
    --------
    core_number
    k_corona


    References
    ----------
    .. [1] A model of Internet topology using k-shell decomposition
       Shai Carmi, Shlomo Havlin, Scott Kirkpatrick, Yuval Shavitt,
       and Eran Shir, PNAS  July 3, 2007   vol. 104  no. 27  11150-11154
       http://www.pnas.org/content/104/27/11150.full
    """

    def k_filter(v, k, c):
        return c[v] == k

    return _core_subgraph(G, k_filter, k, core_number)


def k_crust(G, k=None, core_number=None):
    """Returns the k-crust of G.

    The k-crust is the graph G with the edges of the k-core removed
    and isolated nodes found after the removal of edges are also removed.

    Parameters
    ----------
    G : NetworkX graph
       A graph or directed graph.
    k : int, optional
      The order of the shell.  If not specified return the main crust.
    core_number : dictionary, optional
      Precomputed core numbers for the graph G.

    Returns
    -------
    G : NetworkX graph
       The k-crust subgraph

    Raises
    ------
    NetworkXError
        The k-crust is not implemented for graphs with self loops
        or parallel edges.

    Examples
    --------
    >>> e = [
    ...     (1, 2),
    ...     (1, 3),
    ...     (1, 4),
    ...     (2, 3),
    ...     (2, 4),
    ...     (3, 4),
    ...     (3, 5),
    ...     (4, 5),
    ...     (5, 6),
    ...     (6, 7),
    ...     (6, 8),
    ...     (7, 8),
    ...     (7, 9),
    ...     (8, 9)
    ...    ]
    >>> G = nx.Graph(e)
    >>> kcrust = nx.k_crust(G, 2)
    >>> print(kcrust.edges())
    [(5, 6), (6, 7), (6, 8), (7, 8), (7, 9), (8, 9)]

    Notes
    -----
    This definition of k-crust is different than the definition in [1]_.
    The k-crust in [1]_ is equivalent to the k+1 crust of this algorithm.

    Not implemented for graphs with parallel edges or self loops.

    For directed graphs the node degree is defined to be the
    in-degree + out-degree.

    Graph, node, and edge attributes are copied to the subgraph.

    See Also
    --------
    core_number

    References
    ----------
    .. [1] A model of Internet topology using k-shell decomposition
       Shai Carmi, Shlomo Havlin, Scott Kirkpatrick, Yuval Shavitt,
       and Eran Shir, PNAS  July 3, 2007   vol. 104  no. 27  11150-11154
       http://www.pnas.org/content/104/27/11150.full
    """
    # Default for k is one less than in _core_subgraph, so just inline.
    #    Filter is c[v] <= k
    if core_number is None:
        core_number = nx.core_number(G)
    if k is None:
        k = max(core_number.values()) - 1
    nodes = (v for v in core_number if core_number[v] <= k)
    return G.subgraph(nodes).copy()


def k_corona(G, k, core_number=None):
    """Returns the k-corona of G.

    The k-corona is the subgraph of nodes in the k-core which have
    exactly k neighbours in the k-core.

    Parameters
    ----------
    G : NetworkX graph
       A graph or directed graph
    k : int
       The order of the corona.
    core_number : dictionary, optional
       Precomputed core numbers for the graph G.

    Returns
    -------
    G : NetworkX graph
       The k-corona subgraph

    Raises
    ------
    NetworkXError
        The k-cornoa is not defined for graphs with self loops or
        parallel edges.

    Examples
    --------
    >>> e = [
    ...     (1, 2),
    ...     (2, 3),
    ...     (3, 4),
    ...     (4, 5),
    ...     (5, 6),
    ...     (6, 7),
    ...     (7, 1),
    ...     (1, 8),
    ...     (2, 8),
    ...     (3, 8),
    ...     (4, 8),
    ...     (5, 8),
    ...     (6, 8),
    ...     (7, 8)
    ... ]
    >>> G = nx.Graph(e)
    >>> kcorona = nx.k_corona(G, 3)
    >>> print(kcorona.edges())
    [(1, 2), (1, 7), (2, 3), (3, 4), (4, 5), (5, 6), (6, 7)]

    Notes
    -----
    Not implemented for graphs with parallel edges or self loops.

    For directed graphs the node degree is defined to be the
    in-degree + out-degree.

    Graph, node, and edge attributes are copied to the subgraph.

    See Also
    --------
    core_number

    References
    ----------
    .. [1]  k -core (bootstrap) percolation on complex networks:
       Critical phenomena and nonlocal effects,
       A. V. Goltsev, S. N. Dorogovtsev, and J. F. F. Mendes,
       Phys. Rev. E 73, 056101 (2006)
       http://link.aps.org/doi/10.1103/PhysRevE.73.056101
    """

    def func(v, k, c):
        return c[v] == k and k == sum(1 for w in G[v] if c[w] >= k)

    return _core_subgraph(G, func, k, core_number)


@nx._dispatch
@not_implemented_for("directed")
@not_implemented_for("multigraph")
def k_truss(G, k):
    """Returns the k-truss of `G`.

    The k-truss is the maximal induced subgraph of `G` which contains at least
    three vertices where every edge is incident to at least `k-2` triangles.

    Parameters
    ----------
    G : NetworkX graph
      An undirected graph
    k : int
      The order of the truss

    Returns
    -------
    H : NetworkX graph
      The k-truss subgraph

    Raises
    ------
    NetworkXError
<<<<<<< HEAD
      The k-truss is not defined for graphs with self loops or parallel edges
      or directed graphs.
=======

      The k-truss is not defined for graphs with self loops, directed graphs
      and multigraphs.
>>>>>>> 126a06c6

    Notes
    -----
    A k-clique is a (k-2)-truss and a k-truss is a (k+1)-core.

    Not implemented for digraphs or graphs with parallel edges or self loops.

    Graph, node, and edge attributes are copied to the subgraph.

    K-trusses were originally defined in [2] which states that the k-truss
    is the maximal induced subgraph where each edge belongs to at least
    `k-2` triangles. A more recent paper, [1], uses a slightly different
    definition requiring that each edge belong to at least `k` triangles.
    This implementation uses the original definition of `k-2` triangles.

    References
    ----------
    .. [1] Bounds and Algorithms for k-truss. Paul Burkhardt, Vance Faber,
       David G. Harris, 2018. https://arxiv.org/abs/1806.05523v2
    .. [2] Trusses: Cohesive Subgraphs for Social Network Analysis. Jonathan
       Cohen, 2005.
    """
<<<<<<< HEAD
=======
    if nx.number_of_selfloops(G) > 0:
        msg = (
            "Input graph has self loops which is not permitted; "
            "Consider using G.remove_edges_from(nx.selfloop_edges(G))."
        )
        raise NetworkXError(msg)
>>>>>>> 126a06c6

    H = G.copy()

    n_dropped = 1
    while n_dropped > 0:
        n_dropped = 0
        to_drop = []
        seen = set()
        for u in H:
            nbrs_u = set(H[u])
            seen.add(u)
            new_nbrs = [v for v in nbrs_u if v not in seen]
            for v in new_nbrs:
                if len(nbrs_u & set(H[v])) < (k - 2):
                    to_drop.append((u, v))
        H.remove_edges_from(to_drop)
        n_dropped = len(to_drop)
        H.remove_nodes_from(list(nx.isolates(H)))

    return H


@not_implemented_for("multigraph")
@not_implemented_for("directed")
def onion_layers(G):
    """Returns the layer of each vertex in an onion decomposition of the graph.

    The onion decomposition refines the k-core decomposition by providing
    information on the internal organization of each k-shell. It is usually
    used alongside the `core numbers`.

    Parameters
    ----------
    G : NetworkX graph
        A simple graph without self loops or parallel edges

    Returns
    -------
    od_layers : dictionary
        A dictionary keyed by vertex to the onion layer. The layers are
        contiguous integers starting at 1.

    Raises
    ------
    NetworkXError
        The onion decomposition is not implemented for graphs with self loops
        or parallel edges or for directed graphs.

    Examples
    --------
    >>> e = [
    ...     (1, 2),
    ...     (1, 3),
    ...     (1, 4),
    ...     (2, 3),
    ...     (2, 4),
    ...     (3, 4),
    ...     (3, 5),
    ...     (4, 5),
    ...     (5, 6),
    ...     (6, 7)
    ... ]
    >>> G = nx.Graph(e)
    >>> nx.onion_layers(G)
    {7: 1, 6: 2, 5: 3, 1: 4, 2: 4, 3: 4, 4: 4}

    Notes
    -----
    Not implemented for graphs with parallel edges or self loops.

    Not implemented for directed graphs.

    See Also
    --------
    core_number

    References
    ----------
    .. [1] Multi-scale structure and topological anomaly detection via a new
       network statistic: The onion decomposition
       L. Hébert-Dufresne, J. A. Grochow, and A. Allard
       Scientific Reports 6, 31708 (2016)
       http://doi.org/10.1038/srep31708
    .. [2] Percolation and the effective structure of complex networks
       A. Allard and L. Hébert-Dufresne
       Physical Review X 9, 011023 (2019)
       http://doi.org/10.1103/PhysRevX.9.011023
    """
    if nx.number_of_selfloops(G) > 0:
        msg = (
            "Input graph contains self loops which is not permitted; "
            "Consider using G.remove_edges_from(nx.selfloop_edges(G))."
        )
        raise NetworkXError(msg)
    # Dictionaries to register the k-core/onion decompositions.
    od_layers = {}
    # Adjacency list
    neighbors = {v: list(nx.all_neighbors(G, v)) for v in G}
    # Effective degree of nodes.
    degrees = dict(G.degree())
    # Performs the onion decomposition.
    current_core = 1
    current_layer = 1
    # Sets vertices of degree 0 to layer 1, if any.
    isolated_nodes = list(nx.isolates(G))
    if len(isolated_nodes) > 0:
        for v in isolated_nodes:
            od_layers[v] = current_layer
            degrees.pop(v)
        current_layer = 2
    # Finds the layer for the remaining nodes.
    while len(degrees) > 0:
        # Sets the order for looking at nodes.
        nodes = sorted(degrees, key=degrees.get)
        # Sets properly the current core.
        min_degree = degrees[nodes[0]]
        if min_degree > current_core:
            current_core = min_degree
        # Identifies vertices in the current layer.
        this_layer = []
        for n in nodes:
            if degrees[n] > current_core:
                break
            this_layer.append(n)
        # Identifies the core/layer of the vertices in the current layer.
        for v in this_layer:
            od_layers[v] = current_layer
            for n in neighbors[v]:
                neighbors[n].remove(v)
                degrees[n] = degrees[n] - 1
            degrees.pop(v)
        # Updates the layer count.
        current_layer = current_layer + 1
    # Returns the dictionaries containing the onion layer of each vertices.
    return od_layers<|MERGE_RESOLUTION|>--- conflicted
+++ resolved
@@ -490,14 +490,8 @@
     Raises
     ------
     NetworkXError
-<<<<<<< HEAD
-      The k-truss is not defined for graphs with self loops or parallel edges
-      or directed graphs.
-=======
-
       The k-truss is not defined for graphs with self loops, directed graphs
       and multigraphs.
->>>>>>> 126a06c6
 
     Notes
     -----
@@ -520,15 +514,6 @@
     .. [2] Trusses: Cohesive Subgraphs for Social Network Analysis. Jonathan
        Cohen, 2005.
     """
-<<<<<<< HEAD
-=======
-    if nx.number_of_selfloops(G) > 0:
-        msg = (
-            "Input graph has self loops which is not permitted; "
-            "Consider using G.remove_edges_from(nx.selfloop_edges(G))."
-        )
-        raise NetworkXError(msg)
->>>>>>> 126a06c6
 
     H = G.copy()
 
