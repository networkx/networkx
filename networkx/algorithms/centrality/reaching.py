# -*- encoding: utf-8 -*-
#    Copyright (C) 2004-2017 by
#    Aric Hagberg <hagberg@lanl.gov>
#    Dan Schult <dschult@colgate.edu>
#    Pieter Swart <swart@lanl.gov>
#    All rights reserved.
#    BSD license.
"""Functions for computing reaching centrality of a node or a graph."""
from __future__ import division

import networkx as nx

from networkx.utils import pairwise

__all__ = ['global_reaching_centrality', 'local_reaching_centrality']


def _average_weight(G, path, weight=None):
    """Returns the average weight of an edge in a weighted path.

    Parameters
    ----------
    G : graph
      A networkx graph.

    path: list
      A list of vertices that define the path.

    weight : None or string, optional (default=None)
      If None, edge weights are ignored.  Then the average weight of an edge
      is assumed to be the multiplicative inverse of the length of the path.
      Otherwise holds the name of the edge attribute used as weight.
    """
    path_length = len(path) - 1
    if path_length <= 0:
        return 0
    if weight is None:
        return 1 / path_length
<<<<<<< HEAD
    total_weight = sum(G.edge[i][j].get(weight, 1) for i, j in pairwise(path))
=======
    total_weight = sum(G.edge[i, j][weight] for i, j in pairwise(path))
>>>>>>> 144f8172
    return total_weight / path_length


def global_reaching_centrality(G, weight=None, normalized=True):
    """Returns the global reaching centrality of a directed graph.

    The *global reaching centrality* of a weighted directed graph is the
    average over all nodes of the difference between the local reaching
    centrality of the node and the greatest local reaching centrality of
    any node in the graph [1]_. For more information on the local
    reaching centrality, see :func:`local_reaching_centrality`.
    Informally, the local reaching centrality is the proportion of the
    graph that is reachable from the neighbors of the node.

    Parameters
    ----------
    G : DiGraph
        A networkx DiGraph.

    weight : None or string, optional (default=None)
        Attribute to use for edge weights. If ``None``, each edge weight
        is assumed to be one. A higher weight implies a stronger
        connection between nodes and a *shorter* path length.

    normalized : bool, optional (default=True)
        Whether to normalize the edge weights by the total sum of edge
        weights.

    Returns
    -------
    h : float
        The global reaching centrality of the graph.

    Examples
    --------
    >>> import networkx as nx
    >>> G = nx.DiGraph()
    >>> G.add_edge(1, 2)
    >>> G.add_edge(1, 3)
    >>> nx.global_reaching_centrality(G)
    1.0
    >>> G.add_edge(3, 2)
    >>> nx.global_reaching_centrality(G)
    0.75

    See also
    --------
    local_reaching_centrality

    References
    ----------
    .. [1] Mones, Enys, Lilla Vicsek, and Tamás Vicsek.
           "Hierarchy Measure for Complex Networks."
           *PLoS ONE* 7.3 (2012): e33799.
           https://dx.doi.org/10.1371/journal.pone.0033799
    """
    if nx.is_negatively_weighted(G, weight=weight):
        raise nx.NetworkXError('edge weights must be positive')
    total_weight = G.size(weight=weight)
    if total_weight <= 0:
        raise nx.NetworkXError('Size of G must be positive')

    # If provided, weights must be interpreted as connection strength
    # (so higher weights are more likely to be chosen). However, the
    # shortest path algorithms in NetworkX assume the provided "weight"
    # is actually a distance (so edges with higher weight are less
    # likely to be chosen). Therefore we need to invert the weights when
    # computing shortest paths.
    #
    # If weight is None, we leave it as-is so that the shortest path
    # algorithm can use a faster, unweighted algorithm.
    if weight is not None:
        as_distance = lambda u, v, d: total_weight / d.get(weight, 1)
        shortest_paths = nx.shortest_path(G, weight=as_distance)
    else:
        shortest_paths = nx.shortest_path(G)

    centrality = local_reaching_centrality
    # TODO This can be trivially parallelized.
    lrc = [centrality(G, node, paths=paths, weight=weight,
                      normalized=normalized)
           for node, paths in shortest_paths.items()]

    max_lrc = max(lrc)
    return sum(max_lrc - c for c in lrc) / (len(G) - 1)


def local_reaching_centrality(G, v, paths=None, weight=None, normalized=True):
    """Returns the local reaching centrality of a node in a directed
    graph.

    The *local reaching centrality* of a node in a directed graph is the
    proportion of other nodes reachable from that node [1]_.

    Parameters
    ----------
    G : DiGraph
        A NetworkX DiGraph.

    v : node
        A node in the directed graph `G`.

    paths : dictionary (default=None)
        If this is not `None` it must be a dictionary representation
        of single-source shortest paths, as computed by, for example,
        :func:`networkx.shortest_path` with source node `v`. Use this
        keyword argument if you intend to invoke this function many
        times but don't want the paths to be recomputed each time.

    weight : None or string, optional (default=None)
        Attribute to use for edge weights.  If `None`, each edge weight
        is assumed to be one. A higher weight implies a stronger
        connection between nodes and a *shorter* path length.

    normalized : bool, optional (default=True)
        Whether to normalize the edge weights by the total sum of edge
        weights.

    Returns
    -------
    h : float
        The local reaching centrality of the node ``v`` in the graph
        ``G``.

    Examples
    --------
    >>> import networkx as nx
    >>> G = nx.DiGraph()
    >>> G.add_edges_from([(1, 2), (1, 3)])
    >>> nx.local_reaching_centrality(G, 3)
    0.0
    >>> G.add_edge(3, 2)
    >>> nx.local_reaching_centrality(G, 3)
    0.5

    See also
    --------
    global_reaching_centrality

    References
    ----------
    .. [1] Mones, Enys, Lilla Vicsek, and Tamás Vicsek.
           "Hierarchy Measure for Complex Networks."
           *PLoS ONE* 7.3 (2012): e33799.
           https://dx.doi.org/10.1371/journal.pone.0033799
    """
    if paths is None:
        if nx.is_negatively_weighted(G, weight=weight):
            raise nx.NetworkXError('edge weights must be positive')
        total_weight = G.size(weight=weight)
        if total_weight <= 0:
            raise nx.NetworkXError('Size of G must be positive')
        if weight is not None:
            # Interpret weights as lengths.
            as_distance = lambda u, v, d: total_weight / d.get(weight, 1)
            paths = nx.shortest_path(G, source=v, weight=as_distance)
        else:
            paths = nx.shortest_path(G, source=v)
    # If the graph is unweighted, simply return the proportion of nodes
    # reachable from the source node ``v``.
    if weight is None and G.is_directed():
        return (len(paths) - 1) / (len(G) - 1)
    if normalized and weight is not None:
        norm = G.size(weight=weight) / G.size()
    else:
        norm = 1
    # TODO This can be trivially parallelized.
    avgw = (_average_weight(G, path, weight=weight) for path in paths.values())
    sum_avg_weight = sum(avgw) / norm
    return sum_avg_weight / (len(G) - 1)<|MERGE_RESOLUTION|>--- conflicted
+++ resolved
@@ -36,11 +36,7 @@
         return 0
     if weight is None:
         return 1 / path_length
-<<<<<<< HEAD
-    total_weight = sum(G.edge[i][j].get(weight, 1) for i, j in pairwise(path))
-=======
     total_weight = sum(G.edge[i, j][weight] for i, j in pairwise(path))
->>>>>>> 144f8172
     return total_weight / path_length
 
 
