"""Betweenness centrality measures for subsets of nodes."""

import networkx as nx
from networkx.algorithms.centrality.betweenness import (
    _add_edge_keys,
    _rescale,
)
from networkx.algorithms.centrality.betweenness import (
    _single_source_dijkstra_path_basic as dijkstra,
)
from networkx.algorithms.centrality.betweenness import (
    _single_source_shortest_path_basic as shortest_path,
)

__all__ = [
    "betweenness_centrality_subset",
    "edge_betweenness_centrality_subset",
]


@nx._dispatchable(edge_attrs="weight")
def betweenness_centrality_subset(G, sources, targets, normalized=False, weight=None):
    r"""Compute betweenness centrality for a subset of nodes.

    .. math::

       c_B(v) = \sum_{s \in S, t \in T} \frac{\sigma(s, t | v)}{\sigma(s, t)}

    where $S$ is the set of sources, $T$ is the set of targets,
    $\sigma(s, t)$ is the number of shortest $(s, t)$-paths,
    and $\sigma(s, t | v)$ is the number of those paths
    passing through some node $v$ other than $s$ and $t$.
    If $s = t$, $\sigma(s, t) = 1$,
    and if $v \in \{s, t\}$, $\sigma(s, t | v) = 0$ [2]_.

    Parameters
    ----------
    G : graph
        A NetworkX graph.

    sources: list of nodes
        Nodes to use as sources for shortest paths in betweenness.

    targets: list of nodes
        Nodes to use as targets for shortest paths in betweenness.

    normalized : bool, optional (default=False)
        If `True`, the betweenness values are rescaled according to the number of
        possible $(s, t)$-pairs in the graph.

    weight : None or string, optional (default=None)
        If `None`, all edge weights are considered equal.
        Otherwise holds the name of the edge attribute used as weight.
        Weights are used to calculate weighted shortest paths, so they are
        interpreted as distances.

    Returns
    -------
    nodes : dict
        Dictionary of nodes with betweenness centrality as the value.

    See Also
    --------
    betweenness_centrality
    edge_betweenness_centrality
    edge_betweenness_centrality_subset
    load_centrality

    Notes
    -----
    The basic algorithm is from [1]_.

    For weighted graphs the edge weights must be greater than zero.
    Zero edge weights can produce an infinite number of equal length
    paths between pairs of nodes.

    The normalization might seem a little strange but it is
    designed to make betweenness_centrality(G) be the same as
    betweenness_centrality_subset(G,sources=G.nodes(),targets=G.nodes()).

    The total number of paths between source and target is counted
    differently for directed and undirected graphs. Directed paths
    are easy to count. Undirected paths are tricky: should a path
    from ``u`` to ``v`` count as 1 undirected path or as 2 directed paths?
    We are only counting the paths in one direction. They are
    undirected paths but we are counting them in a directed way.
    To count them as undirected paths, each should count as half a path.

    References
    ----------
    .. [1] Ulrik Brandes, A Faster Algorithm for Betweenness Centrality.
       Journal of Mathematical Sociology 25(2):163-177, 2001.
       https://doi.org/10.1080/0022250X.2001.9990249
    .. [2] Ulrik Brandes: On Variants of Shortest-Path Betweenness
       Centrality and their Generic Computation.
       Social Networks 30(2):136-145, 2008.
       https://doi.org/10.1016/j.socnet.2007.11.001
    """
    b = dict.fromkeys(G, 0.0)  # b[v]=0 for v in G
    for s in sources:
        # single source shortest paths
        if weight is None:  # use BFS
            S, P, sigma, _ = shortest_path(G, s)
        else:  # use Dijkstra's algorithm
            S, P, sigma, _ = dijkstra(G, s, weight)
        b = _accumulate_subset(b, S, P, sigma, s, targets)
    b = _rescale(
        b, len(G), normalized=normalized, directed=G.is_directed(), endpoints=False
    )
    return b


@nx._dispatchable(edge_attrs="weight")
def edge_betweenness_centrality_subset(
    G, sources, targets, normalized=False, weight=None
):
    r"""Compute betweenness centrality for edges for a subset of nodes.

    .. math::

       c_B(e) = \sum_{s \in S, t \in T} \frac{\sigma(s, t | e)}{\sigma(s, t)}

    where $S$ is the set of sources, $T$ is the set of targets,
    $\sigma(s, t)$ is the number of shortest $(s, t)$-paths,
<<<<<<< HEAD
    and $\sigma(s, t | e)$ is the number of those paths
    passing through edge $e$ [2]_.
=======
    and $\sigma(s, t|e)$ is the number of those paths
    passing through edge $e$ [1]_.
>>>>>>> d968ba18

    Parameters
    ----------
    G : graph
        A networkx graph.

    sources: list of nodes
        Nodes to use as sources for shortest paths in betweenness.

    targets: list of nodes
        Nodes to use as targets for shortest paths in betweenness.

    normalized : bool, optional (default=False)
        If `True`, the betweenness values are rescaled according to the number of
        possible $(s, t)$-pairs in the graph.

    weight : None or string, optional (default=None)
        If `None`, all edge weights are considered equal.
        Otherwise holds the name of the edge attribute used as weight.
        Weights are used to calculate weighted shortest paths, so they are
        interpreted as distances.

    Returns
    -------
    edges : dict
        Dictionary of edges with betweenness centrality as the value.

    See Also
    --------
    betweenness_centrality
    betweenness_centrality_subset
    edge_betweenness_centrality
    edge_load

    Notes
    -----
    The basic algorithm is from [1]_.

    For weighted graphs the edge weights must be greater than zero.
    Zero edge weights can produce an infinite number of equal length
    paths between pairs of nodes.

    The normalization might seem a little strange but it is the same
    as in edge_betweenness_centrality() and is designed to make
    edge_betweenness_centrality(G) be the same as
    edge_betweenness_centrality_subset(G,sources=G.nodes(),targets=G.nodes()).

    References
    ----------
    .. [1] Ulrik Brandes: On Variants of Shortest-Path Betweenness
       Centrality and their Generic Computation.
       Social Networks 30(2):136-145, 2008.
       https://doi.org/10.1016/j.socnet.2007.11.001
    """
    b = dict.fromkeys(G, 0.0)  # b[v]=0 for v in G
    b.update(dict.fromkeys(G.edges(), 0.0))  # b[e] for e in G.edges()
    for s in sources:
        # single source shortest paths
        if weight is None:  # use BFS
            S, P, sigma, _ = shortest_path(G, s)
        else:  # use Dijkstra's algorithm
            S, P, sigma, _ = dijkstra(G, s, weight)
        b = _accumulate_edges_subset(b, S, P, sigma, s, targets)
    for n in G:  # remove nodes to only return edges
        del b[n]
    b = _rescale(b, len(G), normalized=normalized, directed=G.is_directed())
    if G.is_multigraph():
        b = _add_edge_keys(G, b, weight=weight)
    return b


def _accumulate_subset(betweenness, S, P, sigma, s, targets):
    delta = dict.fromkeys(S, 0.0)
    target_set = set(targets) - {s}
    while S:
        w = S.pop()
        if w in target_set:
            coeff = (delta[w] + 1.0) / sigma[w]
        else:
            coeff = delta[w] / sigma[w]
        for v in P[w]:
            delta[v] += sigma[v] * coeff
        if w != s:
            betweenness[w] += delta[w]
    return betweenness


def _accumulate_edges_subset(betweenness, S, P, sigma, s, targets):
    """edge_betweenness_centrality_subset helper."""
    delta = dict.fromkeys(S, 0)
    target_set = set(targets)
    while S:
        w = S.pop()
        for v in P[w]:
            if w in target_set:
                c = (sigma[v] / sigma[w]) * (1.0 + delta[w])
            else:
                c = delta[w] / len(P[w])
            if (v, w) not in betweenness:
                betweenness[(w, v)] += c
            else:
                betweenness[(v, w)] += c
            delta[v] += c
        if w != s:
            betweenness[w] += delta[w]
    return betweenness<|MERGE_RESOLUTION|>--- conflicted
+++ resolved
@@ -122,13 +122,8 @@
 
     where $S$ is the set of sources, $T$ is the set of targets,
     $\sigma(s, t)$ is the number of shortest $(s, t)$-paths,
-<<<<<<< HEAD
     and $\sigma(s, t | e)$ is the number of those paths
-    passing through edge $e$ [2]_.
-=======
-    and $\sigma(s, t|e)$ is the number of those paths
     passing through edge $e$ [1]_.
->>>>>>> d968ba18
 
     Parameters
     ----------
