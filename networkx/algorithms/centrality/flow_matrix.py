--- conflicted
+++ resolved
@@ -17,21 +17,12 @@
     C = solvername[solver](L, dtype=dtype)  # initialize solver
     w = C.w  # w is the Laplacian matrix width
     # row-by-row flow matrix
-<<<<<<< HEAD
-    for u, v, d in G.edges(data=True):
+    for u, v in sorted(sorted((u, v)) for u, v in G.edges()):
         B = np.zeros(w, dtype=dtype)
-        c = d.get(weight, 1.0)
-        B[u % w] = c
-        B[v % w] = -c
-        # get only the rows needed in the inverse laplacian
-=======
-    for u,v in sorted(sorted((u,v)) for u,v in G.edges()):
-        B = np.zeros(w, dtype=dtype)
-        c = G[u][v].get(weight,1.0)
+        c = G[u][v].get(weight, 1.0)
         B[u%w] = c
         B[v%w] = -c
         # get only the rows needed in the inverse laplacian 
->>>>>>> 144f8172
         # and multiply to get the flow matrix row
         row = np.dot(B, C.get_rows(u, v))
         yield row, (u, v)
