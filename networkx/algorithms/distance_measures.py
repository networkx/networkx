--- conflicted
+++ resolved
@@ -386,8 +386,7 @@
         e = eccentricity(G, weight=weight)
     return max(e.values())
 
-
-<<<<<<< HEAD
+@nx._dispatchable
 def harmonic_diameter(G, sp=None):
     """Returns the harmonic diameter of the graph G.
 
@@ -453,9 +452,7 @@
     return math.nan
 
 
-=======
 @nx._dispatchable(edge_attrs="weight")
->>>>>>> 7aa7467a
 def periphery(G, e=None, usebounds=False, weight=None):
     """Returns the periphery of the graph G.
 
