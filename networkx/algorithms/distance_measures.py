--- conflicted
+++ resolved
@@ -738,7 +738,6 @@
         else:
             for u, v, d in G.edges(data=True):
                 d[weight] = 1 / d[weight]
-<<<<<<< HEAD
 
     # Compute resistance distance using the Pseudo-inverse of the Laplacian
     # Self-loops are ignored
@@ -776,7 +775,6 @@
                 j = node_list.index(n2)
                 d[n][n2] = Linv[i, i] + Linv[j, j] - Linv[i, j] - Linv[j, i]
         return d
-=======
     # Replace with collapsing topology or approximated zero?
 
     # Using determinants to compute the effective resistance is more memory
@@ -905,5 +903,4 @@
     eig = np.sort(sp.linalg.eigvalsh(H.todense()))
 
     # Compute the Kemeny constant
-    return np.sum(1 / (1 - eig[:-1]))
->>>>>>> 0b460f51
+    return np.sum(1 / (1 - eig[:-1]))