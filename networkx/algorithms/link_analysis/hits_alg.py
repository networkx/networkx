--- conflicted
+++ resolved
@@ -69,8 +69,6 @@
        doi:10.1145/324133.324140.
        http://www.cs.cornell.edu/home/kleinber/auth.pdf.
     """
-<<<<<<< HEAD
-=======
     import numpy as np
     import scipy as sp
     import scipy.sparse.linalg  # call as sp.sparse.linalg
@@ -96,7 +94,6 @@
 
 
 def _hits_python(G, max_iter=100, tol=1.0e-8, nstart=None, normalized=True):
->>>>>>> c568dcba
     if type(G) == nx.MultiGraph or type(G) == nx.MultiDiGraph:
         raise Exception("hits() not defined for graphs with multiedges.")
     if len(G) == 0:
