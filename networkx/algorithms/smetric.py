--- conflicted
+++ resolved
@@ -22,11 +22,6 @@
 
            The `normalized` keyword argument is deprecated and will be removed
            in the future
-<<<<<<< HEAD
-
-        Normalize the value.
-=======
->>>>>>> 4cfcea65
 
     Returns
     -------
