"""Swap edges in a graph.
"""

import math

import networkx as nx
from networkx.utils import py_random_state

__all__ = ["double_edge_swap", "connected_double_edge_swap", "directed_edge_swap"]


@nx.utils.not_implemented_for("undirected")
@py_random_state(3)
<<<<<<< HEAD
@nx._dispatch(mutates_input=True)
=======
@nx._dispatchable
>>>>>>> e35e98b7
def directed_edge_swap(G, *, nswap=1, max_tries=100, seed=None):
    """Swap three edges in a directed graph while keeping the node degrees fixed.

    A directed edge swap swaps three edges such that a -> b -> c -> d becomes
    a -> c -> b -> d. This pattern of swapping allows all possible states with the
    same in- and out-degree distribution in a directed graph to be reached.

    If the swap would create parallel edges (e.g. if a -> c already existed in the
    previous example), another attempt is made to find a suitable trio of edges.

    Parameters
    ----------
    G : DiGraph
       A directed graph

    nswap : integer (optional, default=1)
       Number of three-edge (directed) swaps to perform

    max_tries : integer (optional, default=100)
       Maximum number of attempts to swap edges

    seed : integer, random_state, or None (default)
        Indicator of random number generation state.
        See :ref:`Randomness<randomness>`.

    Returns
    -------
    G : DiGraph
       The graph after the edges are swapped.

    Raises
    ------
    NetworkXError
        If `G` is not directed, or
        If nswap > max_tries, or
        If there are fewer than 4 nodes or 3 edges in `G`.
    NetworkXAlgorithmError
        If the number of swap attempts exceeds `max_tries` before `nswap` swaps are made

    Notes
    -----
    Does not enforce any connectivity constraints.

    The graph G is modified in place.

    References
    ----------
    .. [1] Erdős, Péter L., et al. “A Simple Havel-Hakimi Type Algorithm to Realize
           Graphical Degree Sequences of Directed Graphs.” ArXiv:0905.4913 [Math],
           Jan. 2010. https://doi.org/10.48550/arXiv.0905.4913.
           Published  2010 in Elec. J. Combinatorics (17(1)). R66.
           http://www.combinatorics.org/Volume_17/PDF/v17i1r66.pdf
    .. [2] “Combinatorics - Reaching All Possible Simple Directed Graphs with a given
           Degree Sequence with 2-Edge Swaps.” Mathematics Stack Exchange,
           https://math.stackexchange.com/questions/22272/. Accessed 30 May 2022.
    """
    if nswap > max_tries:
        raise nx.NetworkXError("Number of swaps > number of tries allowed.")
    if len(G) < 4:
        raise nx.NetworkXError("DiGraph has fewer than four nodes.")
    if len(G.edges) < 3:
        raise nx.NetworkXError("DiGraph has fewer than 3 edges")

    # Instead of choosing uniformly at random from a generated edge list,
    # this algorithm chooses nonuniformly from the set of nodes with
    # probability weighted by degree.
    tries = 0
    swapcount = 0
    keys, degrees = zip(*G.degree())  # keys, degree
    cdf = nx.utils.cumulative_distribution(degrees)  # cdf of degree
    discrete_sequence = nx.utils.discrete_sequence

    while swapcount < nswap:
        # choose source node index from discrete distribution
        start_index = discrete_sequence(1, cdistribution=cdf, seed=seed)[0]
        start = keys[start_index]
        tries += 1

        if tries > max_tries:
            msg = f"Maximum number of swap attempts ({tries}) exceeded before desired swaps achieved ({nswap})."
            raise nx.NetworkXAlgorithmError(msg)

        # If the given node doesn't have any out edges, then there isn't anything to swap
        if G.out_degree(start) == 0:
            continue
        second = seed.choice(list(G.succ[start]))
        if start == second:
            continue

        if G.out_degree(second) == 0:
            continue
        third = seed.choice(list(G.succ[second]))
        if second == third:
            continue

        if G.out_degree(third) == 0:
            continue
        fourth = seed.choice(list(G.succ[third]))
        if third == fourth:
            continue

        if (
            third not in G.succ[start]
            and fourth not in G.succ[second]
            and second not in G.succ[third]
        ):
            # Swap nodes
            G.add_edge(start, third)
            G.add_edge(third, second)
            G.add_edge(second, fourth)
            G.remove_edge(start, second)
            G.remove_edge(second, third)
            G.remove_edge(third, fourth)
            swapcount += 1

    return G


@py_random_state(3)
<<<<<<< HEAD
@nx._dispatch(mutates_input=True)
=======
@nx._dispatchable
>>>>>>> e35e98b7
def double_edge_swap(G, nswap=1, max_tries=100, seed=None):
    """Swap two edges in the graph while keeping the node degrees fixed.

    A double-edge swap removes two randomly chosen edges u-v and x-y
    and creates the new edges u-x and v-y::

     u--v            u  v
            becomes  |  |
     x--y            x  y

    If either the edge u-x or v-y already exist no swap is performed
    and another attempt is made to find a suitable edge pair.

    Parameters
    ----------
    G : graph
       An undirected graph

    nswap : integer (optional, default=1)
       Number of double-edge swaps to perform

    max_tries : integer (optional)
       Maximum number of attempts to swap edges

    seed : integer, random_state, or None (default)
        Indicator of random number generation state.
        See :ref:`Randomness<randomness>`.

    Returns
    -------
    G : graph
       The graph after double edge swaps.

    Raises
    ------
    NetworkXError
        If `G` is directed, or
        If `nswap` > `max_tries`, or
        If there are fewer than 4 nodes or 2 edges in `G`.
    NetworkXAlgorithmError
        If the number of swap attempts exceeds `max_tries` before `nswap` swaps are made

    Notes
    -----
    Does not enforce any connectivity constraints.

    The graph G is modified in place.
    """
    if G.is_directed():
        raise nx.NetworkXError(
            "double_edge_swap() not defined for directed graphs. Use directed_edge_swap instead."
        )
    if nswap > max_tries:
        raise nx.NetworkXError("Number of swaps > number of tries allowed.")
    if len(G) < 4:
        raise nx.NetworkXError("Graph has fewer than four nodes.")
    if len(G.edges) < 2:
        raise nx.NetworkXError("Graph has fewer than 2 edges")
    # Instead of choosing uniformly at random from a generated edge list,
    # this algorithm chooses nonuniformly from the set of nodes with
    # probability weighted by degree.
    n = 0
    swapcount = 0
    keys, degrees = zip(*G.degree())  # keys, degree
    cdf = nx.utils.cumulative_distribution(degrees)  # cdf of degree
    discrete_sequence = nx.utils.discrete_sequence
    while swapcount < nswap:
        #        if random.random() < 0.5: continue # trick to avoid periodicities?
        # pick two random edges without creating edge list
        # choose source node indices from discrete distribution
        (ui, xi) = discrete_sequence(2, cdistribution=cdf, seed=seed)
        if ui == xi:
            continue  # same source, skip
        u = keys[ui]  # convert index to label
        x = keys[xi]
        # choose target uniformly from neighbors
        v = seed.choice(list(G[u]))
        y = seed.choice(list(G[x]))
        if v == y:
            continue  # same target, skip
        if (x not in G[u]) and (y not in G[v]):  # don't create parallel edges
            G.add_edge(u, x)
            G.add_edge(v, y)
            G.remove_edge(u, v)
            G.remove_edge(x, y)
            swapcount += 1
        if n >= max_tries:
            e = (
                f"Maximum number of swap attempts ({n}) exceeded "
                f"before desired swaps achieved ({nswap})."
            )
            raise nx.NetworkXAlgorithmError(e)
        n += 1
    return G


@py_random_state(3)
<<<<<<< HEAD
@nx._dispatch(mutates_input=True)
=======
@nx._dispatchable
>>>>>>> e35e98b7
def connected_double_edge_swap(G, nswap=1, _window_threshold=3, seed=None):
    """Attempts the specified number of double-edge swaps in the graph `G`.

    A double-edge swap removes two randomly chosen edges `(u, v)` and `(x,
    y)` and creates the new edges `(u, x)` and `(v, y)`::

     u--v            u  v
            becomes  |  |
     x--y            x  y

    If either `(u, x)` or `(v, y)` already exist, then no swap is performed
    so the actual number of swapped edges is always *at most* `nswap`.

    Parameters
    ----------
    G : graph
       An undirected graph

    nswap : integer (optional, default=1)
       Number of double-edge swaps to perform

    _window_threshold : integer

       The window size below which connectedness of the graph will be checked
       after each swap.

       The "window" in this function is a dynamically updated integer that
       represents the number of swap attempts to make before checking if the
       graph remains connected. It is an optimization used to decrease the
       running time of the algorithm in exchange for increased complexity of
       implementation.

       If the window size is below this threshold, then the algorithm checks
       after each swap if the graph remains connected by checking if there is a
       path joining the two nodes whose edge was just removed. If the window
       size is above this threshold, then the algorithm performs do all the
       swaps in the window and only then check if the graph is still connected.

    seed : integer, random_state, or None (default)
        Indicator of random number generation state.
        See :ref:`Randomness<randomness>`.

    Returns
    -------
    int
       The number of successful swaps

    Raises
    ------

    NetworkXError

       If the input graph is not connected, or if the graph has fewer than four
       nodes.

    Notes
    -----

    The initial graph `G` must be connected, and the resulting graph is
    connected. The graph `G` is modified in place.

    References
    ----------
    .. [1] C. Gkantsidis and M. Mihail and E. Zegura,
           The Markov chain simulation method for generating connected
           power law random graphs, 2003.
           http://citeseer.ist.psu.edu/gkantsidis03markov.html
    """
    if not nx.is_connected(G):
        raise nx.NetworkXError("Graph not connected")
    if len(G) < 4:
        raise nx.NetworkXError("Graph has fewer than four nodes.")
    n = 0
    swapcount = 0
    deg = G.degree()
    # Label key for nodes
    dk = [n for n, d in G.degree()]
    cdf = nx.utils.cumulative_distribution([d for n, d in G.degree()])
    discrete_sequence = nx.utils.discrete_sequence
    window = 1
    while n < nswap:
        wcount = 0
        swapped = []
        # If the window is small, we just check each time whether the graph is
        # connected by checking if the nodes that were just separated are still
        # connected.
        if window < _window_threshold:
            # This Boolean keeps track of whether there was a failure or not.
            fail = False
            while wcount < window and n < nswap:
                # Pick two random edges without creating the edge list. Choose
                # source nodes from the discrete degree distribution.
                (ui, xi) = discrete_sequence(2, cdistribution=cdf, seed=seed)
                # If the source nodes are the same, skip this pair.
                if ui == xi:
                    continue
                # Convert an index to a node label.
                u = dk[ui]
                x = dk[xi]
                # Choose targets uniformly from neighbors.
                v = seed.choice(list(G.neighbors(u)))
                y = seed.choice(list(G.neighbors(x)))
                # If the target nodes are the same, skip this pair.
                if v == y:
                    continue
                if x not in G[u] and y not in G[v]:
                    G.remove_edge(u, v)
                    G.remove_edge(x, y)
                    G.add_edge(u, x)
                    G.add_edge(v, y)
                    swapped.append((u, v, x, y))
                    swapcount += 1
                n += 1
                # If G remains connected...
                if nx.has_path(G, u, v):
                    wcount += 1
                # Otherwise, undo the changes.
                else:
                    G.add_edge(u, v)
                    G.add_edge(x, y)
                    G.remove_edge(u, x)
                    G.remove_edge(v, y)
                    swapcount -= 1
                    fail = True
            # If one of the swaps failed, reduce the window size.
            if fail:
                window = math.ceil(window / 2)
            else:
                window += 1
        # If the window is large, then there is a good chance that a bunch of
        # swaps will work. It's quicker to do all those swaps first and then
        # check if the graph remains connected.
        else:
            while wcount < window and n < nswap:
                # Pick two random edges without creating the edge list. Choose
                # source nodes from the discrete degree distribution.
                (ui, xi) = discrete_sequence(2, cdistribution=cdf, seed=seed)
                # If the source nodes are the same, skip this pair.
                if ui == xi:
                    continue
                # Convert an index to a node label.
                u = dk[ui]
                x = dk[xi]
                # Choose targets uniformly from neighbors.
                v = seed.choice(list(G.neighbors(u)))
                y = seed.choice(list(G.neighbors(x)))
                # If the target nodes are the same, skip this pair.
                if v == y:
                    continue
                if x not in G[u] and y not in G[v]:
                    G.remove_edge(u, v)
                    G.remove_edge(x, y)
                    G.add_edge(u, x)
                    G.add_edge(v, y)
                    swapped.append((u, v, x, y))
                    swapcount += 1
                n += 1
                wcount += 1
            # If the graph remains connected, increase the window size.
            if nx.is_connected(G):
                window += 1
            # Otherwise, undo the changes from the previous window and decrease
            # the window size.
            else:
                while swapped:
                    (u, v, x, y) = swapped.pop()
                    G.add_edge(u, v)
                    G.add_edge(x, y)
                    G.remove_edge(u, x)
                    G.remove_edge(v, y)
                    swapcount -= 1
                window = math.ceil(window / 2)
    return swapcount<|MERGE_RESOLUTION|>--- conflicted
+++ resolved
@@ -11,11 +11,7 @@
 
 @nx.utils.not_implemented_for("undirected")
 @py_random_state(3)
-<<<<<<< HEAD
-@nx._dispatch(mutates_input=True)
-=======
-@nx._dispatchable
->>>>>>> e35e98b7
+@nx._dispatchable(mutates_input=True)
 def directed_edge_swap(G, *, nswap=1, max_tries=100, seed=None):
     """Swap three edges in a directed graph while keeping the node degrees fixed.
 
@@ -135,11 +131,7 @@
 
 
 @py_random_state(3)
-<<<<<<< HEAD
-@nx._dispatch(mutates_input=True)
-=======
-@nx._dispatchable
->>>>>>> e35e98b7
+@nx._dispatchable(mutates_input=True)
 def double_edge_swap(G, nswap=1, max_tries=100, seed=None):
     """Swap two edges in the graph while keeping the node degrees fixed.
 
@@ -237,11 +229,7 @@
 
 
 @py_random_state(3)
-<<<<<<< HEAD
-@nx._dispatch(mutates_input=True)
-=======
-@nx._dispatchable
->>>>>>> e35e98b7
+@nx._dispatchable(mutates_input=True)
 def connected_double_edge_swap(G, nswap=1, _window_threshold=3, seed=None):
     """Attempts the specified number of double-edge swaps in the graph `G`.
 
