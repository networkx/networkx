# encoding: utf-8
"""
Algorithms for finding optimum branchings and spanning arborescences.

This implementation is based on:

    J. Edmonds, Optimum branchings, J. Res. Natl. Bur. Standards 71B (1967),
    233–240. URL: http://archive.org/details/jresv71Bn4p233

"""
# TODO: Implement method from Gabow, Galil, Spence and Tarjan:
#
#@article{
#    year={1986},
#    issn={0209-9683},
#    journal={Combinatorica},
#    volume={6},
#    number={2},
#    doi={10.1007/BF02579168},
#    title={Efficient algorithms for finding minimum spanning trees in
#        undirected and directed graphs},
#    url={http://dx.doi.org/10.1007/BF02579168},
#    publisher={Springer-Verlag},
#    keywords={68 B 15; 68 C 05},
#    author={Gabow, Harold N. and Galil, Zvi and Spencer, Thomas and Tarjan,
#        Robert E.},
#    pages={109-122},
#    language={English}
#}

from __future__ import division
from __future__ import print_function

import string
import random
from operator import itemgetter

import networkx as nx

from .recognition import *

__all__ = [
    'branching_weight', 'greedy_branching',
    'maximum_branching', 'minimum_branching',
    'maximum_spanning_arborescence', 'minimum_spanning_arborescence',
    'Edmonds'
]

KINDS = set(['max', 'min'])

STYLES = {
    'branching': 'branching',
    'arborescence': 'arborescence',
    'spanning arborescence': 'arborescence'
}

INF = float('inf')


def random_string(L=15, seed=None):
    random.seed(seed)
    return ''.join([random.choice(string.ascii_letters) for n in range(L)])


def _min_weight(weight):
    return -weight


def _max_weight(weight):
    return weight


def branching_weight(G, attr='weight', default=1):
    """
    Returns the total weight of a branching.

    """
    return sum(edge[2].get(attr, default) for edge in G.edges(data=True))


def greedy_branching(G, attr='weight', default=1, kind='max'):
    """
    Returns a branching obtained through a greedy algorithm.

    This algorithm is wrong, and cannot give a proper optimal branching.
    However, we include it for pedagogical reasons, as it can be helpful to
    see what its outputs are.

    The output is a branching, and possibly, a spanning arborescence. However,
    it is not guaranteed to be optimal in either case.

    Parameters
    ----------
    G : DiGraph
        The directed graph to scan.
    attr : str
        The attribute to use as weights. If None, then each edge will be
        treated equally with a weight of 1.
    default : float
        When `attr` is not None, then if an edge does not have that attribute,
        `default` specifies what value it should take.
    kind : str
        The type of optimum to search for: 'min' or 'max' greedy branching.

    Returns
    -------
    B : directed graph
        The greedily obtained branching.

    """
    if kind not in KINDS:
        raise nx.NetworkXException("Unknown value for `kind`.")

    if kind == 'min':
        reverse = False
    else:
        reverse = True

    if attr is None:
        # Generate a random string the graph probably won't have.
        attr = random_string()

    edges = [(u, v, data.get(attr, default))
             for (u, v, data) in G.edges(data=True)]

    # We sort by weight, but also by nodes to normalize behavior across runs.
    try:
        edges.sort(key=itemgetter(2, 0, 1), reverse=reverse)
    except TypeError:
        # This will fail in Python 3.x if the nodes are of varying types.
        # In that case, we use the arbitrary order.
        edges.sort(key=itemgetter(2), reverse=reverse)

    # The branching begins with a forest of no edges.
    B = nx.DiGraph()
    B.add_nodes_from(G)

    # Now we add edges greedily so long we maintain the branching.
    uf = nx.utils.UnionFind()
    for i, (u, v, w) in enumerate(edges):
        if uf[u] == uf[v]:
            # Adding this edge would form a directed cycle.
            continue
        elif B.in_degree(v) == 1:
            # The edge would increase the degree to be greater than one.
            continue
        else:
            # If attr was None, then don't insert weights...
            data = {}
            if attr is not None:
                data[attr] = w
            B.add_edge(u, v, **data)
            uf.union(u, v)

    return B


class MultiDiGraph_EdgeKey(nx.MultiDiGraph):
    """
    MultiDiGraph which assigns unique keys to every edge.

    Adds a dictionary edge_index which maps edge keys to (u, v, data) tuples.

    This is not a complete implementation. For Edmonds algorithm, we only use
    add_node and add_edge, so that is all that is implemented here. During
    additions, any specified keys are ignored---this means that you also
    cannot update edge attributes through add_node and add_edge.

    Why do we need this? Edmonds algorithm requires that we track edges, even
    as we change the head and tail of an edge, and even changing the weight
    of edges. We must reliably track edges across graph mutations.

    """

    def __init__(self, incoming_graph_data=None, **attr):
        cls = super(MultiDiGraph_EdgeKey, self)
        cls.__init__(incoming_graph_data=incoming_graph_data, **attr)

        self._cls = cls
        self.edge_index = {}

    def remove_node(self, n):
        keys = set([])
        for keydict in self.pred[n].values():
            keys.update(keydict)
        for keydict in self.succ[n].values():
            keys.update(keydict)

        for key in keys:
            del self.edge_index[key]

        self._cls.remove_node(n)

    def remove_nodes_from(self, nbunch):
        for n in nbunch:
            self.remove_node(n)

    def fresh_copy(self):
        # Needed to make .copy() work
        return MultiDiGraph_EdgeKey()

    def add_edge(self, u_for_edge, v_for_edge, key_for_edge, **attr):
        """
        Key is now required.

        """
        u, v, key = u_for_edge, v_for_edge, key_for_edge
        if key in self.edge_index:
            uu, vv, _ = self.edge_index[key]
            if (u != uu) or (v != vv):
                raise Exception("Key {0!r} is already in use.".format(key))

        self._cls.add_edge(u, v, key, **attr)
        self.edge_index[key] = (u, v, self.succ[u][v][key])

    def add_edges_from(self, ebunch_to_add, **attr):
        for u, v, k, d in ebunch_to_add:
            self.add_edge(u, v, k, **d)

    def remove_edge_with_key(self, key):
        try:
            u, v, _ = self.edge_index[key]
        except KeyError:
            raise KeyError('Invalid edge key {0!r}'.format(key))
        else:
            del self.edge_index[key]
            self._cls.remove_edge(u, v, key)

    def remove_edges_from(self, ebunch):
        raise NotImplementedError


def get_path(G, u, v):
    """
    Returns the edge keys of the unique path between u and v.

    This is not a generic function. G must be a branching and an instance of
    MultiDiGraph_EdgeKey.

    """
    nodes = nx.shortest_path(G, u, v)
    # We are guaranteed that there is only one edge connected every node
    # in the shortest path.

    def first_key(i, vv):
        # Needed for 2.x/3.x compatibilitity
        keys = G[nodes[i]][vv].keys()
        # Normalize behavior
        keys = list(keys)
        return keys[0]

    edges = [first_key(i, vv) for i, vv in enumerate(nodes[1:])]
    return nodes, edges


class Edmonds(object):
    """
    Edmonds algorithm for finding optimal branchings and spanning arborescences.

    """

    def __init__(self, G, seed=None):
        self.G_original = G

        # The final answer.
        self.edges = []

        # Since we will be creating graphs with new nodes, we need to make
        # sure that our node names do not conflict with the real node names.
        self.template = random_string(seed=seed) + '_{0}'

    def _init(self, attr, default, kind, style, store_results):
        if kind not in KINDS:
            raise nx.NetworkXException("Unknown value for `kind`.")

        # Store inputs.
        self.attr = attr
        self.default = default
        self.kind = kind
        self.style = style

        # Determine how we are going to transform the weights.
        if kind == 'min':
            self.trans = trans = _min_weight
        else:
            self.trans = trans = _max_weight

        if attr is None:
            # Generate a random attr the graph probably won't have.
            attr = random_string()

        # This is the actual attribute used by the algorithm.
        self._attr = attr

        # The object we manipulate at each step is a multidigraph.
        self.G = G = MultiDiGraph_EdgeKey()
        for key, (u, v, data) in enumerate(self.G_original.edges(data=True)):
            d = {attr: trans(data.get(attr, default))}
            G.add_edge(u, v, key, **d)

        self.level = 0

        # These are the "buckets" from the paper.
        #
        # As in the paper, G^i are modified versions of the original graph.
        # D^i and E^i are nodes and edges of the maximal edges that are
        # consistent with G^i. These are dashed edges in figures A-F of the
        # paper. In this implementation, we store D^i and E^i together as a
        # graph B^i. So we will have strictly more B^i than the paper does.
        self.B = MultiDiGraph_EdgeKey()
        self.B.edge_index = {}

        if store_results:
            self.graphs = []
            self.branchings = []
        else:
            # Edges for rebuild the graph from circuits, indexed by self.level
            self.unroll = {}
            self.unroll[self.level] = []

        self.uf = nx.utils.UnionFind()

        # A list of lists of edge indexes. Each list is a circuit for graph G^i.
        # Note the edge list will not, in general, be a circuit in graph G^0.
        self.circuits = []
        # Stores the index of the minimum edge in the circuit found in G^i and B^i.
        # The ordering of the edges seems to preserve the weight ordering from G^0.
        # So even if the circuit does not form a circuit in G^0, it is still true
        # that the minimum edge of the circuit in G^i is still the minimum edge
        # in circuit G^0 (depsite their weights being different).
        self.minedge_circuit = []


    def find_optimum(self, attr='weight', default=1, kind='max', style='branching', store_results=False):
        """
        Returns a branching from G.

        Parameters
        ----------
        attr : str
            The edge attribute used to in determining optimality.
        default : float
            The value of the edge attribute used if an edge does not have
            the attribute `attr`.
        kind : {'min', 'max'}
            The type of optimum to search for, either 'min' or 'max'.
        style : {'branching', 'arborescence'}
            If 'branching', then an optimal branching is found. If `style` is
            'arborescence', then a branching is found, such that if the
            branching is also an arborescence, then the branching is an
            optimal spanning arborescences. A given graph G need not have
            an optimal spanning arborescence.

        Returns
        -------
        H : (multi)digraph
            The branching.

        """
        self._init(attr, default, kind, style, store_results)
        uf = self.uf

        G, B = self.G, self.B
        nodes = iter(list(G.nodes()))
        attr = self._attr
        G_pred = G.pred

        def desired_edge(v):
            """
            Find the edge directed toward v with maximal weight.

            """
            edge = None
            weight = -INF
            for u, _, key, data in G.in_edges(v, data=True, keys=True):
                new_weight = data[attr]
                if new_weight > weight:
                    weight = new_weight
                    edge = (u, v, key, new_weight)

            return edge, weight

<<<<<<< HEAD
        def get_final_graph_and_branch(nodes, store_results):
            D = set()
            while True:
                # (I1): Choose a node v in G^i not in D^i.
                try:
                   v = next(nodes)
                except StopIteration:
                    # If there are no more new nodes to consider, then we *should*
                    # meet the break condition (b) from the paper:
                    #   (b) every node of G^i is in D^i and E^i is a branching
                    # Construction guarantees that it's a branching.
                    if len(G) != len(B):
                        raise Exception('Graph and branching must have the same number of nodes.')
                    if len(B):
                        if not(is_branching(B)):
                            raise Exception('The branching must be a branching by definition.')

                    if store_results:
                        self.graphs.append(G.copy())
                        self.branchings.append(B.copy())
=======
        while True:
            # (I1): Choose a node v in G^i not in D^i.
            try:
                v = next(nodes)
            except StopIteration:
                # If there are no more new nodes to consider, then we *should*
                # meet the break condition (b) from the paper:
                #   (b) every node of G^i is in D^i and E^i is a branching
                # Construction guarantees that it's a branching.
                assert(len(G) == len(B))
                if len(B):
                    assert(is_branching(B))

                if self.store:
                    self.graphs.append(G.copy())
                    self.branchings.append(B.copy())
>>>>>>> c195df14

                    # Add these to keep the lengths equal. Element i is the
                    # circuit at level i that was merged to form branching i+1.
                    # There is no circuit for the last level.
                    self.circuits.append([])
                    self.minedge_circuit.append(None)
                    return G, B 
                else:
<<<<<<< HEAD
                    if v in D:
                        continue
=======
                    # Then B with the edge is still a branching and condition
                    # (a) from the paper does not hold.
                    Q_nodes, Q_edges = None, None

                # Conditions for adding the edge.
                # If weight < 0, then it cannot help in finding a maximum branching.
                if self.style == 'branching' and weight <= 0:
                    acceptable = False
                else:
                    acceptable = True

                #print("Edge is acceptable: {0}".format(acceptable))
                if acceptable:
                    dd = {attr: weight}
                    B.add_edge(u, v, edge[2], **dd)
                    G[u][v][edge[2]]['candidate'] = True
                    uf.union(u, v)
                    if Q_edges is not None:
                        #print("Edge introduced a simple cycle:")
                        #print(Q_nodes, Q_edges)

                        # Move to method
                        # Previous meaning of u and v is no longer important.

                        # Apply (I2).
                        # Get the edge in the cycle with the minimum weight.
                        # Also, save the incoming weights for each node.
                        minweight = INF
                        minedge = None
                        Q_incoming_weight = {}
                        for edge_key in Q_edges:
                            u, v, data = B.edge_index[edge_key]
                            w = data[attr]
                            Q_incoming_weight[v] = w
                            if w < minweight:
                                minweight = w
                                minedge = edge_key

                        self.circuits.append(Q_edges)
                        self.minedge_circuit.append(minedge)

                        if self.store:
                            self.graphs.append(G.copy())
                        # Always need the branching with circuits.
                        self.branchings.append(B.copy())

                        # Now we mutate it.
                        new_node = self.template.format(self.level)
>>>>>>> c195df14

                # Put v into bucket D^i.
                #print("Adding node {0}".format(v))
                D.add(v)
                B.add_node(v)

                edge, weight = desired_edge(v)
                if edge is None:
                    # If there is no edge, continue with a new node at (I1).
                    continue
                else:
                    # Determine if adding the edge to E^i would mean its no longer
                    # a branching. Presently, v has indegree 0 in B---it is a root.
                    u = edge[0]

                    if uf[u] == uf[v]:
                        # Then adding the edge will create a circuit. Then B
                        # contains a unique path P from v to u. So condition (a)
                        # from the paper does hold. We need to store the circuit
                        # for future reference.
                        Q_nodes, Q_edges = get_path(B, v, u)
                        Q_edges.append(edge[2])
                    else:
                        # Then B with the edge is still a branching and condition
                        # (a) from the paper does not hold.
                        Q_nodes, Q_edges = None, None

                    # Conditions for adding the edge.
                    # If weight < 0, then it cannot help in finding a maximum branching.
                    if not(self.style == 'branching' and weight <= 0):
                        dd = {attr: weight}
                        B.add_edge(u, v, key=edge[2], **dd)
                        G[u][v][edge[2]]['candidate'] = True
                        uf.union(u, v)
                        if Q_edges is not None:
                            # Move to method
                            # Previous meaning of u and v is no longer important.

                            # Apply (I2).
                            # Get the edge in the cycle with the minimum weight.
                            # Also, save total - the incoming weights for each node.
                            minweight = INF
                            minedge = None
                            Q_incoming_weight = {}
                            for edge_key in Q_edges:
                                u, v, data = B.edge_index[edge_key]
                                w = data[attr]
                                Q_incoming_weight[v] = w
                                if  w < minweight:
                                    minweight = w
                                    minedge = edge_key

                            self.circuits.append(Q_edges)
                            self.minedge_circuit.append(minedge)

                            if store_results:
                                self.graphs.append(G.copy())
                                self.branchings.append(B.copy())

                            # Now we mutate it.
                            new_node = self.template.format(self.level)

                            G.add_node(new_node)
                            new_edges = []

                            if not(store_results):
                                if self.level not in self.unroll:
                                    self.unroll[self.level] = []

                            for u, v, key, data in G.edges(data=True, keys=True):
                                if u in Q_incoming_weight:
                                    if v in Q_incoming_weight:
                                        if store_results:
                                            continue
                                        # The edge must be saved to rebuild the graph
                                        dd = data.copy()
                                        if 'candidate' in dd:
                                            del dd['candidate']
                                        self.unroll[self.level].append((u, v, key, dd))                                       
                                    else:
                                        # Outgoing edge. Make it from new node
                                        new_edges.append((new_node, v, key, data.copy()))
                                        if not(store_results):
                                            dd = data.copy()
                                            if 'candidate' in dd:
                                                del dd['candidate']
                                            # The edge must be saved to rebuild the graph
                                            self.unroll[self.level].append((u, v, key, dd))
                                else:
<<<<<<< HEAD
                                    if v in Q_incoming_weight:
                                        # Incoming edge. Change its weight
                                        w = data[attr]
                                        w += minweight - Q_incoming_weight[v]
                                        dd = data.copy()
                                        dd[attr] = w
                                        new_edges.append((u, new_node, key, dd))
                                        
                                        if not(store_results):
                                            ddcp = data.copy()
                                            if 'candidate' in ddcp:
                                                del ddcp['candidate']
                                            # The edge must be saved to rebuild the graph                                       
                                            self.unroll[self.level].append((u, v, key, ddcp))
                                    else:
                                        # Outside edge. No modification necessary.
                                        continue

                            G.remove_nodes_from(Q_nodes)
                            B.remove_nodes_from(Q_nodes)
                            D.difference_update(set(Q_nodes))

                            for u, v, key, data in new_edges:
                                G.add_edge(u, v, key, **data)
                                if 'candidate' in data:
                                    del data['candidate']
                                    B.add_edge(u, v, key, **data)
                                    uf.union(u, v)

                            nodes = iter(list(G.nodes()))
                            self.level += 1
=======
                                    # Outside edge. No modification necessary.
                                    continue

                        G.remove_nodes_from(Q_nodes)
                        B.remove_nodes_from(Q_nodes)
                        D.difference_update(set(Q_nodes))

                        for u, v, key, data in new_edges:
                            G.add_edge(u, v, key, **data)
                            if 'candidate' in data:
                                del data['candidate']
                                B.add_edge(u, v, key, **data)
                                uf.union(u, v)

                        nodes = iter(list(G.nodes()))
                        self.level += 1

        # (I3) Branch construction.
        # print(self.level)
        H = self.G_original.fresh_copy()
>>>>>>> c195df14

        def is_root(G, u, edgekeys):
            """
            Returns True if `u` is a root node in G.

            Node `u` will be a root node if its in-degree, restricted to the
            specified edges, is equal to 0.

            """
            if u not in G:
                raise Exception('{0!r} not in G'.format(u))
            for v in G.pred[u]:
                for edgekey in G.pred[u][v]:
                    if edgekey in edgekeys:
                        return False, edgekey
            else:
                return True, None

<<<<<<< HEAD
        # (I3) Branch construction.
        def branch_construction(graph, branching, store_intermediate_results):
            H = self.G_original.__class__()

            # Start with the branching edges in the last level.
            if store_results:
                edges = set(self.branchings[self.level].edge_index)
            else:
                edges = set(branching.edge_index)
            while self.level > 0:
                self.level -= 1

                # The current level is i, and we start counting from 0.

                # We need the node at level i+1 that results from merging a circuit
                # at level i. randomname_0 is the first merged node and this
                # happens at level 1. That is, randomname_0 is a node at level 1
                # that results from merging a circuit at level 0.
                merged_node = self.template.format(self.level)

                # The circuit at level i that was merged as a node the graph
                # at level i+1.
                circuit = self.circuits[self.level]
                # Note, we ask if it is a root in the full graph, not the branching.
                # The branching alone doesn't have all the edges.
                if store_results:
                    isroot, edgekey = is_root(self.graphs[self.level + 1], merged_node, edges)
=======
        # Start with the branching edges in the last level.
        edges = set(self.branchings[self.level].edge_index)
        while self.level > 0:
            self.level -= 1

            # The current level is i, and we start counting from 0.

            # We need the node at level i+1 that results from merging a circuit
            # at level i. randomname_0 is the first merged node and this
            # happens at level 1. That is, randomname_0 is a node at level 1
            # that results from merging a circuit at level 0.
            merged_node = self.template.format(self.level)

            # The circuit at level i that was merged as a node the graph
            # at level i+1.
            circuit = self.circuits[self.level]
            # print
            #print(merged_node, self.level, circuit)
            #print("before", edges)
            # Note, we ask if it is a root in the full graph, not the branching.
            # The branching alone doesn't have all the edges.

            isroot, edgekey = is_root(self.graphs[self.level + 1],
                                      merged_node, edges)
            edges.update(circuit)
            if isroot:
                minedge = self.minedge_circuit[self.level]
                if minedge is None:
                    raise Exception

                # Remove the edge in the cycle with minimum weight.
                edges.remove(minedge)
            else:
                # We have identified an edge at next higher level that
                # transitions into the merged node at the level. That edge
                # transitions to some corresponding node at the current level.
                # We want to remove an edge from the cycle that transitions
                # into the corresponding node.
                #print("edgekey is: ", edgekey)
                #print("circuit is: ", circuit)
                # The branching at level i
                G = self.graphs[self.level]
                # print(G.edge_index)
                target = G.edge_index[edgekey][1]
                for edgekey in circuit:
                    u, v, data = G.edge_index[edgekey]
                    if v == target:
                        break
>>>>>>> c195df14
                else:
                    isroot, edgekey = is_root(graph, merged_node, edges)
                
                    # Rebuilding the graph of the level i
                    graph.remove_node(merged_node)

                    for u,v,key,data in self.unroll[self.level]:
                        graph.add_edge(u,v,key,**data)

                edges.update(circuit)

                if isroot:
                    minedge = self.minedge_circuit[self.level]
                    if minedge is None:
                        raise Exception

<<<<<<< HEAD
                    # Remove the edge in the cycle with minimum weight.
                    edges.remove(minedge)
                else:
                    # We have identified an edge at next higher level that
                    # transitions into the merged node at the level. That edge
                    # transitions to some corresponding node at the current level.
                    # We want to remove an edge from the cycle that transitions
                    # into the corresponding node.
                    #print("edgekey is: ", edgekey)
                    #print("circuit is: ", circuit)
                    # The branching at level i
                    
                    if store_results:
                        graph = self.graphs[self.level]

                    target = graph.edge_index[edgekey][1]
                    for edgekey in circuit:
                        u, v, data = graph.edge_index[edgekey]
                        if v == target:
                            break
                    else:
                        raise Exception("Couldn't find edge incoming to merged node.")

                    edges.remove(edgekey)

            self.edges = edges

            if store_results:
                graph = self.graphs[0]

            H.add_nodes_from(self.G_original)
            for edgekey in edges: 
                u, v, d = graph.edge_index[edgekey]
                dd = {self.attr: self.trans(d[self.attr])}
                # TODO: make this preserve the key. In fact, make this use the
                # same edge attributes as the original graph.
                H.add_edge(u, v, **dd)

            return H

        G, B = get_final_graph_and_branch(nodes, store_results)
        return branch_construction(G, B, store_results)

def maximum_branching(G, attr='weight', default=1, store_results=False):
=======

def maximum_branching(G, attr='weight', default=1):
>>>>>>> c195df14
    ed = Edmonds(G)
    B = ed.find_optimum(attr, default, kind='max', style='branching', store_results=store_results)
    return B

<<<<<<< HEAD
def minimum_branching(G, attr='weight', default=1, store_results=False):
=======

def minimum_branching(G, attr='weight', default=1):
>>>>>>> c195df14
    ed = Edmonds(G)
    B = ed.find_optimum(attr, default, kind='min', style='branching', store_results=store_results)
    return B

<<<<<<< HEAD
def maximum_spanning_arborescence(G, attr='weight', default=1, store_results=False):
=======

def maximum_spanning_arborescence(G, attr='weight', default=1):
>>>>>>> c195df14
    ed = Edmonds(G)
    B = ed.find_optimum(attr, default, kind='max', style='arborescence', store_results=store_results)
    if not is_arborescence(B):
        msg = 'No maximum spanning arborescence in G.'
        raise nx.exception.NetworkXException(msg)
    return B

<<<<<<< HEAD
def minimum_spanning_arborescence(G, attr='weight', default=1, store_results=False):
=======

def minimum_spanning_arborescence(G, attr='weight', default=1):
>>>>>>> c195df14
    ed = Edmonds(G)
    B = ed.find_optimum(attr, default, kind='min', style='arborescence', store_results=store_results)
    if not is_arborescence(B):
        msg = 'No minimum spanning arborescence in G.'
        raise nx.exception.NetworkXException(msg)
    return B


docstring_branching = """
Returns a {kind} {style} from G.

Parameters
----------
G : (multi)digraph-like
    The graph to be searched.
attr : str
    The edge attribute used to in determining optimality.
default : float
    The value of the edge attribute used if an edge does not have
    the attribute `attr`.

Returns
-------
B : (multi)digraph-like
    A {kind} {style}.
"""

docstring_arborescence = docstring_branching + """
Raises
------
NetworkXException
    If the graph does not contain a {kind} {style}.

"""

maximum_branching.__doc__ = \
    docstring_branching.format(kind='maximum', style='branching', store_results=False)

minimum_branching.__doc__ = \
    docstring_branching.format(kind='minimum', style='branching', store_results=False)

maximum_spanning_arborescence.__doc__ = \
    docstring_arborescence.format(kind='maximum', style='spanning arborescence', store_results=False)

minimum_spanning_arborescence.__doc__ = \
    docstring_arborescence.format(kind='minimum', style='spanning arborescence', store_results=False)<|MERGE_RESOLUTION|>--- conflicted
+++ resolved
@@ -380,7 +380,6 @@
 
             return edge, weight
 
-<<<<<<< HEAD
         def get_final_graph_and_branch(nodes, store_results):
             D = set()
             while True:
@@ -401,24 +400,6 @@
                     if store_results:
                         self.graphs.append(G.copy())
                         self.branchings.append(B.copy())
-=======
-        while True:
-            # (I1): Choose a node v in G^i not in D^i.
-            try:
-                v = next(nodes)
-            except StopIteration:
-                # If there are no more new nodes to consider, then we *should*
-                # meet the break condition (b) from the paper:
-                #   (b) every node of G^i is in D^i and E^i is a branching
-                # Construction guarantees that it's a branching.
-                assert(len(G) == len(B))
-                if len(B):
-                    assert(is_branching(B))
-
-                if self.store:
-                    self.graphs.append(G.copy())
-                    self.branchings.append(B.copy())
->>>>>>> c195df14
 
                     # Add these to keep the lengths equal. Element i is the
                     # circuit at level i that was merged to form branching i+1.
@@ -427,59 +408,8 @@
                     self.minedge_circuit.append(None)
                     return G, B 
                 else:
-<<<<<<< HEAD
                     if v in D:
                         continue
-=======
-                    # Then B with the edge is still a branching and condition
-                    # (a) from the paper does not hold.
-                    Q_nodes, Q_edges = None, None
-
-                # Conditions for adding the edge.
-                # If weight < 0, then it cannot help in finding a maximum branching.
-                if self.style == 'branching' and weight <= 0:
-                    acceptable = False
-                else:
-                    acceptable = True
-
-                #print("Edge is acceptable: {0}".format(acceptable))
-                if acceptable:
-                    dd = {attr: weight}
-                    B.add_edge(u, v, edge[2], **dd)
-                    G[u][v][edge[2]]['candidate'] = True
-                    uf.union(u, v)
-                    if Q_edges is not None:
-                        #print("Edge introduced a simple cycle:")
-                        #print(Q_nodes, Q_edges)
-
-                        # Move to method
-                        # Previous meaning of u and v is no longer important.
-
-                        # Apply (I2).
-                        # Get the edge in the cycle with the minimum weight.
-                        # Also, save the incoming weights for each node.
-                        minweight = INF
-                        minedge = None
-                        Q_incoming_weight = {}
-                        for edge_key in Q_edges:
-                            u, v, data = B.edge_index[edge_key]
-                            w = data[attr]
-                            Q_incoming_weight[v] = w
-                            if w < minweight:
-                                minweight = w
-                                minedge = edge_key
-
-                        self.circuits.append(Q_edges)
-                        self.minedge_circuit.append(minedge)
-
-                        if self.store:
-                            self.graphs.append(G.copy())
-                        # Always need the branching with circuits.
-                        self.branchings.append(B.copy())
-
-                        # Now we mutate it.
-                        new_node = self.template.format(self.level)
->>>>>>> c195df14
 
                 # Put v into bucket D^i.
                 #print("Adding node {0}".format(v))
@@ -569,7 +499,6 @@
                                             # The edge must be saved to rebuild the graph
                                             self.unroll[self.level].append((u, v, key, dd))
                                 else:
-<<<<<<< HEAD
                                     if v in Q_incoming_weight:
                                         # Incoming edge. Change its weight
                                         w = data[attr]
@@ -601,28 +530,7 @@
 
                             nodes = iter(list(G.nodes()))
                             self.level += 1
-=======
-                                    # Outside edge. No modification necessary.
-                                    continue
-
-                        G.remove_nodes_from(Q_nodes)
-                        B.remove_nodes_from(Q_nodes)
-                        D.difference_update(set(Q_nodes))
-
-                        for u, v, key, data in new_edges:
-                            G.add_edge(u, v, key, **data)
-                            if 'candidate' in data:
-                                del data['candidate']
-                                B.add_edge(u, v, key, **data)
-                                uf.union(u, v)
-
-                        nodes = iter(list(G.nodes()))
-                        self.level += 1
-
-        # (I3) Branch construction.
-        # print(self.level)
-        H = self.G_original.fresh_copy()
->>>>>>> c195df14
+
 
         def is_root(G, u, edgekeys):
             """
@@ -641,7 +549,6 @@
             else:
                 return True, None
 
-<<<<<<< HEAD
         # (I3) Branch construction.
         def branch_construction(graph, branching, store_intermediate_results):
             H = self.G_original.__class__()
@@ -669,56 +576,6 @@
                 # The branching alone doesn't have all the edges.
                 if store_results:
                     isroot, edgekey = is_root(self.graphs[self.level + 1], merged_node, edges)
-=======
-        # Start with the branching edges in the last level.
-        edges = set(self.branchings[self.level].edge_index)
-        while self.level > 0:
-            self.level -= 1
-
-            # The current level is i, and we start counting from 0.
-
-            # We need the node at level i+1 that results from merging a circuit
-            # at level i. randomname_0 is the first merged node and this
-            # happens at level 1. That is, randomname_0 is a node at level 1
-            # that results from merging a circuit at level 0.
-            merged_node = self.template.format(self.level)
-
-            # The circuit at level i that was merged as a node the graph
-            # at level i+1.
-            circuit = self.circuits[self.level]
-            # print
-            #print(merged_node, self.level, circuit)
-            #print("before", edges)
-            # Note, we ask if it is a root in the full graph, not the branching.
-            # The branching alone doesn't have all the edges.
-
-            isroot, edgekey = is_root(self.graphs[self.level + 1],
-                                      merged_node, edges)
-            edges.update(circuit)
-            if isroot:
-                minedge = self.minedge_circuit[self.level]
-                if minedge is None:
-                    raise Exception
-
-                # Remove the edge in the cycle with minimum weight.
-                edges.remove(minedge)
-            else:
-                # We have identified an edge at next higher level that
-                # transitions into the merged node at the level. That edge
-                # transitions to some corresponding node at the current level.
-                # We want to remove an edge from the cycle that transitions
-                # into the corresponding node.
-                #print("edgekey is: ", edgekey)
-                #print("circuit is: ", circuit)
-                # The branching at level i
-                G = self.graphs[self.level]
-                # print(G.edge_index)
-                target = G.edge_index[edgekey][1]
-                for edgekey in circuit:
-                    u, v, data = G.edge_index[edgekey]
-                    if v == target:
-                        break
->>>>>>> c195df14
                 else:
                     isroot, edgekey = is_root(graph, merged_node, edges)
                 
@@ -735,7 +592,6 @@
                     if minedge is None:
                         raise Exception
 
-<<<<<<< HEAD
                     # Remove the edge in the cycle with minimum weight.
                     edges.remove(minedge)
                 else:
@@ -780,30 +636,16 @@
         return branch_construction(G, B, store_results)
 
 def maximum_branching(G, attr='weight', default=1, store_results=False):
-=======
-
-def maximum_branching(G, attr='weight', default=1):
->>>>>>> c195df14
     ed = Edmonds(G)
     B = ed.find_optimum(attr, default, kind='max', style='branching', store_results=store_results)
     return B
 
-<<<<<<< HEAD
 def minimum_branching(G, attr='weight', default=1, store_results=False):
-=======
-
-def minimum_branching(G, attr='weight', default=1):
->>>>>>> c195df14
     ed = Edmonds(G)
     B = ed.find_optimum(attr, default, kind='min', style='branching', store_results=store_results)
     return B
 
-<<<<<<< HEAD
 def maximum_spanning_arborescence(G, attr='weight', default=1, store_results=False):
-=======
-
-def maximum_spanning_arborescence(G, attr='weight', default=1):
->>>>>>> c195df14
     ed = Edmonds(G)
     B = ed.find_optimum(attr, default, kind='max', style='arborescence', store_results=store_results)
     if not is_arborescence(B):
@@ -811,12 +653,7 @@
         raise nx.exception.NetworkXException(msg)
     return B
 
-<<<<<<< HEAD
 def minimum_spanning_arborescence(G, attr='weight', default=1, store_results=False):
-=======
-
-def minimum_spanning_arborescence(G, attr='weight', default=1):
->>>>>>> c195df14
     ed = Edmonds(G)
     B = ed.find_optimum(attr, default, kind='min', style='arborescence', store_results=store_results)
     if not is_arborescence(B):
