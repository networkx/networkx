"""Unit tests for the :mod:`networkx.algorithms.tree.mst` module."""

import pytest

import networkx as nx
<<<<<<< HEAD
from networkx.algorithms.tree.tree_iterators import EdgePartition
from networkx.testing import assert_nodes_equal, assert_edges_equal
=======
from networkx.utils import nodes_equal, edges_equal
>>>>>>> 9f69c795


def test_unknown_algorithm():
    with pytest.raises(ValueError):
        nx.minimum_spanning_tree(nx.Graph(), algorithm="random")


class MinimumSpanningTreeTestBase:
    """Base class for test classes for minimum spanning tree algorithms.
    This class contains some common tests that will be inherited by
    subclasses. Each subclass must have a class attribute
    :data:`algorithm` that is a string representing the algorithm to
    run, as described under the ``algorithm`` keyword argument for the
    :func:`networkx.minimum_spanning_edges` function.  Subclasses can
    then implement any algorithm-specific tests.
    """

    def setup_method(self, method):
        """Creates an example graph and stores the expected minimum and
        maximum spanning tree edges.
        """
        # This stores the class attribute `algorithm` in an instance attribute.
        self.algo = self.algorithm
        # This example graph comes from Wikipedia:
        # https://en.wikipedia.org/wiki/Kruskal's_algorithm
        edges = [
            (0, 1, 7),
            (0, 3, 5),
            (1, 2, 8),
            (1, 3, 9),
            (1, 4, 7),
            (2, 4, 5),
            (3, 4, 15),
            (3, 5, 6),
            (4, 5, 8),
            (4, 6, 9),
            (5, 6, 11),
        ]
        self.G = nx.Graph()
        self.G.add_weighted_edges_from(edges)
        self.minimum_spanning_edgelist = [
            (0, 1, {"weight": 7}),
            (0, 3, {"weight": 5}),
            (1, 4, {"weight": 7}),
            (2, 4, {"weight": 5}),
            (3, 5, {"weight": 6}),
            (4, 6, {"weight": 9}),
        ]
        self.maximum_spanning_edgelist = [
            (0, 1, {"weight": 7}),
            (1, 2, {"weight": 8}),
            (1, 3, {"weight": 9}),
            (3, 4, {"weight": 15}),
            (4, 6, {"weight": 9}),
            (5, 6, {"weight": 11}),
        ]

    def test_minimum_edges(self):
        edges = nx.minimum_spanning_edges(self.G, algorithm=self.algo)
        # Edges from the spanning edges functions don't come in sorted
        # orientation, so we need to sort each edge individually.
        actual = sorted((min(u, v), max(u, v), d) for u, v, d in edges)
        assert edges_equal(actual, self.minimum_spanning_edgelist)

    def test_maximum_edges(self):
        edges = nx.maximum_spanning_edges(self.G, algorithm=self.algo)
        # Edges from the spanning edges functions don't come in sorted
        # orientation, so we need to sort each edge individually.
        actual = sorted((min(u, v), max(u, v), d) for u, v, d in edges)
        assert edges_equal(actual, self.maximum_spanning_edgelist)

    def test_without_data(self):
        edges = nx.minimum_spanning_edges(self.G, algorithm=self.algo, data=False)
        # Edges from the spanning edges functions don't come in sorted
        # orientation, so we need to sort each edge individually.
        actual = sorted((min(u, v), max(u, v)) for u, v in edges)
        expected = [(u, v) for u, v, d in self.minimum_spanning_edgelist]
        assert edges_equal(actual, expected)

    def test_nan_weights(self):
        # Edge weights NaN never appear in the spanning tree. see #2164
        G = self.G
        G.add_edge(0, 12, weight=float("nan"))
        edges = nx.minimum_spanning_edges(
            G, algorithm=self.algo, data=False, ignore_nan=True
        )
        actual = sorted((min(u, v), max(u, v)) for u, v in edges)
        expected = [(u, v) for u, v, d in self.minimum_spanning_edgelist]
        assert edges_equal(actual, expected)
        # Now test for raising exception
        edges = nx.minimum_spanning_edges(
            G, algorithm=self.algo, data=False, ignore_nan=False
        )
        with pytest.raises(ValueError):
            list(edges)
        # test default for ignore_nan as False
        edges = nx.minimum_spanning_edges(G, algorithm=self.algo, data=False)
        with pytest.raises(ValueError):
            list(edges)

    def test_nan_weights_order(self):
        # now try again with a nan edge at the beginning of G.nodes
        edges = [
            (0, 1, 7),
            (0, 3, 5),
            (1, 2, 8),
            (1, 3, 9),
            (1, 4, 7),
            (2, 4, 5),
            (3, 4, 15),
            (3, 5, 6),
            (4, 5, 8),
            (4, 6, 9),
            (5, 6, 11),
        ]
        G = nx.Graph()
        G.add_weighted_edges_from([(u + 1, v + 1, wt) for u, v, wt in edges])
        G.add_edge(0, 7, weight=float("nan"))
        edges = nx.minimum_spanning_edges(
            G, algorithm=self.algo, data=False, ignore_nan=True
        )
        actual = sorted((min(u, v), max(u, v)) for u, v in edges)
        shift = [(u + 1, v + 1) for u, v, d in self.minimum_spanning_edgelist]
        assert edges_equal(actual, shift)

    def test_isolated_node(self):
        # now try again with an isolated node
        edges = [
            (0, 1, 7),
            (0, 3, 5),
            (1, 2, 8),
            (1, 3, 9),
            (1, 4, 7),
            (2, 4, 5),
            (3, 4, 15),
            (3, 5, 6),
            (4, 5, 8),
            (4, 6, 9),
            (5, 6, 11),
        ]
        G = nx.Graph()
        G.add_weighted_edges_from([(u + 1, v + 1, wt) for u, v, wt in edges])
        G.add_node(0)
        edges = nx.minimum_spanning_edges(
            G, algorithm=self.algo, data=False, ignore_nan=True
        )
        actual = sorted((min(u, v), max(u, v)) for u, v in edges)
        shift = [(u + 1, v + 1) for u, v, d in self.minimum_spanning_edgelist]
        assert edges_equal(actual, shift)

    def test_minimum_tree(self):
        T = nx.minimum_spanning_tree(self.G, algorithm=self.algo)
        actual = sorted(T.edges(data=True))
        assert edges_equal(actual, self.minimum_spanning_edgelist)

    def test_maximum_tree(self):
        T = nx.maximum_spanning_tree(self.G, algorithm=self.algo)
        actual = sorted(T.edges(data=True))
        assert edges_equal(actual, self.maximum_spanning_edgelist)

    def test_disconnected(self):
        G = nx.Graph([(0, 1, dict(weight=1)), (2, 3, dict(weight=2))])
        T = nx.minimum_spanning_tree(G, algorithm=self.algo)
        assert nodes_equal(list(T), list(range(4)))
        assert edges_equal(list(T.edges()), [(0, 1), (2, 3)])

    def test_empty_graph(self):
        G = nx.empty_graph(3)
        T = nx.minimum_spanning_tree(G, algorithm=self.algo)
        assert nodes_equal(sorted(T), list(range(3)))
        assert T.number_of_edges() == 0

    def test_attributes(self):
        G = nx.Graph()
        G.add_edge(1, 2, weight=1, color="red", distance=7)
        G.add_edge(2, 3, weight=1, color="green", distance=2)
        G.add_edge(1, 3, weight=10, color="blue", distance=1)
        G.graph["foo"] = "bar"
        T = nx.minimum_spanning_tree(G, algorithm=self.algo)
        assert T.graph == G.graph
        assert nodes_equal(T, G)
        for u, v in T.edges():
            assert T.adj[u][v] == G.adj[u][v]

    def test_weight_attribute(self):
        G = nx.Graph()
        G.add_edge(0, 1, weight=1, distance=7)
        G.add_edge(0, 2, weight=30, distance=1)
        G.add_edge(1, 2, weight=1, distance=1)
        G.add_node(3)
        T = nx.minimum_spanning_tree(G, algorithm=self.algo, weight="distance")
        assert nodes_equal(sorted(T), list(range(4)))
        assert edges_equal(sorted(T.edges()), [(0, 2), (1, 2)])
        T = nx.maximum_spanning_tree(G, algorithm=self.algo, weight="distance")
        assert nodes_equal(sorted(T), list(range(4)))
        assert edges_equal(sorted(T.edges()), [(0, 1), (0, 2)])


class TestBoruvka(MinimumSpanningTreeTestBase):
    """Unit tests for computing a minimum (or maximum) spanning tree
    using Borůvka's algorithm.
    """

    algorithm = "boruvka"

    def test_unicode_name(self):
        """Tests that using a Unicode string can correctly indicate
        Borůvka's algorithm.
        """
        edges = nx.minimum_spanning_edges(self.G, algorithm="borůvka")
        # Edges from the spanning edges functions don't come in sorted
        # orientation, so we need to sort each edge individually.
        actual = sorted((min(u, v), max(u, v), d) for u, v, d in edges)
        assert edges_equal(actual, self.minimum_spanning_edgelist)


class MultigraphMSTTestBase(MinimumSpanningTreeTestBase):
    # Abstract class

    def test_multigraph_keys_min(self):
        """Tests that the minimum spanning edges of a multigraph
        preserves edge keys.
        """
        G = nx.MultiGraph()
        G.add_edge(0, 1, key="a", weight=2)
        G.add_edge(0, 1, key="b", weight=1)
        min_edges = nx.minimum_spanning_edges
        mst_edges = min_edges(G, algorithm=self.algo, data=False)
        assert edges_equal([(0, 1, "b")], list(mst_edges))

    def test_multigraph_keys_max(self):
        """Tests that the maximum spanning edges of a multigraph
        preserves edge keys.
        """
        G = nx.MultiGraph()
        G.add_edge(0, 1, key="a", weight=2)
        G.add_edge(0, 1, key="b", weight=1)
        max_edges = nx.maximum_spanning_edges
        mst_edges = max_edges(G, algorithm=self.algo, data=False)
        assert edges_equal([(0, 1, "a")], list(mst_edges))


class TestKruskal(MultigraphMSTTestBase):
    """Unit tests for computing a minimum (or maximum) spanning tree
    using Kruskal's algorithm.
    """

    algorithm = "kruskal"


class TestPrim(MultigraphMSTTestBase):
    """Unit tests for computing a minimum (or maximum) spanning tree
    using Prim's algorithm.
    """

    algorithm = "prim"

    def test_multigraph_keys_tree(self):
        G = nx.MultiGraph()
        G.add_edge(0, 1, key="a", weight=2)
        G.add_edge(0, 1, key="b", weight=1)
        T = nx.minimum_spanning_tree(G)
        assert edges_equal([(0, 1, 1)], list(T.edges(data="weight")))

    def test_multigraph_keys_tree_max(self):
        G = nx.MultiGraph()
        G.add_edge(0, 1, key="a", weight=2)
        G.add_edge(0, 1, key="b", weight=1)
        T = nx.maximum_spanning_tree(G)
<<<<<<< HEAD
        assert_edges_equal([(0, 1, 2)], list(T.edges(data="weight")))


class TestSpanningTreePartitions(MinimumSpanningTreeTestBase):
    """
    Unit tests for computing a minimum (or maximum) spanning tree within a
    partition

    """

    algorithm = "kruskal"

    def setup_method(self, method):
        """
        Creates the same graph from the other base class, but adds partition
        data to the edges.
        """
        # This stores the class attribute `algorithm` in an instance attribute.
        self.algo = self.algorithm
        # This example graph comes from Wikipedia:
        # https://en.wikipedia.org/wiki/Kruskal's_algorithm
        edges = [
            (0, 1, {"weight": 7, "partition": EdgePartition.OPEN}),
            (0, 3, {"weight": 5, "partition": EdgePartition.EXCLUDED}),
            (1, 2, {"weight": 8, "partition": EdgePartition.OPEN}),
            (1, 3, {"weight": 9, "partition": EdgePartition.OPEN}),
            (1, 4, {"weight": 7, "partition": EdgePartition.OPEN}),
            (2, 4, {"weight": 5, "partition": EdgePartition.EXCLUDED}),
            (3, 4, {"weight": 15, "partition": EdgePartition.INCLUDED}),
            (3, 5, {"weight": 6, "partition": EdgePartition.OPEN}),
            (4, 5, {"weight": 8, "partition": EdgePartition.OPEN}),
            (4, 6, {"weight": 9, "partition": EdgePartition.OPEN}),
            (5, 6, {"weight": 11, "partition": EdgePartition.OPEN}),
        ]
        self.G = nx.Graph()
        self.G.add_edges_from(edges)
        self.minimum_spanning_edgelist = [
            (0, 1, {"weight": 7, "partition": EdgePartition.OPEN}),
            (0, 3, {"weight": 5, "partition": EdgePartition.EXCLUDED}),
            (1, 4, {"weight": 7, "partition": EdgePartition.OPEN}),
            (2, 4, {"weight": 5, "partition": EdgePartition.EXCLUDED}),
            (3, 5, {"weight": 6, "partition": EdgePartition.OPEN}),
            (4, 6, {"weight": 9, "partition": EdgePartition.OPEN}),
        ]
        self.minimum_partition_spanning_edgelist = [
            (0, 1, {"weight": 7, "partition": EdgePartition.OPEN}),
            (1, 2, {"weight": 8, "partition": EdgePartition.OPEN}),
            (1, 4, {"weight": 7, "partition": EdgePartition.OPEN}),
            (3, 4, {"weight": 15, "partition": EdgePartition.INCLUDED}),
            (3, 5, {"weight": 6, "partition": EdgePartition.OPEN}),
            (4, 6, {"weight": 9, "partition": EdgePartition.OPEN}),
        ]
        self.maximum_spanning_edgelist = [
            (0, 1, {"weight": 7, "partition": EdgePartition.OPEN}),
            (1, 2, {"weight": 8, "partition": EdgePartition.OPEN}),
            (1, 3, {"weight": 9, "partition": EdgePartition.OPEN}),
            (3, 4, {"weight": 15, "partition": EdgePartition.INCLUDED}),
            (4, 6, {"weight": 9, "partition": EdgePartition.OPEN}),
            (5, 6, {"weight": 11, "partition": EdgePartition.OPEN}),
        ]

    def test_minimum_with_partition(self):
        T = nx.partition_minimum_spanning_tree(self.G)
        actual = sorted(T.edges(data=True))
        assert_edges_equal(actual, self.minimum_partition_spanning_edgelist)


class TestSpanningTreeIterator:
    """
    Tests the spanning tree iterator on the example graph in the 2005 Sörensen
    and Janssens paper An Algorithm to Generate all Spanning Trees of a Graph in
    Order of Increasing Cost
    """

    def setup(self):
        # Original Graph
        edges = [(0, 1, 5), (1, 2, 4), (1, 4, 6), (2, 3, 5), (2, 4, 7), (3, 4, 3)]
        self.G = nx.Graph()
        self.G.add_weighted_edges_from(edges)
        # List of lists of spanning trees in increasing order
        self.spanning_trees = [
            # 1, MST, cost = 17
            [
                (0, 1, {"weight": 5}),
                (1, 2, {"weight": 4}),
                (2, 3, {"weight": 5}),
                (3, 4, {"weight": 3}),
            ],
            # 2, cost = 18
            [
                (0, 1, {"weight": 5}),
                (1, 2, {"weight": 4}),
                (1, 4, {"weight": 6}),
                (3, 4, {"weight": 3}),
            ],
            # 3, cost = 19
            [
                (0, 1, {"weight": 5}),
                (1, 4, {"weight": 6}),
                (2, 3, {"weight": 5}),
                (3, 4, {"weight": 3}),
            ],
            # 4, cost = 19
            [
                (0, 1, {"weight": 5}),
                (1, 2, {"weight": 4}),
                (2, 4, {"weight": 7}),
                (3, 4, {"weight": 3}),
            ],
            # 5, cost = 20
            [
                (0, 1, {"weight": 5}),
                (1, 2, {"weight": 4}),
                (1, 4, {"weight": 6}),
                (2, 3, {"weight": 5}),
            ],
            # 6, cost = 21
            [
                (0, 1, {"weight": 5}),
                (1, 4, {"weight": 6}),
                (2, 4, {"weight": 7}),
                (3, 4, {"weight": 3}),
            ],
            # 7, cost = 21
            [
                (0, 1, {"weight": 5}),
                (1, 2, {"weight": 4}),
                (2, 3, {"weight": 5}),
                (2, 4, {"weight": 7}),
            ],
            # 8, cost = 23
            [
                (0, 1, {"weight": 5}),
                (1, 4, {"weight": 6}),
                (2, 3, {"weight": 5}),
                (2, 4, {"weight": 7}),
            ],
        ]

    def test_minimum_spanning_tree_iterator(self):
        """
        Tests that the spanning trees are correctly return in increasing order
        """
        tree_index = 0
        for tree in nx.SpanningTreeIterator(self.G):
            actual = sorted(tree.edges(data=True))
            assert_edges_equal(actual, self.spanning_trees[tree_index])
            tree_index += 1
=======
        assert edges_equal([(0, 1, 2)], list(T.edges(data="weight")))
>>>>>>> 9f69c795
<|MERGE_RESOLUTION|>--- conflicted
+++ resolved
@@ -3,12 +3,8 @@
 import pytest
 
 import networkx as nx
-<<<<<<< HEAD
 from networkx.algorithms.tree.tree_iterators import EdgePartition
-from networkx.testing import assert_nodes_equal, assert_edges_equal
-=======
 from networkx.utils import nodes_equal, edges_equal
->>>>>>> 9f69c795
 
 
 def test_unknown_algorithm():
@@ -278,8 +274,7 @@
         G.add_edge(0, 1, key="a", weight=2)
         G.add_edge(0, 1, key="b", weight=1)
         T = nx.maximum_spanning_tree(G)
-<<<<<<< HEAD
-        assert_edges_equal([(0, 1, 2)], list(T.edges(data="weight")))
+        assert edges_equal([(0, 1, 2)], list(T.edges(data="weight")))
 
 
 class TestSpanningTreePartitions(MinimumSpanningTreeTestBase):
@@ -343,7 +338,7 @@
     def test_minimum_with_partition(self):
         T = nx.partition_minimum_spanning_tree(self.G)
         actual = sorted(T.edges(data=True))
-        assert_edges_equal(actual, self.minimum_partition_spanning_edgelist)
+        assert edges_equal(actual, self.minimum_partition_spanning_edgelist)
 
 
 class TestSpanningTreeIterator:
@@ -425,8 +420,5 @@
         tree_index = 0
         for tree in nx.SpanningTreeIterator(self.G):
             actual = sorted(tree.edges(data=True))
-            assert_edges_equal(actual, self.spanning_trees[tree_index])
-            tree_index += 1
-=======
-        assert edges_equal([(0, 1, 2)], list(T.edges(data="weight")))
->>>>>>> 9f69c795
+            assert edges_equal(actual, self.spanning_trees[tree_index])
+            tree_index += 1