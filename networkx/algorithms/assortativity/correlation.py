--- conflicted
+++ resolved
@@ -279,13 +279,8 @@
     return r
 
 
-<<<<<<< HEAD
 def _numeric_ac(M, mapping):
-    # M is a numpy matrix or array
-=======
-def numeric_ac(M, mapping):
     # M is a 2D numpy array
->>>>>>> 930121ff
     # numeric assortativity coefficient, pearsonr
     import numpy as np
 
