# -*- coding: utf-8 -*-
#    Copyright (C) 2006-2019 by
#    Aric Hagberg <hagberg@lanl.gov>
#    Dan Schult <dschult@colgate.edu>
#    Pieter Swart <swart@lanl.gov>
#    All rights reserved.
#    BSD license.
#
# Authors:
#    Aric Hagberg <aric.hagberg@gmail.com>
#    Dan Schult <dschult@colgate.edu>
#    Ben Edwards <bedwards@cs.unm.edu>
#    Neil Girdhar <neil.girdhar@mcgill.ca>
#
"""Algorithms for directed acyclic graphs (DAGs).

Note that most of these functions are only guaranteed to work for DAGs.
In general, these functions do not check for acyclic-ness, so it is up
to the user to check for that.
"""

from collections import defaultdict, deque
from fractions import gcd
from functools import partial
from itertools import chain
from itertools import product
from itertools import starmap
import heapq

import networkx as nx
from networkx.generators.trees import NIL
from networkx.utils import arbitrary_element
from networkx.utils import consume
from networkx.utils import pairwise
from networkx.utils import generate_unique_node
from networkx.utils import not_implemented_for

__all__ = ['descendants',
           'descendants_at_distance',
           'ancestors',
           'topological_sort',
           'lexicographical_topological_sort',
           'all_topological_sorts',
           'is_directed_acyclic_graph',
           'is_aperiodic',
           'transitive_closure',
           'transitive_closure_dag',
           'transitive_reduction',
           'antichains',
           'dag_longest_path',
           'dag_longest_path_length',
           'dag_to_branching']

chaini = chain.from_iterable


def descendants(G, source):
    """Returns all nodes reachable from `source` in `G`.

    Parameters
    ----------
    G : NetworkX DiGraph
        A directed acyclic graph (DAG)
    source : node in `G`

    Returns
    -------
    set()
        The descendants of `source` in `G`
    """
    if not G.has_node(source):
        raise nx.NetworkXError("The node %s is not in the graph." % source)
    des = set(n for n, d in nx.shortest_path_length(G, source=source).items())
    return des - {source}


def descendants_at_distance(G, source, distance):
    """Returns all nodes at a fixed `distance` from `source` in `G`.

    Parameters
    ----------
    G : NetworkX DiGraph
        A directed graph
    source : node in `G`
    distance : the distance of the wanted nodes from `source`

    Returns
    -------
    set()
        The descendants of `source` in `G` at the given `distance` from `source`

    Notes
    -----
    This implementation only deals with directed graphs, but nothing prevents a
    straightforward adaptation to undirected graphs.

    TODO given its purpose and likeness to BFS exploration, this function
         should probably move to algorithms/traversal/breadth_first_search.py
    """
    if not G.has_node(source):
        raise nx.NetworkXError("The node %s is not in the graph." % source)
    current_distance = 0
    queue = deque([source])
    visited = {source}

    # this is basically BFS, except that the queue only stores the nodes at
    # current_distance from source at each iteration
    while queue:
        if current_distance == distance:
            return set(queue)

        current_distance += 1

        next_vertices = deque()
        for vertex in queue:
            for child in G.successors(vertex):
                if child not in visited:
                    visited.add(child)
                    next_vertices.appendleft(child)

        queue = next_vertices

    return set()


def ancestors(G, source):
    """Returns all nodes having a path to `source` in `G`.

    Parameters
    ----------
    G : NetworkX DiGraph
        A directed acyclic graph (DAG)
    source : node in `G`

    Returns
    -------
    set()
        The ancestors of source in G
    """
    if not G.has_node(source):
        raise nx.NetworkXError("The node %s is not in the graph." % source)
    anc = set(n for n, d in nx.shortest_path_length(G, target=source).items())
    return anc - {source}


def has_cycle(G):
    """Decides whether the directed graph has a cycle."""
    try:
        consume(topological_sort(G))
    except nx.NetworkXUnfeasible:
        return True
    else:
        return False


def is_directed_acyclic_graph(G):
    """Returns True if the graph `G` is a directed acyclic graph (DAG) or
    False if not.

    Parameters
    ----------
    G : NetworkX graph

    Returns
    -------
    bool
        True if `G` is a DAG, False otherwise
    """
    return G.is_directed() and not has_cycle(G)


def topological_sort(G):
    """Returns a generator of nodes in topologically sorted order.

    A topological sort is a nonunique permutation of the nodes such that an
    edge from u to v implies that u appears before v in the topological sort
    order.

    Parameters
    ----------
    G : NetworkX digraph
        A directed acyclic graph (DAG)

    Returns
    -------
    iterable
        An iterable of node names in topological sorted order.

    Raises
    ------
    NetworkXError
        Topological sort is defined for directed graphs only. If the graph `G`
        is undirected, a :exc:`NetworkXError` is raised.

    NetworkXUnfeasible
        If `G` is not a directed acyclic graph (DAG) no topological sort exists
        and a :exc:`NetworkXUnfeasible` exception is raised.  This can also be
        raised if `G` is changed while the returned iterator is being processed

    RuntimeError
        If `G` is changed while the returned iterator is being processed.

    Examples
    --------
    To get the reverse order of the topological sort:

    >>> DG = nx.DiGraph([(1, 2), (2, 3)])
    >>> list(reversed(list(nx.topological_sort(DG))))
    [3, 2, 1]

    If your DiGraph naturally has the edges representing tasks/inputs
    and nodes representing people/processes that initiate tasks, then
    topological_sort is not quite what you need. You will have to change
    the tasks to nodes with dependence reflected by edges. The result is
    a kind of topological sort of the edges. This can be done
    with :func:`networkx.line_graph` as follows:

    >>> list(nx.topological_sort(nx.line_graph(DG)))
    [(1, 2), (2, 3)]

    Notes
    -----
    This algorithm is based on a description and proof in
    "Introduction to Algorithms: A Creative Approach" [1]_ .

    See also
    --------
    is_directed_acyclic_graph, lexicographical_topological_sort

    References
    ----------
    .. [1] Manber, U. (1989).
       *Introduction to Algorithms - A Creative Approach.* Addison-Wesley.
    """
    if not G.is_directed():
        raise nx.NetworkXError(
            "Topological sort not defined on undirected graphs.")

    indegree_map = {v: d for v, d in G.in_degree() if d > 0}
    # These nodes have zero indegree and ready to be returned.
    zero_indegree = [v for v, d in G.in_degree() if d == 0]

    while zero_indegree:
        node = zero_indegree.pop()
        if node not in G:
            raise RuntimeError("Graph changed during iteration")
        for _, child in G.edges(node):
            try:
                indegree_map[child] -= 1
            except KeyError:
                raise RuntimeError("Graph changed during iteration")
            if indegree_map[child] == 0:
                zero_indegree.append(child)
                del indegree_map[child]

        yield node

    if indegree_map:
        raise nx.NetworkXUnfeasible("Graph contains a cycle or graph changed "
                                    "during iteration")


def lexicographical_topological_sort(G, key=None):
    """Returns a generator of nodes in lexicographically topologically sorted
    order.

    A topological sort is a nonunique permutation of the nodes such that an
    edge from u to v implies that u appears before v in the topological sort
    order.

    Parameters
    ----------
    G : NetworkX digraph
        A directed acyclic graph (DAG)

    key : function, optional
        This function maps nodes to keys with which to resolve ambiguities in
        the sort order.  Defaults to the identity function.

    Returns
    -------
    iterable
        An iterable of node names in lexicographical topological sort order.

    Raises
    ------
    NetworkXError
        Topological sort is defined for directed graphs only. If the graph `G`
        is undirected, a :exc:`NetworkXError` is raised.

    NetworkXUnfeasible
        If `G` is not a directed acyclic graph (DAG) no topological sort exists
        and a :exc:`NetworkXUnfeasible` exception is raised.  This can also be
        raised if `G` is changed while the returned iterator is being processed

    RuntimeError
        If `G` is changed while the returned iterator is being processed.

    Notes
    -----
    This algorithm is based on a description and proof in
    "Introduction to Algorithms: A Creative Approach" [1]_ .

    See also
    --------
    topological_sort

    References
    ----------
    .. [1] Manber, U. (1989).
       *Introduction to Algorithms - A Creative Approach.* Addison-Wesley.
    """
    if not G.is_directed():
        raise nx.NetworkXError(
            "Topological sort not defined on undirected graphs.")

    if key is None:
        def key(x): return x

    def create_tuple(node):
        return key(node), node

    indegree_map = {v: d for v, d in G.in_degree() if d > 0}
    # These nodes have zero indegree and ready to be returned.
    zero_indegree = [create_tuple(v) for v, d in G.in_degree() if d == 0]
    heapq.heapify(zero_indegree)

    while zero_indegree:
        _, node = heapq.heappop(zero_indegree)

        if node not in G:
            raise RuntimeError("Graph changed during iteration")
        for _, child in G.edges(node):
            try:
                indegree_map[child] -= 1
            except KeyError:
                raise RuntimeError("Graph changed during iteration")
            if indegree_map[child] == 0:
                heapq.heappush(zero_indegree, create_tuple(child))
                del indegree_map[child]

        yield node

    if indegree_map:
        raise nx.NetworkXUnfeasible("Graph contains a cycle or graph changed "
                                    "during iteration")


@not_implemented_for('undirected')
def all_topological_sorts(G):
    """Returns a generator of _all_ topological sorts of the directed graph G.

    A topological sort is a nonunique permutation of the nodes such that an
    edge from u to v implies that u appears before v in the topological sort
    order.

    Parameters
    ----------
    G : NetworkX DiGraph
        A directed graph

    Returns
    -------
    generator
        All topological sorts of the digraph G

    Raises
    ------
    NetworkXNotImplemented
        If `G` is not directed
    NetworkXUnfeasible
        If `G` is not acyclic

    Examples
    --------
    To enumerate all topological sorts of directed graph:

    >>> DG = nx.DiGraph([(1, 2), (2, 3), (2, 4)])
    >>> list(nx.all_topological_sorts(DG))
    [[1, 2, 4, 3], [1, 2, 3, 4]]

    Notes
    -----
    Implements an iterative version of the algorithm given in [1].

    References
    ----------
    .. [1] Knuth, Donald E., Szwarcfiter, Jayme L. (1974).
       "A Structured Program to Generate All Topological Sorting Arrangements"
       Information Processing Letters, Volume 2, Issue 6, 1974, Pages 153-157,
       ISSN 0020-0190,
       https://doi.org/10.1016/0020-0190(74)90001-5.
       Elsevier (North-Holland), Amsterdam
    """
    if not G.is_directed():
        raise nx.NetworkXError(
            "Topological sort not defined on undirected graphs.")

    # the names of count and D are chosen to match the global variables in [1]
    # number of edges originating in a vertex v
    count = dict(G.in_degree())
    # vertices with indegree 0
    D = deque([v for v, d in G.in_degree() if d == 0])
    # stack of first value chosen at a position k in the topological sort
    bases = []
    current_sort = []

    # do-while construct
    while True:
        assert all([count[v] == 0 for v in D])

        if len(current_sort) == len(G):
            yield list(current_sort)

            # clean-up stack
            while len(current_sort) > 0:
                assert len(bases) == len(current_sort)
                q = current_sort.pop()

                # "restores" all edges (q, x)
                # NOTE: it is important to iterate over edges instead
                # of successors, so count is updated correctly in multigraphs
                for _, j in G.out_edges(q):
                    count[j] += 1
                    assert count[j] >= 0
                # remove entries from D
                while len(D) > 0 and count[D[-1]] > 0:
                    D.pop()

                # corresponds to a circular shift of the values in D
                # if the first value chosen (the base) is in the first
                # position of D again, we are done and need to consider the
                # previous condition
                D.appendleft(q)
                if D[-1] == bases[-1]:
                    # all possible values have been chosen at current position
                    # remove corresponding marker
                    bases.pop()
                else:
                    # there are still elements that have not been fixed
                    # at the current position in the topological sort
                    # stop removing elements, escape inner loop
                    break

        else:
            if len(D) == 0:
                raise nx.NetworkXUnfeasible("Graph contains a cycle.")

            # choose next node
            q = D.pop()
            # "erase" all edges (q, x)
            # NOTE: it is important to iterate over edges instead
            # of successors, so count is updated correctly in multigraphs
            for _, j in G.out_edges(q):
                count[j] -= 1
                assert count[j] >= 0
                if count[j] == 0:
                    D.append(j)
            current_sort.append(q)

            # base for current position might _not_ be fixed yet
            if len(bases) < len(current_sort):
                bases.append(q)

        if len(bases) == 0:
            break


def is_aperiodic(G):
    """Returns True if `G` is aperiodic.

    A directed graph is aperiodic if there is no integer k > 1 that
    divides the length of every cycle in the graph.

    Parameters
    ----------
    G : NetworkX DiGraph
        A directed graph

    Returns
    -------
    bool
        True if the graph is aperiodic False otherwise

    Raises
    ------
    NetworkXError
        If `G` is not directed

    Notes
    -----
    This uses the method outlined in [1]_, which runs in $O(m)$ time
    given $m$ edges in `G`. Note that a graph is not aperiodic if it is
    acyclic as every integer trivial divides length 0 cycles.

    References
    ----------
    .. [1] Jarvis, J. P.; Shier, D. R. (1996),
       "Graph-theoretic analysis of finite Markov chains,"
       in Shier, D. R.; Wallenius, K. T., Applied Mathematical Modeling:
       A Multidisciplinary Approach, CRC Press.
    """
    if not G.is_directed():
        raise nx.NetworkXError(
            "is_aperiodic not defined for undirected graphs")

    s = arbitrary_element(G)
    levels = {s: 0}
    this_level = [s]
    g = 0
    l = 1
    while this_level:
        next_level = []
        for u in this_level:
            for v in G[u]:
                if v in levels:  # Non-Tree Edge
                    g = gcd(g, levels[u] - levels[v] + 1)
                else:  # Tree Edge
                    next_level.append(v)
                    levels[v] = l
        this_level = next_level
        l += 1
    if len(levels) == len(G):  # All nodes in tree
        return g == 1
    else:
        return g == 1 and nx.is_aperiodic(G.subgraph(set(G) - set(levels)))


@not_implemented_for('undirected')
def transitive_closure(G):
    """ Returns transitive closure of a directed graph

    The transitive closure of G = (V,E) is a graph G+ = (V,E+) such that
    for all v,w in V there is an edge (v,w) in E+ if and only if there
    is a non-null path from v to w in G.

    Parameters
    ----------
    G : NetworkX DiGraph
        A directed graph

    Returns
    -------
    NetworkX DiGraph
        The transitive closure of `G`

    Raises
    ------
    NetworkXNotImplemented
        If `G` is not directed

    References
    ----------
    .. [1] http://www.ics.uci.edu/~eppstein/PADS/PartialOrder.py

    TODO this function applies to all directed graphs and is probably misplaced
         here in dag.py
    """
    TC = G.copy()
    for v in G:
        TC.add_edges_from((v, u) for u in nx.dfs_preorder_nodes(G, source=v)
                          if v != u)
    return TC


@not_implemented_for('undirected')
def transitive_closure_dag(G, topo_order=None):
    """ Returns the transitive closure of a directed acyclic graph. This
    function is faster than the function `transitive_closure`, but will fail
    if the graph has a cycle.

    The transitive closure of G = (V,E) is a graph G+ = (V,E+) such that
    for all v,w in V there is an edge (v,w) in E+ if and only if there
    is a non-null path from v to w in G.

    Parameters
    ----------
    G : NetworkX DiGraph
        A directed acyclic graph (DAG)

    topo_order: list or tuple, optional
        A topological order for G (if None, the function will compute one)

    Returns
    -------
    NetworkX DiGraph
        The transitive closure of `G`

    Raises
    ------
    NetworkXNotImplemented
        If `G` is not directed
    NetworkXUnfeasible
        If `G` has a cycle

    Notes
    -----
    This algorithm is probably simple enough to be well-known but I didn't find
    a mention in the literature.
    """
    if topo_order is None:
        topo_order = list(topological_sort(G))

    TC = G.copy()

    # idea: traverse vertices following a reverse topological order, connecting
    # each vertex to its descendants at distance 2 as we go
    for v in topo_order[-1::-1]:
        TC.add_edges_from((v, u) for u in descendants_at_distance(TC, v, 2))

    return TC


@not_implemented_for('undirected')
def transitive_reduction(G):
    """ Returns transitive reduction of a directed graph

    The transitive reduction of G = (V,E) is a graph G- = (V,E-) such that
    for all v,w in V there is an edge (v,w) in E- if and only if (v,w) is
    in E and there is no path from v to w in G with length greater than 1.

    Parameters
    ----------
    G : NetworkX DiGraph
        A directed acyclic graph (DAG)

    Returns
    -------
    NetworkX DiGraph
        The transitive reduction of `G`

    Raises
    ------
    NetworkXError
        If `G` is not a directed acyclic graph (DAG) transitive reduction is
        not uniquely defined and a :exc:`NetworkXError` exception is raised.

    References
    ----------
    https://en.wikipedia.org/wiki/Transitive_reduction

    """
    if not is_directed_acyclic_graph(G):
        msg = "Directed Acyclic Graph required for transitive_reduction"
        raise nx.NetworkXError(msg)
    TR = nx.DiGraph()
    TR.add_nodes_from(G.nodes())
    descendants = {}
    # count before removing set stored in descendants
    check_count = dict(G.in_degree)
    for u in G:
        u_nbrs = set(G[u])
        for v in G[u]:
            if v in u_nbrs:
                if v not in descendants:
                    descendants[v] = {y for x, y in nx.dfs_edges(G, v)}
                u_nbrs -= descendants[v]
            check_count[v] -= 1
            if check_count[v] == 0:
                del descendants[v]
        TR.add_edges_from((u, v) for v in u_nbrs)
    return TR


@not_implemented_for('undirected')
def antichains(G, topo_order=None):
    """Generates antichains from a directed acyclic graph (DAG).

    An antichain is a subset of a partially ordered set such that any
    two elements in the subset are incomparable.

    Parameters
    ----------
    G : NetworkX DiGraph
        A directed acyclic graph (DAG)

    topo_order: list or tuple, optional
        A topological order for G (if None, the function will compute one)

    Returns
    -------
    generator object

    Raises
    ------
    NetworkXNotImplemented
        If `G` is not directed

    NetworkXUnfeasible
        If `G` contains a cycle

    Notes
    -----
    This function was originally developed by Peter Jipsen and Franco Saliola
    for the SAGE project. It's included in NetworkX with permission from the
    authors. Original SAGE code at:

    https://github.com/sagemath/sage/blob/master/src/sage/combinat/posets/hasse_diagram.py

    References
    ----------
    .. [1] Free Lattices, by R. Freese, J. Jezek and J. B. Nation,
       AMS, Vol 42, 1995, p. 226.
    """
<<<<<<< HEAD
    topo_order = list(nx.topological_sort(G))
    TC = nx.transitive_closure_dag(G, topo_order)
    antichains_stacks = [([], list(reversed(topo_order)))]
=======
    if topo_order is None:
        topo_order = nx.topological_sort(G)

    TC = nx.transitive_closure(G)
    antichains_stacks = [([], list(topo_order)[-1::-1])]
>>>>>>> a2e8bac6
    while antichains_stacks:
        (antichain, stack) = antichains_stacks.pop()
        # Invariant:
        #  - the elements of antichain are independent
        #  - the elements of stack are independent from those of antichain
        yield antichain
        while stack:
            x = stack.pop()
            new_antichain = antichain + [x]
            new_stack = [
                t for t in stack if not ((t in TC[x]) or (x in TC[t]))]
            antichains_stacks.append((new_antichain, new_stack))


@not_implemented_for('undirected')
def dag_longest_path(G, weight='weight', default_weight=1, topo_order=None):
    """Returns the longest path in a directed acyclic graph (DAG).

    If `G` has edges with `weight` attribute the edge data are used as
    weight values.

    Parameters
    ----------
    G : NetworkX DiGraph
        A directed acyclic graph (DAG)

    weight : str, optional
        Edge data key to use for weight

    default_weight : int, optional
        The weight of edges that do not have a weight attribute

    topo_order: list or tuple, optional
        A topological order for G (if None, the function will compute one)

    Returns
    -------
    list
        Longest path

    Raises
    ------
    NetworkXNotImplemented
        If `G` is not directed

    See also
    --------
    dag_longest_path_length

    """
    if not G:
        return []

    if topo_order is None:
        topo_order = nx.topological_sort(G)

    dist = {}  # stores {v : (length, u)}
    for v in topo_order:
        us = [(dist[u][0] + data.get(weight, default_weight), u)
              for u, data in G.pred[v].items()]

        # Use the best predecessor if there is one and its distance is
        # non-negative, otherwise terminate.
        maxu = max(us, key=lambda x: x[0]) if us else (0, v)
        dist[v] = maxu if maxu[0] >= 0 else (0, v)

    u = None
    v = max(dist, key=lambda x: dist[x][0])
    path = []
    while u != v:
        path.append(v)
        u = v
        v = dist[v][1]

    path.reverse()
    return path


@not_implemented_for('undirected')
def dag_longest_path_length(G, weight='weight', default_weight=1):
    """Returns the longest path length in a DAG

    Parameters
    ----------
    G : NetworkX DiGraph
        A directed acyclic graph (DAG)

    weight : string, optional
        Edge data key to use for weight

    default_weight : int, optional
        The weight of edges that do not have a weight attribute

    Returns
    -------
    int
        Longest path length

    Raises
    ------
    NetworkXNotImplemented
        If `G` is not directed

    See also
    --------
    dag_longest_path
    """
    path = nx.dag_longest_path(G, weight, default_weight)
    path_length = 0
    for (u, v) in pairwise(path):
        path_length += G[u][v].get(weight, default_weight)

    return path_length


def root_to_leaf_paths(G):
    """Yields root-to-leaf paths in a directed acyclic graph.

    `G` must be a directed acyclic graph. If not, the behavior of this
    function is undefined. A "root" in this graph is a node of in-degree
    zero and a "leaf" a node of out-degree zero.

    When invoked, this function iterates over each path from any root to
    any leaf. A path is a list of nodes.

    """
    roots = (v for v, d in G.in_degree() if d == 0)
    leaves = (v for v, d in G.out_degree() if d == 0)
    all_paths = partial(nx.all_simple_paths, G)
    # TODO In Python 3, this would be better as `yield from ...`.
    return chaini(starmap(all_paths, product(roots, leaves)))


@not_implemented_for('multigraph')
@not_implemented_for('undirected')
def dag_to_branching(G):
    """Returns a branching representing all (overlapping) paths from
    root nodes to leaf nodes in the given directed acyclic graph.

    As described in :mod:`networkx.algorithms.tree.recognition`, a
    *branching* is a directed forest in which each node has at most one
    parent. In other words, a branching is a disjoint union of
    *arborescences*. For this function, each node of in-degree zero in
    `G` becomes a root of one of the arborescences, and there will be
    one leaf node for each distinct path from that root to a leaf node
    in `G`.

    Each node `v` in `G` with *k* parents becomes *k* distinct nodes in
    the returned branching, one for each parent, and the sub-DAG rooted
    at `v` is duplicated for each copy. The algorithm then recurses on
    the children of each copy of `v`.

    Parameters
    ----------
    G : NetworkX graph
        A directed acyclic graph.

    Returns
    -------
    DiGraph
        The branching in which there is a bijection between root-to-leaf
        paths in `G` (in which multiple paths may share the same leaf)
        and root-to-leaf paths in the branching (in which there is a
        unique path from a root to a leaf).

        Each node has an attribute 'source' whose value is the original
        node to which this node corresponds. No other graph, node, or
        edge attributes are copied into this new graph.

    Raises
    ------
    NetworkXNotImplemented
        If `G` is not directed, or if `G` is a multigraph.

    HasACycle
        If `G` is not acyclic.

    Examples
    --------
    To examine which nodes in the returned branching were produced by
    which original node in the directed acyclic graph, we can collect
    the mapping from source node to new nodes into a dictionary. For
    example, consider the directed diamond graph::

        >>> from collections import defaultdict
        >>> from operator import itemgetter
        >>>
        >>> G = nx.DiGraph(nx.utils.pairwise('abd'))
        >>> G.add_edges_from(nx.utils.pairwise('acd'))
        >>> B = nx.dag_to_branching(G)
        >>>
        >>> sources = defaultdict(set)
        >>> for v, source in B.nodes(data='source'):
        ...     sources[source].add(v)
        >>> len(sources['a'])
        1
        >>> len(sources['d'])
        2

    To copy node attributes from the original graph to the new graph,
    you can use a dictionary like the one constructed in the above
    example::

        >>> for source, nodes in sources.items():
        ...     for v in nodes:
        ...         B.node[v].update(G.node[source])

    Notes
    -----
    This function is not idempotent in the sense that the node labels in
    the returned branching may be uniquely generated each time the
    function is invoked. In fact, the node labels may not be integers;
    in order to relabel the nodes to be more readable, you can use the
    :func:`networkx.convert_node_labels_to_integers` function.

    The current implementation of this function uses
    :func:`networkx.prefix_tree`, so it is subject to the limitations of
    that function.

    """
    if has_cycle(G):
        msg = 'dag_to_branching is only defined for acyclic graphs'
        raise nx.HasACycle(msg)
    paths = root_to_leaf_paths(G)
    B, root = nx.prefix_tree(paths)
    # Remove the synthetic `root` and `NIL` nodes in the prefix tree.
    B.remove_node(root)
    B.remove_node(NIL)
    return B<|MERGE_RESOLUTION|>--- conflicted
+++ resolved
@@ -702,17 +702,12 @@
     .. [1] Free Lattices, by R. Freese, J. Jezek and J. B. Nation,
        AMS, Vol 42, 1995, p. 226.
     """
-<<<<<<< HEAD
-    topo_order = list(nx.topological_sort(G))
+    if topo_order is None:
+        topo_order = list(nx.topological_sort(G))
+
     TC = nx.transitive_closure_dag(G, topo_order)
     antichains_stacks = [([], list(reversed(topo_order)))]
-=======
-    if topo_order is None:
-        topo_order = nx.topological_sort(G)
-
-    TC = nx.transitive_closure(G)
-    antichains_stacks = [([], list(topo_order)[-1::-1])]
->>>>>>> a2e8bac6
+
     while antichains_stacks:
         (antichain, stack) = antichains_stacks.pop()
         # Invariant:
