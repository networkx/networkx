# -*- coding: utf-8 -*-
#
#    Copyright (C) 2010 by
#    Aric Hagberg <hagberg@lanl.gov>
#    Dan Schult <dschult@colgate.edu>
#    Pieter Swart <swart@lanl.gov>
#    All rights reserved.
#    BSD license.
#
# Authors:
#   Nima Mohammadi <nima.irt@gmail.com>
#   Aric Hagberg <hagberg@lanl.gov>
"""
Eulerian circuits and graphs.
"""
import networkx as nx

from ..utils import arbitrary_element

__all__ = ['is_eulerian', 'eulerian_circuit']


def is_eulerian(G):
    """Returns True if and only if `G` is Eulerian.

    A graph is *Eulerian* if it has an Eulerian circuit. An *Eulerian
    circuit* is a closed walk that includes each edge of a graph exactly
    once.

    Parameters
    ----------
    G : NetworkX graph
       A graph, either directed or undirected.

    Examples
    --------
    >>> nx.is_eulerian(nx.DiGraph({0: [3], 1: [2], 2: [3], 3: [0, 1]}))
    True
    >>> nx.is_eulerian(nx.complete_graph(5))
    True
    >>> nx.is_eulerian(nx.petersen_graph())
    False

    Notes
    -----
    If the graph is not connected (or not strongly connected, for
    directed graphs), this function returns False.

    """
    if G.is_directed():
        # Every node must have equal in degree and out degree and the
        # graph must be strongly connected
        return (all(G.in_degree(n) == G.out_degree(n) for n in G)
                and nx.is_strongly_connected(G))
    # An undirected Eulerian graph has no vertices of odd degree and
    # must be connected.
    return all(d % 2 == 0 for v, d in G.degree()) and nx.is_connected(G)


def _simplegraph_eulerian_circuit(G, source):
    if G.is_directed():
        degree = G.out_degree
        edges = G.out_edges
    else:
        degree = G.degree
        edges = G.edges
    vertex_stack = [source]
    last_vertex = None
    while vertex_stack:
        current_vertex = vertex_stack[-1]
        if degree(current_vertex) == 0:
            if last_vertex is not None:
                yield (last_vertex, current_vertex)
            last_vertex = current_vertex
            vertex_stack.pop()
        else:
            _, next_vertex = next(edges(current_vertex))
            vertex_stack.append(next_vertex)
            G.remove_edge(current_vertex, next_vertex)


def _multigraph_eulerian_circuit(G, source):
    if G.is_directed():
        degree = G.out_degree
        edges = G.out_edges
    else:
        degree = G.degree
        edges = G.edges
    vertex_stack = [(source, None)]
    last_vertex = None
    last_key = None
    while vertex_stack:
        current_vertex, current_key = vertex_stack[-1]
        if degree(current_vertex) == 0:
            if last_vertex is not None:
                yield (last_vertex, current_vertex, last_key)
            last_vertex, last_key = current_vertex, current_key
            vertex_stack.pop()
        else:
            _, next_vertex, next_key = next(edges(current_vertex, keys=True))
            vertex_stack.append((next_vertex, next_key))
            G.remove_edge(current_vertex, next_vertex, next_key)


def eulerian_circuit(G, source=None, keys=False):
    """Returns an iterator over the edges of an Eulerian circuit in `G`.

    An *Eulerian circuit* is a closed walk that includes each edge of a
    graph exactly once.

    Parameters
    ----------
    G : NetworkX graph
       A graph, either directed or undirected.

    source : node, optional
       Starting node for circuit.

    keys : bool
       If False, edges generated by this function will be of the form
       ``(u, v)``. Otherwise, edges will be of the form ``(u, v, k)``.
       This option is ignored unless `G` is a multigraph.

    Returns
    -------
    edges : iterator
       An iterator over edges in the Eulerian circuit.

    Raises
    ------
    NetworkXError
       If the graph is not Eulerian.

    See Also
    --------
    is_eulerian

    Notes
    -----
    This is a linear time implementation of an algorithm adapted from [1]_.

    For general information about Euler tours, see [2]_.

    References
    ----------
    .. [1] J. Edmonds, E. L. Johnson.
       Matching, Euler tours and the Chinese postman.
       Mathematical programming, Volume 5, Issue 1 (1973), 111-114.
    .. [2] http://en.wikipedia.org/wiki/Eulerian_path

    Examples
    --------
    To get an Eulerian circuit in an undirected graph::

        >>> G = nx.complete_graph(3)
        >>> list(nx.eulerian_circuit(G))
        [(0, 2), (2, 1), (1, 0)]
        >>> list(nx.eulerian_circuit(G, source=1))
        [(1, 2), (2, 0), (0, 1)]

    To get the sequence of vertices in an Eulerian circuit::

        >>> [u for u, v in nx.eulerian_circuit(G)]
        [0, 2, 1]

    """
    if not is_eulerian(G):
        raise nx.NetworkXError("G is not Eulerian.")
    G = G.__class__(G)
    if G.is_directed():
        G.reverse(copy=False)
    if source is None:
        source = arbitrary_element(G)
    if G.is_multigraph():
        for u, v, k in _multigraph_eulerian_circuit(G, source):
            if keys:
                yield u, v, k
            else:
                yield u, v
    else:
<<<<<<< HEAD
        degree = g.degree
        edges = g.edges
        get_vertex = itemgetter(1)

    vertex_stack = [v]
    last_vertex = None
    while vertex_stack:
        current_vertex = vertex_stack[-1]
        if degree(current_vertex) == 0:
            if last_vertex is not None:
                yield (last_vertex, current_vertex)
            last_vertex = current_vertex
            vertex_stack.pop()
        else:
            arbitrary_edge = arbitrary_element(edges(current_vertex))
            vertex_stack.append(get_vertex(arbitrary_edge))
            g.remove_edge(*arbitrary_edge)
=======
        for u, v in _simplegraph_eulerian_circuit(G, source):
            yield u, v
>>>>>>> 63636689
<|MERGE_RESOLUTION|>--- conflicted
+++ resolved
@@ -178,25 +178,5 @@
             else:
                 yield u, v
     else:
-<<<<<<< HEAD
-        degree = g.degree
-        edges = g.edges
-        get_vertex = itemgetter(1)
-
-    vertex_stack = [v]
-    last_vertex = None
-    while vertex_stack:
-        current_vertex = vertex_stack[-1]
-        if degree(current_vertex) == 0:
-            if last_vertex is not None:
-                yield (last_vertex, current_vertex)
-            last_vertex = current_vertex
-            vertex_stack.pop()
-        else:
-            arbitrary_edge = arbitrary_element(edges(current_vertex))
-            vertex_stack.append(get_vertex(arbitrary_edge))
-            g.remove_edge(*arbitrary_edge)
-=======
         for u, v in _simplegraph_eulerian_circuit(G, source):
-            yield u, v
->>>>>>> 63636689
+            yield u, v