--- conflicted
+++ resolved
@@ -485,13 +485,8 @@
 maximum_matching = hopcroft_karp_matching
 
 
-<<<<<<< HEAD
-def minimum_weight_full_matching(G, top_nodes=None, weight='weight'):
+def minimum_weight_full_matching(G, top_nodes=None, weight="weight"):
     r"""Returns a minimum weight full matching of the bipartite graph `G`.
-=======
-def minimum_weight_full_matching(G, top_nodes=None, weight="weight"):
-    r"""Returns the minimum weight full matching of the bipartite graph `G`.
->>>>>>> d659ac0c
 
     Let :math:`G = ((U, V), E)` be a weighted bipartite graph with real weights
     :math:`w : E \to \mathbb{R}`. This function then produces a matching
