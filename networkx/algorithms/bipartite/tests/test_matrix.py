--- conflicted
+++ resolved
@@ -1,11 +1,5 @@
 import pytest
 
-<<<<<<< HEAD
-=======
-np = pytest.importorskip("numpy")
-sp = pytest.importorskip("scipy")
-
->>>>>>> 208bb7bf
 import networkx as nx
 from networkx.algorithms import bipartite
 from networkx.utils import edges_equal
@@ -75,11 +69,7 @@
         assert nx.is_isomorphic(B1, B2)
 
     def test_from_biadjacency_weight(self):
-<<<<<<< HEAD
-        M = sp.sparse.csc_matrix([[1, 2], [0, 3]])
-=======
         M = sp.sparse.csc_array([[1, 2], [0, 3]])
->>>>>>> 208bb7bf
         B = bipartite.from_biadjacency_matrix(M)
         assert edges_equal(B.edges(), [(0, 2), (0, 3), (1, 3)])
         B = bipartite.from_biadjacency_matrix(M, edge_attribute="weight")
@@ -87,10 +77,6 @@
         assert edges_equal(B.edges(data=True), e)
 
     def test_from_biadjacency_multigraph(self):
-<<<<<<< HEAD
-        M = sp.sparse.csc_matrix([[1, 2], [0, 3]])
-=======
         M = sp.sparse.csc_array([[1, 2], [0, 3]])
->>>>>>> 208bb7bf
         B = bipartite.from_biadjacency_matrix(M, create_using=nx.MultiGraph())
         assert edges_equal(B.edges(), [(0, 2), (0, 3), (0, 3), (1, 3), (1, 3), (1, 3)])