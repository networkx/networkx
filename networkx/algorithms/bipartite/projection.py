--- conflicted
+++ resolved
@@ -194,8 +194,7 @@
         G = nx.Graph()
     G.graph.update(B.graph)
     G.add_nodes_from((n, B.nodes[n]) for n in nodes)
-<<<<<<< HEAD
-    n_top = float(len(B) - len(nodes))
+    n_top = len(B) - len(nodes)
 
     if n_top < 1:
         raise NetworkXAlgorithmError(
@@ -203,9 +202,6 @@
             "They are either not a valid bipartite partition or contain duplicates"
         )
 
-=======
-    n_top = len(B) - len(nodes)
->>>>>>> 6cded0e5
     for u in nodes:
         unbrs = set(B[u])
         nbrs2 = {n for nbr in unbrs for n in B[nbr]} - {u}
