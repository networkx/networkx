"""Functions measuring similarity using graph edit distance.

The graph edit distance is the number of edge/node changes needed
to make two graphs isomorphic.

The default algorithm/implementation is sub-optimal for some graphs.
The problem of finding the exact Graph Edit Distance (GED) is NP-hard
so it is often slow. If the simple interface `graph_edit_distance`
takes too long for your graph, try `optimize_graph_edit_distance`
and/or `optimize_edit_paths`.

At the same time, I encourage capable people to investigate
alternative GED algorithms, in order to improve the choices available.
"""

import math
import time
import warnings
from dataclasses import dataclass
from itertools import product

import networkx as nx
from networkx.utils import np_random_state

__all__ = [
    "graph_edit_distance",
    "optimal_edit_paths",
    "optimize_graph_edit_distance",
    "optimize_edit_paths",
    "simrank_similarity",
    "panther_similarity",
    "panther_vector_similarity",
    "generate_random_paths",
]


@nx._dispatchable(
    graphs={"G1": 0, "G2": 1}, preserve_edge_attrs=True, preserve_node_attrs=True
)
def graph_edit_distance(
    G1,
    G2,
    node_match=None,
    edge_match=None,
    node_subst_cost=None,
    node_del_cost=None,
    node_ins_cost=None,
    edge_subst_cost=None,
    edge_del_cost=None,
    edge_ins_cost=None,
    roots=None,
    upper_bound=None,
    timeout=None,
):
    """Returns GED (graph edit distance) between graphs G1 and G2.

    Graph edit distance is a graph similarity measure analogous to
    Levenshtein distance for strings.  It is defined as minimum cost
    of edit path (sequence of node and edge edit operations)
    transforming graph G1 to graph isomorphic to G2.

    Parameters
    ----------
    G1, G2: graphs
        The two graphs G1 and G2 must be of the same type.

    node_match : callable
        A function that returns True if node n1 in G1 and n2 in G2
        should be considered equal during matching.

        The function will be called like

           node_match(G1.nodes[n1], G2.nodes[n2]).

        That is, the function will receive the node attribute
        dictionaries for n1 and n2 as inputs.

        Ignored if node_subst_cost is specified.  If neither
        node_match nor node_subst_cost are specified then node
        attributes are not considered.

    edge_match : callable
        A function that returns True if the edge attribute dictionaries
        for the pair of nodes (u1, v1) in G1 and (u2, v2) in G2 should
        be considered equal during matching.

        The function will be called like

           edge_match(G1[u1][v1], G2[u2][v2]).

        That is, the function will receive the edge attribute
        dictionaries of the edges under consideration.

        Ignored if edge_subst_cost is specified.  If neither
        edge_match nor edge_subst_cost are specified then edge
        attributes are not considered.

    node_subst_cost, node_del_cost, node_ins_cost : callable
        Functions that return the costs of node substitution, node
        deletion, and node insertion, respectively.

        The functions will be called like

           node_subst_cost(G1.nodes[n1], G2.nodes[n2]),
           node_del_cost(G1.nodes[n1]),
           node_ins_cost(G2.nodes[n2]).

        That is, the functions will receive the node attribute
        dictionaries as inputs.  The functions are expected to return
        positive numeric values.

        Function node_subst_cost overrides node_match if specified.
        If neither node_match nor node_subst_cost are specified then
        default node substitution cost of 0 is used (node attributes
        are not considered during matching).

        If node_del_cost is not specified then default node deletion
        cost of 1 is used.  If node_ins_cost is not specified then
        default node insertion cost of 1 is used.

    edge_subst_cost, edge_del_cost, edge_ins_cost : callable
        Functions that return the costs of edge substitution, edge
        deletion, and edge insertion, respectively.

        The functions will be called like

           edge_subst_cost(G1[u1][v1], G2[u2][v2]),
           edge_del_cost(G1[u1][v1]),
           edge_ins_cost(G2[u2][v2]).

        That is, the functions will receive the edge attribute
        dictionaries as inputs.  The functions are expected to return
        positive numeric values.

        Function edge_subst_cost overrides edge_match if specified.
        If neither edge_match nor edge_subst_cost are specified then
        default edge substitution cost of 0 is used (edge attributes
        are not considered during matching).

        If edge_del_cost is not specified then default edge deletion
        cost of 1 is used.  If edge_ins_cost is not specified then
        default edge insertion cost of 1 is used.

    roots : 2-tuple
        Tuple where first element is a node in G1 and the second
        is a node in G2.
        These nodes are forced to be matched in the comparison to
        allow comparison between rooted graphs.

    upper_bound : numeric
        Maximum edit distance to consider.  Return None if no edit
        distance under or equal to upper_bound exists.

    timeout : numeric
        Maximum number of seconds to execute.
        After timeout is met, the current best GED is returned.

    Examples
    --------
    >>> G1 = nx.cycle_graph(6)
    >>> G2 = nx.wheel_graph(7)
    >>> nx.graph_edit_distance(G1, G2)
    7.0

    >>> G1 = nx.star_graph(5)
    >>> G2 = nx.star_graph(5)
    >>> nx.graph_edit_distance(G1, G2, roots=(0, 0))
    0.0
    >>> nx.graph_edit_distance(G1, G2, roots=(1, 0))
    8.0

    See Also
    --------
    optimal_edit_paths, optimize_graph_edit_distance,

    is_isomorphic: test for graph edit distance of 0

    References
    ----------
    .. [1] Zeina Abu-Aisheh, Romain Raveaux, Jean-Yves Ramel, Patrick
       Martineau. An Exact Graph Edit Distance Algorithm for Solving
       Pattern Recognition Problems. 4th International Conference on
       Pattern Recognition Applications and Methods 2015, Jan 2015,
       Lisbon, Portugal. 2015,
       <10.5220/0005209202710278>. <hal-01168816>
       https://hal.archives-ouvertes.fr/hal-01168816

    """
    bestcost = None
    for _, _, cost in optimize_edit_paths(
        G1,
        G2,
        node_match,
        edge_match,
        node_subst_cost,
        node_del_cost,
        node_ins_cost,
        edge_subst_cost,
        edge_del_cost,
        edge_ins_cost,
        upper_bound,
        True,
        roots,
        timeout,
    ):
        # assert bestcost is None or cost < bestcost
        bestcost = cost
    return bestcost


@nx._dispatchable(graphs={"G1": 0, "G2": 1})
def optimal_edit_paths(
    G1,
    G2,
    node_match=None,
    edge_match=None,
    node_subst_cost=None,
    node_del_cost=None,
    node_ins_cost=None,
    edge_subst_cost=None,
    edge_del_cost=None,
    edge_ins_cost=None,
    upper_bound=None,
):
    """Returns all minimum-cost edit paths transforming G1 to G2.

    Graph edit path is a sequence of node and edge edit operations
    transforming graph G1 to graph isomorphic to G2.  Edit operations
    include substitutions, deletions, and insertions.

    Parameters
    ----------
    G1, G2: graphs
        The two graphs G1 and G2 must be of the same type.

    node_match : callable
        A function that returns True if node n1 in G1 and n2 in G2
        should be considered equal during matching.

        The function will be called like

           node_match(G1.nodes[n1], G2.nodes[n2]).

        That is, the function will receive the node attribute
        dictionaries for n1 and n2 as inputs.

        Ignored if node_subst_cost is specified.  If neither
        node_match nor node_subst_cost are specified then node
        attributes are not considered.

    edge_match : callable
        A function that returns True if the edge attribute dictionaries
        for the pair of nodes (u1, v1) in G1 and (u2, v2) in G2 should
        be considered equal during matching.

        The function will be called like

           edge_match(G1[u1][v1], G2[u2][v2]).

        That is, the function will receive the edge attribute
        dictionaries of the edges under consideration.

        Ignored if edge_subst_cost is specified.  If neither
        edge_match nor edge_subst_cost are specified then edge
        attributes are not considered.

    node_subst_cost, node_del_cost, node_ins_cost : callable
        Functions that return the costs of node substitution, node
        deletion, and node insertion, respectively.

        The functions will be called like

           node_subst_cost(G1.nodes[n1], G2.nodes[n2]),
           node_del_cost(G1.nodes[n1]),
           node_ins_cost(G2.nodes[n2]).

        That is, the functions will receive the node attribute
        dictionaries as inputs.  The functions are expected to return
        positive numeric values.

        Function node_subst_cost overrides node_match if specified.
        If neither node_match nor node_subst_cost are specified then
        default node substitution cost of 0 is used (node attributes
        are not considered during matching).

        If node_del_cost is not specified then default node deletion
        cost of 1 is used.  If node_ins_cost is not specified then
        default node insertion cost of 1 is used.

    edge_subst_cost, edge_del_cost, edge_ins_cost : callable
        Functions that return the costs of edge substitution, edge
        deletion, and edge insertion, respectively.

        The functions will be called like

           edge_subst_cost(G1[u1][v1], G2[u2][v2]),
           edge_del_cost(G1[u1][v1]),
           edge_ins_cost(G2[u2][v2]).

        That is, the functions will receive the edge attribute
        dictionaries as inputs.  The functions are expected to return
        positive numeric values.

        Function edge_subst_cost overrides edge_match if specified.
        If neither edge_match nor edge_subst_cost are specified then
        default edge substitution cost of 0 is used (edge attributes
        are not considered during matching).

        If edge_del_cost is not specified then default edge deletion
        cost of 1 is used.  If edge_ins_cost is not specified then
        default edge insertion cost of 1 is used.

    upper_bound : numeric
        Maximum edit distance to consider.

    Returns
    -------
    edit_paths : list of tuples (node_edit_path, edge_edit_path)
       - node_edit_path : list of tuples ``(u, v)`` indicating node transformations
         between `G1` and `G2`. ``u`` is `None` for insertion, ``v`` is `None`
         for deletion.
       - edge_edit_path : list of tuples ``((u1, v1), (u2, v2))`` indicating edge
         transformations between `G1` and `G2`. ``(None, (u2,v2))`` for insertion
         and ``((u1,v1), None)`` for deletion.

    cost : numeric
        Optimal edit path cost (graph edit distance). When the cost
        is zero, it indicates that `G1` and `G2` are isomorphic.

    Examples
    --------
    >>> G1 = nx.cycle_graph(4)
    >>> G2 = nx.wheel_graph(5)
    >>> paths, cost = nx.optimal_edit_paths(G1, G2)
    >>> len(paths)
    40
    >>> cost
    5.0

    Notes
    -----
    To transform `G1` into a graph isomorphic to `G2`, apply the node
    and edge edits in the returned ``edit_paths``.
    In the case of isomorphic graphs, the cost is zero, and the paths
    represent different isomorphic mappings (isomorphisms). That is, the
    edits involve renaming nodes and edges to match the structure of `G2`.

    See Also
    --------
    graph_edit_distance, optimize_edit_paths

    References
    ----------
    .. [1] Zeina Abu-Aisheh, Romain Raveaux, Jean-Yves Ramel, Patrick
       Martineau. An Exact Graph Edit Distance Algorithm for Solving
       Pattern Recognition Problems. 4th International Conference on
       Pattern Recognition Applications and Methods 2015, Jan 2015,
       Lisbon, Portugal. 2015,
       <10.5220/0005209202710278>. <hal-01168816>
       https://hal.archives-ouvertes.fr/hal-01168816

    """
    paths = []
    bestcost = None
    for vertex_path, edge_path, cost in optimize_edit_paths(
        G1,
        G2,
        node_match,
        edge_match,
        node_subst_cost,
        node_del_cost,
        node_ins_cost,
        edge_subst_cost,
        edge_del_cost,
        edge_ins_cost,
        upper_bound,
        False,
    ):
        # assert bestcost is None or cost <= bestcost
        if bestcost is not None and cost < bestcost:
            paths = []
        paths.append((vertex_path, edge_path))
        bestcost = cost
    return paths, bestcost


@nx._dispatchable(graphs={"G1": 0, "G2": 1})
def optimize_graph_edit_distance(
    G1,
    G2,
    node_match=None,
    edge_match=None,
    node_subst_cost=None,
    node_del_cost=None,
    node_ins_cost=None,
    edge_subst_cost=None,
    edge_del_cost=None,
    edge_ins_cost=None,
    upper_bound=None,
):
    """Returns consecutive approximations of GED (graph edit distance)
    between graphs G1 and G2.

    Graph edit distance is a graph similarity measure analogous to
    Levenshtein distance for strings.  It is defined as minimum cost
    of edit path (sequence of node and edge edit operations)
    transforming graph G1 to graph isomorphic to G2.

    Parameters
    ----------
    G1, G2: graphs
        The two graphs G1 and G2 must be of the same type.

    node_match : callable
        A function that returns True if node n1 in G1 and n2 in G2
        should be considered equal during matching.

        The function will be called like

           node_match(G1.nodes[n1], G2.nodes[n2]).

        That is, the function will receive the node attribute
        dictionaries for n1 and n2 as inputs.

        Ignored if node_subst_cost is specified.  If neither
        node_match nor node_subst_cost are specified then node
        attributes are not considered.

    edge_match : callable
        A function that returns True if the edge attribute dictionaries
        for the pair of nodes (u1, v1) in G1 and (u2, v2) in G2 should
        be considered equal during matching.

        The function will be called like

           edge_match(G1[u1][v1], G2[u2][v2]).

        That is, the function will receive the edge attribute
        dictionaries of the edges under consideration.

        Ignored if edge_subst_cost is specified.  If neither
        edge_match nor edge_subst_cost are specified then edge
        attributes are not considered.

    node_subst_cost, node_del_cost, node_ins_cost : callable
        Functions that return the costs of node substitution, node
        deletion, and node insertion, respectively.

        The functions will be called like

           node_subst_cost(G1.nodes[n1], G2.nodes[n2]),
           node_del_cost(G1.nodes[n1]),
           node_ins_cost(G2.nodes[n2]).

        That is, the functions will receive the node attribute
        dictionaries as inputs.  The functions are expected to return
        positive numeric values.

        Function node_subst_cost overrides node_match if specified.
        If neither node_match nor node_subst_cost are specified then
        default node substitution cost of 0 is used (node attributes
        are not considered during matching).

        If node_del_cost is not specified then default node deletion
        cost of 1 is used.  If node_ins_cost is not specified then
        default node insertion cost of 1 is used.

    edge_subst_cost, edge_del_cost, edge_ins_cost : callable
        Functions that return the costs of edge substitution, edge
        deletion, and edge insertion, respectively.

        The functions will be called like

           edge_subst_cost(G1[u1][v1], G2[u2][v2]),
           edge_del_cost(G1[u1][v1]),
           edge_ins_cost(G2[u2][v2]).

        That is, the functions will receive the edge attribute
        dictionaries as inputs.  The functions are expected to return
        positive numeric values.

        Function edge_subst_cost overrides edge_match if specified.
        If neither edge_match nor edge_subst_cost are specified then
        default edge substitution cost of 0 is used (edge attributes
        are not considered during matching).

        If edge_del_cost is not specified then default edge deletion
        cost of 1 is used.  If edge_ins_cost is not specified then
        default edge insertion cost of 1 is used.

    upper_bound : numeric
        Maximum edit distance to consider.

    Returns
    -------
    Generator of consecutive approximations of graph edit distance.

    Examples
    --------
    >>> G1 = nx.cycle_graph(6)
    >>> G2 = nx.wheel_graph(7)
    >>> for v in nx.optimize_graph_edit_distance(G1, G2):
    ...     minv = v
    >>> minv
    7.0

    See Also
    --------
    graph_edit_distance, optimize_edit_paths

    References
    ----------
    .. [1] Zeina Abu-Aisheh, Romain Raveaux, Jean-Yves Ramel, Patrick
       Martineau. An Exact Graph Edit Distance Algorithm for Solving
       Pattern Recognition Problems. 4th International Conference on
       Pattern Recognition Applications and Methods 2015, Jan 2015,
       Lisbon, Portugal. 2015,
       <10.5220/0005209202710278>. <hal-01168816>
       https://hal.archives-ouvertes.fr/hal-01168816
    """
    for _, _, cost in optimize_edit_paths(
        G1,
        G2,
        node_match,
        edge_match,
        node_subst_cost,
        node_del_cost,
        node_ins_cost,
        edge_subst_cost,
        edge_del_cost,
        edge_ins_cost,
        upper_bound,
        True,
    ):
        yield cost


@nx._dispatchable(
    graphs={"G1": 0, "G2": 1}, preserve_edge_attrs=True, preserve_node_attrs=True
)
def optimize_edit_paths(
    G1,
    G2,
    node_match=None,
    edge_match=None,
    node_subst_cost=None,
    node_del_cost=None,
    node_ins_cost=None,
    edge_subst_cost=None,
    edge_del_cost=None,
    edge_ins_cost=None,
    upper_bound=None,
    strictly_decreasing=True,
    roots=None,
    timeout=None,
):
    """GED (graph edit distance) calculation: advanced interface.

    Graph edit path is a sequence of node and edge edit operations
    transforming graph G1 to graph isomorphic to G2.  Edit operations
    include substitutions, deletions, and insertions.

    Graph edit distance is defined as minimum cost of edit path.

    Parameters
    ----------
    G1, G2: graphs
        The two graphs G1 and G2 must be of the same type.

    node_match : callable
        A function that returns True if node n1 in G1 and n2 in G2
        should be considered equal during matching.

        The function will be called like

           node_match(G1.nodes[n1], G2.nodes[n2]).

        That is, the function will receive the node attribute
        dictionaries for n1 and n2 as inputs.

        Ignored if node_subst_cost is specified.  If neither
        node_match nor node_subst_cost are specified then node
        attributes are not considered.

    edge_match : callable
        A function that returns True if the edge attribute dictionaries
        for the pair of nodes (u1, v1) in G1 and (u2, v2) in G2 should
        be considered equal during matching.

        The function will be called like

           edge_match(G1[u1][v1], G2[u2][v2]).

        That is, the function will receive the edge attribute
        dictionaries of the edges under consideration.

        Ignored if edge_subst_cost is specified.  If neither
        edge_match nor edge_subst_cost are specified then edge
        attributes are not considered.

    node_subst_cost, node_del_cost, node_ins_cost : callable
        Functions that return the costs of node substitution, node
        deletion, and node insertion, respectively.

        The functions will be called like

           node_subst_cost(G1.nodes[n1], G2.nodes[n2]),
           node_del_cost(G1.nodes[n1]),
           node_ins_cost(G2.nodes[n2]).

        That is, the functions will receive the node attribute
        dictionaries as inputs.  The functions are expected to return
        positive numeric values.

        Function node_subst_cost overrides node_match if specified.
        If neither node_match nor node_subst_cost are specified then
        default node substitution cost of 0 is used (node attributes
        are not considered during matching).

        If node_del_cost is not specified then default node deletion
        cost of 1 is used.  If node_ins_cost is not specified then
        default node insertion cost of 1 is used.

    edge_subst_cost, edge_del_cost, edge_ins_cost : callable
        Functions that return the costs of edge substitution, edge
        deletion, and edge insertion, respectively.

        The functions will be called like

           edge_subst_cost(G1[u1][v1], G2[u2][v2]),
           edge_del_cost(G1[u1][v1]),
           edge_ins_cost(G2[u2][v2]).

        That is, the functions will receive the edge attribute
        dictionaries as inputs.  The functions are expected to return
        positive numeric values.

        Function edge_subst_cost overrides edge_match if specified.
        If neither edge_match nor edge_subst_cost are specified then
        default edge substitution cost of 0 is used (edge attributes
        are not considered during matching).

        If edge_del_cost is not specified then default edge deletion
        cost of 1 is used.  If edge_ins_cost is not specified then
        default edge insertion cost of 1 is used.

    upper_bound : numeric
        Maximum edit distance to consider.

    strictly_decreasing : bool
        If True, return consecutive approximations of strictly
        decreasing cost.  Otherwise, return all edit paths of cost
        less than or equal to the previous minimum cost.

    roots : 2-tuple
        Tuple where first element is a node in G1 and the second
        is a node in G2.
        These nodes are forced to be matched in the comparison to
        allow comparison between rooted graphs.

    timeout : numeric
        Maximum number of seconds to execute.
        After timeout is met, the current best GED is returned.

    Returns
    -------
    Generator of tuples (node_edit_path, edge_edit_path, cost)
        node_edit_path : list of tuples (u, v)
        edge_edit_path : list of tuples ((u1, v1), (u2, v2))
        cost : numeric

    See Also
    --------
    graph_edit_distance, optimize_graph_edit_distance, optimal_edit_paths

    References
    ----------
    .. [1] Zeina Abu-Aisheh, Romain Raveaux, Jean-Yves Ramel, Patrick
       Martineau. An Exact Graph Edit Distance Algorithm for Solving
       Pattern Recognition Problems. 4th International Conference on
       Pattern Recognition Applications and Methods 2015, Jan 2015,
       Lisbon, Portugal. 2015,
       <10.5220/0005209202710278>. <hal-01168816>
       https://hal.archives-ouvertes.fr/hal-01168816

    """
    # TODO: support DiGraph

    import numpy as np
    import scipy as sp

    @dataclass
    class CostMatrix:
        C: ...
        lsa_row_ind: ...
        lsa_col_ind: ...
        ls: ...

    def make_CostMatrix(C, m, n):
        # assert(C.shape == (m + n, m + n))
        lsa_row_ind, lsa_col_ind = sp.optimize.linear_sum_assignment(C)

        # Fixup dummy assignments:
        # each substitution i<->j should have dummy assignment m+j<->n+i
        # NOTE: fast reduce of Cv relies on it
        # Create masks for substitution and dummy indices
        is_subst = (lsa_row_ind < m) & (lsa_col_ind < n)
        is_dummy = (lsa_row_ind >= m) & (lsa_col_ind >= n)

        # Map dummy assignments to the correct indices
        lsa_row_ind[is_dummy] = lsa_col_ind[is_subst] + m
        lsa_col_ind[is_dummy] = lsa_row_ind[is_subst] + n

        return CostMatrix(
            C, lsa_row_ind, lsa_col_ind, C[lsa_row_ind, lsa_col_ind].sum()
        )

    def extract_C(C, i, j, m, n):
        # assert(C.shape == (m + n, m + n))
        row_ind = [k in i or k - m in j for k in range(m + n)]
        col_ind = [k in j or k - n in i for k in range(m + n)]
        return C[row_ind, :][:, col_ind]

    def reduce_C(C, i, j, m, n):
        # assert(C.shape == (m + n, m + n))
        row_ind = [k not in i and k - m not in j for k in range(m + n)]
        col_ind = [k not in j and k - n not in i for k in range(m + n)]
        return C[row_ind, :][:, col_ind]

    def reduce_ind(ind, i):
        # assert set(ind) == set(range(len(ind)))
        rind = ind[[k not in i for k in ind]]
        for k in set(i):
            rind[rind >= k] -= 1
        return rind

    def match_edges(u, v, pending_g, pending_h, Ce, matched_uv=None):
        """
        Parameters:
            u, v: matched vertices, u=None or v=None for
               deletion/insertion
            pending_g, pending_h: lists of edges not yet mapped
            Ce: CostMatrix of pending edge mappings
            matched_uv: partial vertex edit path
                list of tuples (u, v) of previously matched vertex
                    mappings u<->v, u=None or v=None for
                    deletion/insertion

        Returns:
            list of (i, j): indices of edge mappings g<->h
            localCe: local CostMatrix of edge mappings
                (basically submatrix of Ce at cross of rows i, cols j)
        """
        M = len(pending_g)
        N = len(pending_h)
        # assert Ce.C.shape == (M + N, M + N)

        # only attempt to match edges after one node match has been made
        # this will stop self-edges on the first node being automatically deleted
        # even when a substitution is the better option
        if matched_uv is None or len(matched_uv) == 0:
            g_ind = []
            h_ind = []
        else:
            g_ind = [
                i
                for i in range(M)
                if pending_g[i][:2] == (u, u)
                or any(
                    pending_g[i][:2] in ((p, u), (u, p), (p, p)) for p, q in matched_uv
                )
            ]
            h_ind = [
                j
                for j in range(N)
                if pending_h[j][:2] == (v, v)
                or any(
                    pending_h[j][:2] in ((q, v), (v, q), (q, q)) for p, q in matched_uv
                )
            ]

        m = len(g_ind)
        n = len(h_ind)

        if m or n:
            C = extract_C(Ce.C, g_ind, h_ind, M, N)
            # assert C.shape == (m + n, m + n)

            # Forbid structurally invalid matches
            # NOTE: inf remembered from Ce construction
            for k, i in enumerate(g_ind):
                g = pending_g[i][:2]
                for l, j in enumerate(h_ind):
                    h = pending_h[j][:2]
                    if nx.is_directed(G1) or nx.is_directed(G2):
                        if any(
                            g == (p, u) and h == (q, v) or g == (u, p) and h == (v, q)
                            for p, q in matched_uv
                        ):
                            continue
                    else:
                        if any(
                            g in ((p, u), (u, p)) and h in ((q, v), (v, q))
                            for p, q in matched_uv
                        ):
                            continue
                    if g == (u, u) or any(g == (p, p) for p, q in matched_uv):
                        continue
                    if h == (v, v) or any(h == (q, q) for p, q in matched_uv):
                        continue
                    C[k, l] = inf

            localCe = make_CostMatrix(C, m, n)
            ij = [
                (
                    g_ind[k] if k < m else M + h_ind[l],
                    h_ind[l] if l < n else N + g_ind[k],
                )
                for k, l in zip(localCe.lsa_row_ind, localCe.lsa_col_ind)
                if k < m or l < n
            ]

        else:
            ij = []
            localCe = CostMatrix(np.empty((0, 0)), [], [], 0)

        return ij, localCe

    def reduce_Ce(Ce, ij, m, n):
        if len(ij):
            i, j = zip(*ij)
            m_i = m - sum(1 for t in i if t < m)
            n_j = n - sum(1 for t in j if t < n)
            return make_CostMatrix(reduce_C(Ce.C, i, j, m, n), m_i, n_j)
        return Ce

    def get_edit_ops(
        matched_uv, pending_u, pending_v, Cv, pending_g, pending_h, Ce, matched_cost
    ):
        """
        Parameters:
            matched_uv: partial vertex edit path
                list of tuples (u, v) of vertex mappings u<->v,
                u=None or v=None for deletion/insertion
            pending_u, pending_v: lists of vertices not yet mapped
            Cv: CostMatrix of pending vertex mappings
            pending_g, pending_h: lists of edges not yet mapped
            Ce: CostMatrix of pending edge mappings
            matched_cost: cost of partial edit path

        Returns:
            sequence of
                (i, j): indices of vertex mapping u<->v
                Cv_ij: reduced CostMatrix of pending vertex mappings
                    (basically Cv with row i, col j removed)
                list of (x, y): indices of edge mappings g<->h
                Ce_xy: reduced CostMatrix of pending edge mappings
                    (basically Ce with rows x, cols y removed)
                cost: total cost of edit operation
            NOTE: most promising ops first
        """
        m = len(pending_u)
        n = len(pending_v)
        # assert Cv.C.shape == (m + n, m + n)

        # 1) a vertex mapping from optimal linear sum assignment
        i, j = min(
            (k, l) for k, l in zip(Cv.lsa_row_ind, Cv.lsa_col_ind) if k < m or l < n
        )
        xy, localCe = match_edges(
            pending_u[i] if i < m else None,
            pending_v[j] if j < n else None,
            pending_g,
            pending_h,
            Ce,
            matched_uv,
        )
        Ce_xy = reduce_Ce(Ce, xy, len(pending_g), len(pending_h))
        # assert Ce.ls <= localCe.ls + Ce_xy.ls
        if prune(matched_cost + Cv.ls + localCe.ls + Ce_xy.ls):
            pass
        else:
            # get reduced Cv efficiently
            Cv_ij = CostMatrix(
                reduce_C(Cv.C, (i,), (j,), m, n),
                reduce_ind(Cv.lsa_row_ind, (i, m + j)),
                reduce_ind(Cv.lsa_col_ind, (j, n + i)),
                Cv.ls - Cv.C[i, j],
            )
            yield (i, j), Cv_ij, xy, Ce_xy, Cv.C[i, j] + localCe.ls

        # 2) other candidates, sorted by lower-bound cost estimate
        other = []
        fixed_i, fixed_j = i, j
        if m <= n:
            candidates = (
                (t, fixed_j)
                for t in range(m + n)
                if t != fixed_i and (t < m or t == m + fixed_j)
            )
        else:
            candidates = (
                (fixed_i, t)
                for t in range(m + n)
                if t != fixed_j and (t < n or t == n + fixed_i)
            )
        for i, j in candidates:
            if prune(matched_cost + Cv.C[i, j] + Ce.ls):
                continue
            Cv_ij = make_CostMatrix(
                reduce_C(Cv.C, (i,), (j,), m, n),
                m - 1 if i < m else m,
                n - 1 if j < n else n,
            )
            # assert Cv.ls <= Cv.C[i, j] + Cv_ij.ls
            if prune(matched_cost + Cv.C[i, j] + Cv_ij.ls + Ce.ls):
                continue
            xy, localCe = match_edges(
                pending_u[i] if i < m else None,
                pending_v[j] if j < n else None,
                pending_g,
                pending_h,
                Ce,
                matched_uv,
            )
            if prune(matched_cost + Cv.C[i, j] + Cv_ij.ls + localCe.ls):
                continue
            Ce_xy = reduce_Ce(Ce, xy, len(pending_g), len(pending_h))
            # assert Ce.ls <= localCe.ls + Ce_xy.ls
            if prune(matched_cost + Cv.C[i, j] + Cv_ij.ls + localCe.ls + Ce_xy.ls):
                continue
            other.append(((i, j), Cv_ij, xy, Ce_xy, Cv.C[i, j] + localCe.ls))

        yield from sorted(other, key=lambda t: t[4] + t[1].ls + t[3].ls)

    def get_edit_paths(
        matched_uv,
        pending_u,
        pending_v,
        Cv,
        matched_gh,
        pending_g,
        pending_h,
        Ce,
        matched_cost,
    ):
        """
        Parameters:
            matched_uv: partial vertex edit path
                list of tuples (u, v) of vertex mappings u<->v,
                u=None or v=None for deletion/insertion
            pending_u, pending_v: lists of vertices not yet mapped
            Cv: CostMatrix of pending vertex mappings
            matched_gh: partial edge edit path
                list of tuples (g, h) of edge mappings g<->h,
                g=None or h=None for deletion/insertion
            pending_g, pending_h: lists of edges not yet mapped
            Ce: CostMatrix of pending edge mappings
            matched_cost: cost of partial edit path

        Returns:
            sequence of (vertex_path, edge_path, cost)
                vertex_path: complete vertex edit path
                    list of tuples (u, v) of vertex mappings u<->v,
                    u=None or v=None for deletion/insertion
                edge_path: complete edge edit path
                    list of tuples (g, h) of edge mappings g<->h,
                    g=None or h=None for deletion/insertion
                cost: total cost of edit path
            NOTE: path costs are non-increasing
        """
        if prune(matched_cost + Cv.ls + Ce.ls):
            return

        if not max(len(pending_u), len(pending_v)):
            # assert not len(pending_g)
            # assert not len(pending_h)
            # path completed!
            # assert matched_cost <= maxcost_value
            nonlocal maxcost_value
            maxcost_value = min(maxcost_value, matched_cost)
            yield matched_uv, matched_gh, matched_cost

        else:
            edit_ops = get_edit_ops(
                matched_uv,
                pending_u,
                pending_v,
                Cv,
                pending_g,
                pending_h,
                Ce,
                matched_cost,
            )
            for ij, Cv_ij, xy, Ce_xy, edit_cost in edit_ops:
                i, j = ij
                # assert Cv.C[i, j] + sum(Ce.C[t] for t in xy) == edit_cost
                if prune(matched_cost + edit_cost + Cv_ij.ls + Ce_xy.ls):
                    continue

                # dive deeper
                u = pending_u.pop(i) if i < len(pending_u) else None
                v = pending_v.pop(j) if j < len(pending_v) else None
                matched_uv.append((u, v))
                for x, y in xy:
                    len_g = len(pending_g)
                    len_h = len(pending_h)
                    matched_gh.append(
                        (
                            pending_g[x] if x < len_g else None,
                            pending_h[y] if y < len_h else None,
                        )
                    )
                sortedx = sorted(x for x, y in xy)
                sortedy = sorted(y for x, y in xy)
                G = [
                    (pending_g.pop(x) if x < len(pending_g) else None)
                    for x in reversed(sortedx)
                ]
                H = [
                    (pending_h.pop(y) if y < len(pending_h) else None)
                    for y in reversed(sortedy)
                ]

                yield from get_edit_paths(
                    matched_uv,
                    pending_u,
                    pending_v,
                    Cv_ij,
                    matched_gh,
                    pending_g,
                    pending_h,
                    Ce_xy,
                    matched_cost + edit_cost,
                )

                # backtrack
                if u is not None:
                    pending_u.insert(i, u)
                if v is not None:
                    pending_v.insert(j, v)
                matched_uv.pop()
                for x, g in zip(sortedx, reversed(G)):
                    if g is not None:
                        pending_g.insert(x, g)
                for y, h in zip(sortedy, reversed(H)):
                    if h is not None:
                        pending_h.insert(y, h)
                for _ in xy:
                    matched_gh.pop()

    # Initialization

    pending_u = list(G1.nodes)
    pending_v = list(G2.nodes)

    initial_cost = 0
    if roots:
        root_u, root_v = roots
        if root_u not in pending_u or root_v not in pending_v:
            raise nx.NodeNotFound("Root node not in graph.")

        # remove roots from pending
        pending_u.remove(root_u)
        pending_v.remove(root_v)

    # cost matrix of vertex mappings
    m = len(pending_u)
    n = len(pending_v)
    C = np.zeros((m + n, m + n))
    if node_subst_cost:
        C[0:m, 0:n] = np.array(
            [
                node_subst_cost(G1.nodes[u], G2.nodes[v])
                for u in pending_u
                for v in pending_v
            ]
        ).reshape(m, n)
        if roots:
            initial_cost = node_subst_cost(G1.nodes[root_u], G2.nodes[root_v])
    elif node_match:
        C[0:m, 0:n] = np.array(
            [
                1 - int(node_match(G1.nodes[u], G2.nodes[v]))
                for u in pending_u
                for v in pending_v
            ]
        ).reshape(m, n)
        if roots:
            initial_cost = 1 - node_match(G1.nodes[root_u], G2.nodes[root_v])
    else:
        # all zeroes
        pass
    # assert not min(m, n) or C[0:m, 0:n].min() >= 0
    if node_del_cost:
        del_costs = [node_del_cost(G1.nodes[u]) for u in pending_u]
    else:
        del_costs = [1] * len(pending_u)
    # assert not m or min(del_costs) >= 0
    if node_ins_cost:
        ins_costs = [node_ins_cost(G2.nodes[v]) for v in pending_v]
    else:
        ins_costs = [1] * len(pending_v)
    # assert not n or min(ins_costs) >= 0
    inf = C[0:m, 0:n].sum() + sum(del_costs) + sum(ins_costs) + 1
    C[0:m, n : n + m] = np.array(
        [del_costs[i] if i == j else inf for i in range(m) for j in range(m)]
    ).reshape(m, m)
    C[m : m + n, 0:n] = np.array(
        [ins_costs[i] if i == j else inf for i in range(n) for j in range(n)]
    ).reshape(n, n)
    Cv = make_CostMatrix(C, m, n)

    pending_g = list(G1.edges)
    pending_h = list(G2.edges)

    # cost matrix of edge mappings
    m = len(pending_g)
    n = len(pending_h)
    C = np.zeros((m + n, m + n))
    if edge_subst_cost:
        C[0:m, 0:n] = np.array(
            [
                edge_subst_cost(G1.edges[g], G2.edges[h])
                for g in pending_g
                for h in pending_h
            ]
        ).reshape(m, n)
    elif edge_match:
        C[0:m, 0:n] = np.array(
            [
                1 - int(edge_match(G1.edges[g], G2.edges[h]))
                for g in pending_g
                for h in pending_h
            ]
        ).reshape(m, n)
    else:
        # all zeroes
        pass
    # assert not min(m, n) or C[0:m, 0:n].min() >= 0
    if edge_del_cost:
        del_costs = [edge_del_cost(G1.edges[g]) for g in pending_g]
    else:
        del_costs = [1] * len(pending_g)
    # assert not m or min(del_costs) >= 0
    if edge_ins_cost:
        ins_costs = [edge_ins_cost(G2.edges[h]) for h in pending_h]
    else:
        ins_costs = [1] * len(pending_h)
    # assert not n or min(ins_costs) >= 0
    inf = C[0:m, 0:n].sum() + sum(del_costs) + sum(ins_costs) + 1
    C[0:m, n : n + m] = np.array(
        [del_costs[i] if i == j else inf for i in range(m) for j in range(m)]
    ).reshape(m, m)
    C[m : m + n, 0:n] = np.array(
        [ins_costs[i] if i == j else inf for i in range(n) for j in range(n)]
    ).reshape(n, n)
    Ce = make_CostMatrix(C, m, n)

    maxcost_value = Cv.C.sum() + Ce.C.sum() + 1

    if timeout is not None:
        if timeout <= 0:
            raise nx.NetworkXError("Timeout value must be greater than 0")
        start = time.perf_counter()

    def prune(cost):
        if timeout is not None:
            if time.perf_counter() - start > timeout:
                return True
        if upper_bound is not None:
            if cost > upper_bound:
                return True
        if cost > maxcost_value:
            return True
        if strictly_decreasing and cost >= maxcost_value:
            return True
        return False

    # Now go!

    done_uv = [] if roots is None else [roots]

    for vertex_path, edge_path, cost in get_edit_paths(
        done_uv, pending_u, pending_v, Cv, [], pending_g, pending_h, Ce, initial_cost
    ):
        # assert sorted(G1.nodes) == sorted(u for u, v in vertex_path if u is not None)
        # assert sorted(G2.nodes) == sorted(v for u, v in vertex_path if v is not None)
        # assert sorted(G1.edges) == sorted(g for g, h in edge_path if g is not None)
        # assert sorted(G2.edges) == sorted(h for g, h in edge_path if h is not None)
        # print(vertex_path, edge_path, cost, file = sys.stderr)
        # assert cost == maxcost_value
        yield list(vertex_path), list(edge_path), float(cost)


@nx._dispatchable
def simrank_similarity(
    G,
    source=None,
    target=None,
    importance_factor=0.9,
    max_iterations=1000,
    tolerance=1e-4,
):
    """Returns the SimRank similarity of nodes in the graph ``G``.

    SimRank is a similarity metric that says "two objects are considered
    to be similar if they are referenced by similar objects." [1]_.

    The pseudo-code definition from the paper is::

        def simrank(G, u, v):
            in_neighbors_u = G.predecessors(u)
            in_neighbors_v = G.predecessors(v)
            scale = C / (len(in_neighbors_u) * len(in_neighbors_v))
            return scale * sum(
                simrank(G, w, x) for w, x in product(in_neighbors_u, in_neighbors_v)
            )

    where ``G`` is the graph, ``u`` is the source, ``v`` is the target,
    and ``C`` is a float decay or importance factor between 0 and 1.

    The SimRank algorithm for determining node similarity is defined in
    [2]_.

    Parameters
    ----------
    G : NetworkX graph
        A NetworkX graph

    source : node
        If this is specified, the returned dictionary maps each node
        ``v`` in the graph to the similarity between ``source`` and
        ``v``.

    target : node
        If both ``source`` and ``target`` are specified, the similarity
        value between ``source`` and ``target`` is returned. If
        ``target`` is specified but ``source`` is not, this argument is
        ignored.

    importance_factor : float
        The relative importance of indirect neighbors with respect to
        direct neighbors.

    max_iterations : integer
        Maximum number of iterations.

    tolerance : float
        Error tolerance used to check convergence. When an iteration of
        the algorithm finds that no similarity value changes more than
        this amount, the algorithm halts.

    Returns
    -------
    similarity : dictionary or float
        If ``source`` and ``target`` are both ``None``, this returns a
        dictionary of dictionaries, where keys are node pairs and value
        are similarity of the pair of nodes.

        If ``source`` is not ``None`` but ``target`` is, this returns a
        dictionary mapping node to the similarity of ``source`` and that
        node.

        If neither ``source`` nor ``target`` is ``None``, this returns
        the similarity value for the given pair of nodes.

    Raises
    ------
    ExceededMaxIterations
        If the algorithm does not converge within ``max_iterations``.

    NodeNotFound
        If either ``source`` or ``target`` is not in `G`.

    Examples
    --------
    >>> G = nx.cycle_graph(2)
    >>> nx.simrank_similarity(G)
    {0: {0: 1.0, 1: 0.0}, 1: {0: 0.0, 1: 1.0}}
    >>> nx.simrank_similarity(G, source=0)
    {0: 1.0, 1: 0.0}
    >>> nx.simrank_similarity(G, source=0, target=0)
    1.0

    The result of this function can be converted to a numpy array
    representing the SimRank matrix by using the node order of the
    graph to determine which row and column represent each node.
    Other ordering of nodes is also possible.

    >>> import numpy as np
    >>> sim = nx.simrank_similarity(G)
    >>> np.array([[sim[u][v] for v in G] for u in G])
    array([[1., 0.],
           [0., 1.]])
    >>> sim_1d = nx.simrank_similarity(G, source=0)
    >>> np.array([sim[0][v] for v in G])
    array([1., 0.])

    References
    ----------
    .. [1] https://en.wikipedia.org/wiki/SimRank
    .. [2] G. Jeh and J. Widom.
           "SimRank: a measure of structural-context similarity",
           In KDD'02: Proceedings of the Eighth ACM SIGKDD
           International Conference on Knowledge Discovery and Data Mining,
           pp. 538--543. ACM Press, 2002.
    """
    import numpy as np

    nodelist = list(G)
    if source is not None:
        if source not in nodelist:
            raise nx.NodeNotFound(f"Source node {source} not in G")
        else:
            s_indx = nodelist.index(source)
    else:
        s_indx = None

    if target is not None:
        if target not in nodelist:
            raise nx.NodeNotFound(f"Target node {target} not in G")
        else:
            t_indx = nodelist.index(target)
    else:
        t_indx = None

    x = _simrank_similarity_numpy(
        G, s_indx, t_indx, importance_factor, max_iterations, tolerance
    )

    if isinstance(x, np.ndarray):
        if x.ndim == 1:
            return dict(zip(G, x.tolist()))
        # else x.ndim == 2
        return {u: dict(zip(G, row)) for u, row in zip(G, x.tolist())}
    return float(x)


def _simrank_similarity_python(
    G,
    source=None,
    target=None,
    importance_factor=0.9,
    max_iterations=1000,
    tolerance=1e-4,
):
    """Returns the SimRank similarity of nodes in the graph ``G``.

    This pure Python version is provided for pedagogical purposes.

    Examples
    --------
    >>> G = nx.cycle_graph(2)
    >>> nx.similarity._simrank_similarity_python(G)
    {0: {0: 1, 1: 0.0}, 1: {0: 0.0, 1: 1}}
    >>> nx.similarity._simrank_similarity_python(G, source=0)
    {0: 1, 1: 0.0}
    >>> nx.similarity._simrank_similarity_python(G, source=0, target=0)
    1
    """
    # build up our similarity adjacency dictionary output
    newsim = {u: {v: 1 if u == v else 0 for v in G} for u in G}

    # These functions compute the update to the similarity value of the nodes
    # `u` and `v` with respect to the previous similarity values.
    def avg_sim(s):
        return sum(newsim[w][x] for (w, x) in s) / len(s) if s else 0.0

    Gadj = G.pred if G.is_directed() else G.adj

    def sim(u, v):
        return importance_factor * avg_sim(list(product(Gadj[u], Gadj[v])))

    for its in range(max_iterations):
        oldsim = newsim
        newsim = {u: {v: sim(u, v) if u != v else 1 for v in G} for u in G}
        is_close = all(
            all(
                abs(newsim[u][v] - old) <= tolerance * (1 + abs(old))
                for v, old in nbrs.items()
            )
            for u, nbrs in oldsim.items()
        )
        if is_close:
            break

    if its + 1 == max_iterations:
        raise nx.ExceededMaxIterations(
            f"simrank did not converge after {max_iterations} iterations."
        )

    if source is not None and target is not None:
        return newsim[source][target]
    if source is not None:
        return newsim[source]
    return newsim


def _simrank_similarity_numpy(
    G,
    source=None,
    target=None,
    importance_factor=0.9,
    max_iterations=1000,
    tolerance=1e-4,
):
    """Calculate SimRank of nodes in ``G`` using matrices with ``numpy``.

    The SimRank algorithm for determining node similarity is defined in
    [1]_.

    Parameters
    ----------
    G : NetworkX graph
        A NetworkX graph

    source : node
        If this is specified, the returned dictionary maps each node
        ``v`` in the graph to the similarity between ``source`` and
        ``v``.

    target : node
        If both ``source`` and ``target`` are specified, the similarity
        value between ``source`` and ``target`` is returned. If
        ``target`` is specified but ``source`` is not, this argument is
        ignored.

    importance_factor : float
        The relative importance of indirect neighbors with respect to
        direct neighbors.

    max_iterations : integer
        Maximum number of iterations.

    tolerance : float
        Error tolerance used to check convergence. When an iteration of
        the algorithm finds that no similarity value changes more than
        this amount, the algorithm halts.

    Returns
    -------
    similarity : numpy array or float
        If ``source`` and ``target`` are both ``None``, this returns a
        2D array containing SimRank scores of the nodes.

        If ``source`` is not ``None`` but ``target`` is, this returns an
        1D array containing SimRank scores of ``source`` and that
        node.

        If neither ``source`` nor ``target`` is ``None``, this returns
        the similarity value for the given pair of nodes.

    Examples
    --------
    >>> G = nx.cycle_graph(2)
    >>> nx.similarity._simrank_similarity_numpy(G)
    array([[1., 0.],
           [0., 1.]])
    >>> nx.similarity._simrank_similarity_numpy(G, source=0)
    array([1., 0.])
    >>> nx.similarity._simrank_similarity_numpy(G, source=0, target=0)
    1.0

    References
    ----------
    .. [1] G. Jeh and J. Widom.
           "SimRank: a measure of structural-context similarity",
           In KDD'02: Proceedings of the Eighth ACM SIGKDD
           International Conference on Knowledge Discovery and Data Mining,
           pp. 538--543. ACM Press, 2002.
    """
    # This algorithm follows roughly
    #
    #     S = max{C * (A.T * S * A), I}
    #
    # where C is the importance factor, A is the column normalized
    # adjacency matrix, and I is the identity matrix.
    import numpy as np

    adjacency_matrix = nx.to_numpy_array(G)

    # column-normalize the ``adjacency_matrix``
    s = np.array(adjacency_matrix.sum(axis=0))
    s[s == 0] = 1
    adjacency_matrix /= s  # adjacency_matrix.sum(axis=0)

    newsim = np.eye(len(G), dtype=np.float64)
    for its in range(max_iterations):
        prevsim = newsim.copy()
        newsim = importance_factor * ((adjacency_matrix.T @ prevsim) @ adjacency_matrix)
        np.fill_diagonal(newsim, 1.0)

        if np.allclose(prevsim, newsim, atol=tolerance):
            break

    if its + 1 == max_iterations:
        raise nx.ExceededMaxIterations(
            f"simrank did not converge after {max_iterations} iterations."
        )

    if source is not None and target is not None:
        return float(newsim[source, target])
    if source is not None:
        return newsim[source]
    return newsim


@nx._dispatchable(edge_attrs="weight")
def panther_similarity(
    G, source, k=5, path_length=5, c=0.5, delta=0.1, eps=None, weight="weight"
):
    r"""Returns the Panther similarity of nodes in the graph `G` to node ``v``.

    Panther is a similarity metric that says "two objects are considered
    to be similar if they frequently appear on the same paths." [1]_.

    Parameters
    ----------
    G : NetworkX graph
        A NetworkX graph
    source : node
        Source node for which to find the top `k` similar other nodes
    k : int (default = 5)
        The number of most similar nodes to return.
    path_length : int (default = 5)
        How long the randomly generated paths should be (``T`` in [1]_)
    c : float (default = 0.5)
        A universal positive constant used to scale the number
        of sample random paths to generate.
    delta : float (default = 0.1)
        The probability that the similarity $S$ is not an epsilon-approximation to (R, phi),
        where $R$ is the number of random paths and $\phi$ is the probability
        that an element sampled from a set $A \subseteq D$, where $D$ is the domain.
    eps : float or None (default = None)
        The error bound. Per [1]_, a good value is ``sqrt(1/|E|)``. Therefore,
        if no value is provided, the recommended computed value will be used.
    weight : string or None, optional (default="weight")
        The name of an edge attribute that holds the numerical value
        used as a weight. If None then each edge has weight 1.

    Returns
    -------
    similarity : dictionary
        Dictionary of nodes to similarity scores (as floats). Note:
        the self-similarity (i.e., ``v``) will not be included in
        the returned dictionary. So, for ``k = 5``, a dictionary of
        top 4 nodes and their similarity scores will be returned.

    Raises
    ------
    NetworkXUnfeasible
        If `source` is an isolated node.

    NodeNotFound
        If `source` is not in `G`.

    Notes
    -----
        The isolated nodes in `G` are ignored.

    Examples
    --------
    >>> G = nx.star_graph(10)
    >>> sim = nx.panther_similarity(G, 0)

    References
    ----------
    .. [1] Zhang, J., Tang, J., Ma, C., Tong, H., Jing, Y., & Li, J.
           Panther: Fast top-k similarity search on large networks.
           In Proceedings of the ACM SIGKDD International Conference
           on Knowledge Discovery and Data Mining (Vol. 2015-August, pp. 1445–1454).
           Association for Computing Machinery. https://doi.org/10.1145/2783258.2783267.
    """
    import numpy as np

    if source not in G:
        raise nx.NodeNotFound(f"Source node {source} not in G")

    isolates = set(nx.isolates(G))

    if source in isolates:
        raise nx.NetworkXUnfeasible(
            f"Panther similarity is not defined for the isolated source node {source}."
        )

    G = G.subgraph([node for node in G.nodes if node not in isolates]).copy()

    num_nodes = G.number_of_nodes()
    if num_nodes < k:
        warnings.warn(
            f"Number of nodes is {num_nodes}, but requested k is {k}. "
            "Setting k to number of nodes."
        )
        k = num_nodes
    # According to [1], they empirically determined
    # a good value for ``eps`` to be sqrt( 1 / |E| )
    if eps is None:
        eps = np.sqrt(1.0 / G.number_of_edges())

    inv_node_map = {name: index for index, name in enumerate(G.nodes)}
    node_map = np.array(G)

    # Calculate the sample size ``R`` for how many paths
    # to randomly generate
    t_choose_2 = math.comb(path_length, 2)
    sample_size = int((c / eps**2) * (np.log2(t_choose_2) + 1 + np.log(1 / delta)))
    index_map = {}
    _ = list(
        generate_random_paths(
            G, sample_size, path_length=path_length, index_map=index_map, weight=weight
        )
    )
    S = np.zeros(num_nodes)

    inv_sample_size = 1 / sample_size

    source_paths = set(index_map[source])

    # Calculate the path similarities
    # between ``source`` (v) and ``node`` (v_j)
    # using our inverted index mapping of
    # vertices to paths
    for node, paths in index_map.items():
        # Only consider paths where both
        # ``node`` and ``source`` are present
        common_paths = source_paths.intersection(paths)
        S[inv_node_map[node]] = len(common_paths) * inv_sample_size

    # Retrieve top ``k`` similar
    # Note: the below performed anywhere from 4-10x faster
    # (depending on input sizes) vs the equivalent ``np.argsort(S)[::-1]``
    top_k_unsorted = np.argpartition(S, -k)[-k:]
    top_k_sorted = top_k_unsorted[np.argsort(S[top_k_unsorted])][::-1]

    # Add back the similarity scores
    top_k_with_val = dict(
        zip(node_map[top_k_sorted].tolist(), S[top_k_sorted].tolist())
    )

    # Remove the self-similarity
    top_k_with_val.pop(source, None)
    return top_k_with_val


<<<<<<< HEAD
def panther_vector_similarity(
    G, source, D=50, k=5, path_length=5, c=0.5, delta=0.1, eps=None
):
    """Returns the Panther vector similarity of nodes in the graph ``G``
    to node ``v``. Panther is a similarity metric that says
    "two objects are considered to be similar if their structures
    are similar" [1]_.

    Parameters
    ----------
    G : NetworkX graph
        A NetworkX graph
    source : node
        Source node for whom to find the top ``k`` similar other nodes
    D : int
        The number of similarity scores to use (in descending order)
        for each feature vector. Defaults to 50 per [1]_
    k : int
        The number of most similar nodes to return
    path_length : int
        How long the randomly generated paths should be (``T`` in [1]_)
    c : float
        A universal positive constant. Defaults to 0.5 per [1]_
    delta : float
        The probability that $S$ is not an epsilon-approximation to (R, phi)
    eps : float
        The error bound. Per [1]_, a good value is ``sqrt(1/|E|)``. Therefore,
        if no value is provided, the recommended computed value will be used.

    Returns
    -------
    similarity : dictionary
        Dictionary of nodes to similarity scores (as floats). Note:
        the self-similarity (i.e., ``v``) will not be included in
        the returned dictionary.

    Examples
    --------

        >>> import networkx as nx
        >>> G = nx.star_graph(10)
        >>> sim = nx.panther_vector_similarity(G, 0)

    References
    ----------
    .. [1] Zhang, J., Tang, J., Ma, C., Tong, H., Jing, Y., & Li, J.
           Panther: Fast top-k similarity search on large networks.
           In Proceedings of the ACM SIGKDD International Conference
           on Knowledge Discovery and Data Mining (Vol. 2015-August, pp. 1445–1454).
           Association for Computing Machinery. https://doi.org/10.1145/2783258.2783267.
    """
    from scipy.spatial import cKDTree as KDTree
    import numpy as np

    num_nodes = G.number_of_nodes()
    if num_nodes < k:
        warnings.warn(
            f"Number of nodes is {num_nodes}, but requested k is {k}. "
            "Setting k to number of nodes."
        )
        k = num_nodes

    # According to [1], they empirically determined
    # a good value for ``eps`` to be sqrt( 1 / |E| )
    if eps is None:
        eps = np.sqrt(1.0 / G.number_of_edges())

    inv_node_map = {name: index for index, name in enumerate(G.nodes)}
    node_map = np.array(G)

    # Calculate the sample size ``R`` for how many paths
    # to randomly generate
    t_choose_2 = _n_choose_k(path_length, 2)
    sample_size = int((c / eps ** 2) * (np.log2(t_choose_2) + 1 + np.log(1 / delta)))
    index_map = {}
    _ = list(
        generate_random_paths(
            G, sample_size, path_length=path_length, index_map=index_map
        )
    )
    S = np.zeros((num_nodes, D))

    theta = np.zeros((num_nodes, D))
    inv_sample_size = 1 / sample_size

    # Calculate the path similarities
    # for each node against each other node
    for vi_idx, vi in enumerate(G.nodes):
        # Calculate the path similarities
        # between ``source`` (v) and ``node`` (v_j)
        # using our inverted index mapping of
        # vertices to paths
        for node, paths in index_map.items():
            # Only consider paths where both
            # ``node`` and ``source`` are present
            common_paths = set(index_map[vi]).intersection(paths)
            S[vi_idx, inv_node_map[node]] = len(common_paths) * inv_sample_size

        # Build up the feature vector using the
        # largest ``D`` similarity scores
        theta[vi_idx] = np.sort(np.partition(S[vi_idx], -D)[-D:])[::-1]

    # Insert the feature vectors into a k-d tree
    # for fast retrieval
    kdtree = KDTree(theta)

    # Retrieve top ``k`` similar vertices (i.e., vectors)
    # (based on their Euclidean distance)
    neighbor_distances, nearest_neighbors = kdtree.query(theta[source], k=k)

    # The paper defines the similarity S(v_i, v_j) as
    # 1 / || Theta(v_i) - Theta(v_j) ||
    similarities = np.reciprocal(neighbor_distances)

    # Add back the similarity scores (i.e., distances)
    top_k_sorted_names = map(lambda n: node_map[n], nearest_neighbors)
    top_k_with_val = dict(zip(top_k_sorted_names, similarities))

    # Remove the self-similarity
    top_k_with_val.pop(source, None)
    return top_k_with_val


def generate_random_paths(G, sample_size, path_length=5, index_map=None):
=======
@np_random_state(5)
@nx._dispatchable(edge_attrs="weight")
def generate_random_paths(
    G, sample_size, path_length=5, index_map=None, weight="weight", seed=None
):
>>>>>>> b3f38c3e
    """Randomly generate `sample_size` paths of length `path_length`.

    Parameters
    ----------
    G : NetworkX graph
        A NetworkX graph
    sample_size : integer
        The number of paths to generate. This is ``R`` in [1]_.
    path_length : integer (default = 5)
        The maximum size of the path to randomly generate.
        This is ``T`` in [1]_. According to the paper, ``T >= 5`` is
        recommended.
    index_map : dictionary, optional
        If provided, this will be populated with the inverted
        index of nodes mapped to the set of generated random path
        indices within ``paths``.
    weight : string or None, optional (default="weight")
        The name of an edge attribute that holds the numerical value
        used as a weight. If None then each edge has weight 1.
    seed : integer, random_state, or None (default)
        Indicator of random number generation state.
        See :ref:`Randomness<randomness>`.

    Returns
    -------
    paths : generator of lists
        Generator of `sample_size` paths each with length `path_length`.

    Examples
    --------
    Note that the return value is the list of paths:

    >>> G = nx.star_graph(3)
    >>> random_path = nx.generate_random_paths(G, 2)

    By passing a dictionary into `index_map`, it will build an
    inverted index mapping of nodes to the paths in which that node is present:

    >>> G = nx.star_graph(3)
    >>> index_map = {}
    >>> random_paths = list(nx.generate_random_paths(G, 3, index_map=index_map))
    >>> paths_containing_node_0 = [
    ...     random_paths[path_idx] for path_idx in index_map.get(0, [])
    ... ]

    References
    ----------
    .. [1] Zhang, J., Tang, J., Ma, C., Tong, H., Jing, Y., & Li, J.
           Panther: Fast top-k similarity search on large networks.
           In Proceedings of the ACM SIGKDD International Conference
           on Knowledge Discovery and Data Mining (Vol. 2015-August, pp. 1445–1454).
           Association for Computing Machinery. https://doi.org/10.1145/2783258.2783267.
    """
    import numpy as np

    randint_fn = (
        seed.integers if isinstance(seed, np.random.Generator) else seed.randint
    )

    # Calculate transition probabilities between
    # every pair of vertices according to Eq. (3)
    adj_mat = nx.to_numpy_array(G, weight=weight)
    inv_row_sums = np.reciprocal(adj_mat.sum(axis=1)).reshape(-1, 1)
    transition_probabilities = adj_mat * inv_row_sums

    node_map = list(G)
    num_nodes = G.number_of_nodes()

    for path_index in range(sample_size):
        # Sample current vertex v = v_i uniformly at random
        node_index = randint_fn(num_nodes)
        node = node_map[node_index]

        # Add v into p_r and add p_r into the path set
        # of v, i.e., P_v
        path = [node]

        # Build the inverted index (P_v) of vertices to paths
        if index_map is not None:
            if node in index_map:
                index_map[node].add(path_index)
            else:
                index_map[node] = {path_index}

        starting_index = node_index
        for _ in range(path_length):
            # Randomly sample a neighbor (v_j) according
            # to transition probabilities from ``node`` (v) to its neighbors
            nbr_index = seed.choice(
                num_nodes, p=transition_probabilities[starting_index]
            )

            # Set current vertex (v = v_j)
            starting_index = nbr_index

            # Add v into p_r
            nbr_node = node_map[nbr_index]
            path.append(nbr_node)

            # Add p_r into P_v
            if index_map is not None:
                if nbr_node in index_map:
                    index_map[nbr_node].add(path_index)
                else:
                    index_map[nbr_node] = {path_index}

        yield path<|MERGE_RESOLUTION|>--- conflicted
+++ resolved
@@ -1643,7 +1643,6 @@
     return top_k_with_val
 
 
-<<<<<<< HEAD
 def panther_vector_similarity(
     G, source, D=50, k=5, path_length=5, c=0.5, delta=0.1, eps=None
 ):
@@ -1767,14 +1766,11 @@
     return top_k_with_val
 
 
-def generate_random_paths(G, sample_size, path_length=5, index_map=None):
-=======
 @np_random_state(5)
 @nx._dispatchable(edge_attrs="weight")
 def generate_random_paths(
     G, sample_size, path_length=5, index_map=None, weight="weight", seed=None
 ):
->>>>>>> b3f38c3e
     """Randomly generate `sample_size` paths of length `path_length`.
 
     Parameters
