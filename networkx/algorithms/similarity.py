"""Functions measuring similarity using graph edit distance.

The graph edit distance is the number of edge/node changes needed
to make two graphs isomorphic.

The default algorithm/implementation is sub-optimal for some graphs.
The problem of finding the exact Graph Edit Distance (GED) is NP-hard
so it is often slow. If the simple interface `graph_edit_distance`
takes too long for your graph, try `optimize_graph_edit_distance`
and/or `optimize_edit_paths`.

At the same time, I encourage capable people to investigate
alternative GED algorithms, in order to improve the choices available.
"""

import math
import time
import warnings
from dataclasses import dataclass
from itertools import product

import networkx as nx
from networkx.utils import np_random_state

__all__ = [
    "graph_edit_distance",
    "optimal_edit_paths",
    "optimize_graph_edit_distance",
    "optimize_edit_paths",
    "simrank_similarity",
    "panther_similarity",
    "generate_random_paths",
]


def debug_print(*args, **kwargs):
    print(*args, **kwargs)


@nx._dispatchable(
    graphs={"G1": 0, "G2": 1}, preserve_edge_attrs=True, preserve_node_attrs=True
)
def graph_edit_distance(
    G1,
    G2,
    node_match=None,
    edge_match=None,
    node_subst_cost=None,
    node_del_cost=None,
    node_ins_cost=None,
    edge_subst_cost=None,
    edge_del_cost=None,
    edge_ins_cost=None,
    roots=None,
    upper_bound=None,
    timeout=None,
):
    """Returns GED (graph edit distance) between graphs G1 and G2.

    Graph edit distance is a graph similarity measure analogous to
    Levenshtein distance for strings.  It is defined as minimum cost
    of edit path (sequence of node and edge edit operations)
    transforming graph G1 to graph isomorphic to G2.

    Parameters
    ----------
    G1, G2: graphs
        The two graphs G1 and G2 must be of the same type.

    node_match : callable
        A function that returns True if node n1 in G1 and n2 in G2
        should be considered equal during matching.

        The function will be called like

           node_match(G1.nodes[n1], G2.nodes[n2]).

        That is, the function will receive the node attribute
        dictionaries for n1 and n2 as inputs.

        Ignored if node_subst_cost is specified.  If neither
        node_match nor node_subst_cost are specified then node
        attributes are not considered.

    edge_match : callable
        A function that returns True if the edge attribute dictionaries
        for the pair of nodes (u1, v1) in G1 and (u2, v2) in G2 should
        be considered equal during matching.

        The function will be called like

           edge_match(G1[u1][v1], G2[u2][v2]).

        That is, the function will receive the edge attribute
        dictionaries of the edges under consideration.

        Ignored if edge_subst_cost is specified.  If neither
        edge_match nor edge_subst_cost are specified then edge
        attributes are not considered.

    node_subst_cost, node_del_cost, node_ins_cost : callable
        Functions that return the costs of node substitution, node
        deletion, and node insertion, respectively.

        The functions will be called like

           node_subst_cost(G1.nodes[n1], G2.nodes[n2]),
           node_del_cost(G1.nodes[n1]),
           node_ins_cost(G2.nodes[n2]).

        That is, the functions will receive the node attribute
        dictionaries as inputs.  The functions are expected to return
        positive numeric values.

        Function node_subst_cost overrides node_match if specified.
        If neither node_match nor node_subst_cost are specified then
        default node substitution cost of 0 is used (node attributes
        are not considered during matching).

        If node_del_cost is not specified then default node deletion
        cost of 1 is used.  If node_ins_cost is not specified then
        default node insertion cost of 1 is used.

    edge_subst_cost, edge_del_cost, edge_ins_cost : callable
        Functions that return the costs of edge substitution, edge
        deletion, and edge insertion, respectively.

        The functions will be called like

           edge_subst_cost(G1[u1][v1], G2[u2][v2]),
           edge_del_cost(G1[u1][v1]),
           edge_ins_cost(G2[u2][v2]).

        That is, the functions will receive the edge attribute
        dictionaries as inputs.  The functions are expected to return
        positive numeric values.

        Function edge_subst_cost overrides edge_match if specified.
        If neither edge_match nor edge_subst_cost are specified then
        default edge substitution cost of 0 is used (edge attributes
        are not considered during matching).

        If edge_del_cost is not specified then default edge deletion
        cost of 1 is used.  If edge_ins_cost is not specified then
        default edge insertion cost of 1 is used.

    roots : 2-tuple
        Tuple where first element is a node in G1 and the second
        is a node in G2.
        These nodes are forced to be matched in the comparison to
        allow comparison between rooted graphs.

    upper_bound : numeric
        Maximum edit distance to consider.  Return None if no edit
        distance under or equal to upper_bound exists.

    timeout : numeric
        Maximum number of seconds to execute.
        After timeout is met, the current best GED is returned.

    Examples
    --------
    >>> G1 = nx.cycle_graph(6)
    >>> G2 = nx.wheel_graph(7)
    >>> nx.graph_edit_distance(G1, G2)
    7.0

    >>> G1 = nx.star_graph(5)
    >>> G2 = nx.star_graph(5)
    >>> nx.graph_edit_distance(G1, G2, roots=(0, 0))
    0.0
    >>> nx.graph_edit_distance(G1, G2, roots=(1, 0))
    8.0

    See Also
    --------
    optimal_edit_paths, optimize_graph_edit_distance,

    is_isomorphic: test for graph edit distance of 0

    References
    ----------
    .. [1] Zeina Abu-Aisheh, Romain Raveaux, Jean-Yves Ramel, Patrick
       Martineau. An Exact Graph Edit Distance Algorithm for Solving
       Pattern Recognition Problems. 4th International Conference on
       Pattern Recognition Applications and Methods 2015, Jan 2015,
       Lisbon, Portugal. 2015,
       <10.5220/0005209202710278>. <hal-01168816>
       https://hal.archives-ouvertes.fr/hal-01168816

    """
    bestcost = None
    for _, _, cost in optimize_edit_paths(
        G1,
        G2,
        node_match,
        edge_match,
        node_subst_cost,
        node_del_cost,
        node_ins_cost,
        edge_subst_cost,
        edge_del_cost,
        edge_ins_cost,
        upper_bound,
        True,
        roots,
        timeout,
    ):
        # assert bestcost is None or cost < bestcost
        bestcost = cost
    return bestcost


@nx._dispatchable(graphs={"G1": 0, "G2": 1})
def optimal_edit_paths(
    G1,
    G2,
    node_match=None,
    edge_match=None,
    node_subst_cost=None,
    node_del_cost=None,
    node_ins_cost=None,
    edge_subst_cost=None,
    edge_del_cost=None,
    edge_ins_cost=None,
    upper_bound=None,
):
    """Returns all minimum-cost edit paths transforming G1 to G2.

    Graph edit path is a sequence of node and edge edit operations
    transforming graph G1 to graph isomorphic to G2.  Edit operations
    include substitutions, deletions, and insertions.

    Parameters
    ----------
    G1, G2: graphs
        The two graphs G1 and G2 must be of the same type.

    node_match : callable
        A function that returns True if node n1 in G1 and n2 in G2
        should be considered equal during matching.

        The function will be called like

           node_match(G1.nodes[n1], G2.nodes[n2]).

        That is, the function will receive the node attribute
        dictionaries for n1 and n2 as inputs.

        Ignored if node_subst_cost is specified.  If neither
        node_match nor node_subst_cost are specified then node
        attributes are not considered.

    edge_match : callable
        A function that returns True if the edge attribute dictionaries
        for the pair of nodes (u1, v1) in G1 and (u2, v2) in G2 should
        be considered equal during matching.

        The function will be called like

           edge_match(G1[u1][v1], G2[u2][v2]).

        That is, the function will receive the edge attribute
        dictionaries of the edges under consideration.

        Ignored if edge_subst_cost is specified.  If neither
        edge_match nor edge_subst_cost are specified then edge
        attributes are not considered.

    node_subst_cost, node_del_cost, node_ins_cost : callable
        Functions that return the costs of node substitution, node
        deletion, and node insertion, respectively.

        The functions will be called like

           node_subst_cost(G1.nodes[n1], G2.nodes[n2]),
           node_del_cost(G1.nodes[n1]),
           node_ins_cost(G2.nodes[n2]).

        That is, the functions will receive the node attribute
        dictionaries as inputs.  The functions are expected to return
        positive numeric values.

        Function node_subst_cost overrides node_match if specified.
        If neither node_match nor node_subst_cost are specified then
        default node substitution cost of 0 is used (node attributes
        are not considered during matching).

        If node_del_cost is not specified then default node deletion
        cost of 1 is used.  If node_ins_cost is not specified then
        default node insertion cost of 1 is used.

    edge_subst_cost, edge_del_cost, edge_ins_cost : callable
        Functions that return the costs of edge substitution, edge
        deletion, and edge insertion, respectively.

        The functions will be called like

           edge_subst_cost(G1[u1][v1], G2[u2][v2]),
           edge_del_cost(G1[u1][v1]),
           edge_ins_cost(G2[u2][v2]).

        That is, the functions will receive the edge attribute
        dictionaries as inputs.  The functions are expected to return
        positive numeric values.

        Function edge_subst_cost overrides edge_match if specified.
        If neither edge_match nor edge_subst_cost are specified then
        default edge substitution cost of 0 is used (edge attributes
        are not considered during matching).

        If edge_del_cost is not specified then default edge deletion
        cost of 1 is used.  If edge_ins_cost is not specified then
        default edge insertion cost of 1 is used.

    upper_bound : numeric
        Maximum edit distance to consider.

    Returns
    -------
    edit_paths : list of tuples (node_edit_path, edge_edit_path)
       - node_edit_path : list of tuples ``(u, v)`` indicating node transformations
         between `G1` and `G2`. ``u`` is `None` for insertion, ``v`` is `None`
         for deletion.
       - edge_edit_path : list of tuples ``((u1, v1), (u2, v2))`` indicating edge
         transformations between `G1` and `G2`. ``(None, (u2,v2))`` for insertion
         and ``((u1,v1), None)`` for deletion.

    cost : numeric
        Optimal edit path cost (graph edit distance). When the cost
        is zero, it indicates that `G1` and `G2` are isomorphic.

    Examples
    --------
    >>> G1 = nx.cycle_graph(4)
    >>> G2 = nx.wheel_graph(5)
    >>> paths, cost = nx.optimal_edit_paths(G1, G2)
    >>> len(paths)
    40
    >>> cost
    5.0

    Notes
    -----
    To transform `G1` into a graph isomorphic to `G2`, apply the node
    and edge edits in the returned ``edit_paths``.
    In the case of isomorphic graphs, the cost is zero, and the paths
    represent different isomorphic mappings (isomorphisms). That is, the
    edits involve renaming nodes and edges to match the structure of `G2`.

    See Also
    --------
    graph_edit_distance, optimize_edit_paths

    References
    ----------
    .. [1] Zeina Abu-Aisheh, Romain Raveaux, Jean-Yves Ramel, Patrick
       Martineau. An Exact Graph Edit Distance Algorithm for Solving
       Pattern Recognition Problems. 4th International Conference on
       Pattern Recognition Applications and Methods 2015, Jan 2015,
       Lisbon, Portugal. 2015,
       <10.5220/0005209202710278>. <hal-01168816>
       https://hal.archives-ouvertes.fr/hal-01168816

    """
    paths = []
    bestcost = None
    for vertex_path, edge_path, cost in optimize_edit_paths(
        G1,
        G2,
        node_match,
        edge_match,
        node_subst_cost,
        node_del_cost,
        node_ins_cost,
        edge_subst_cost,
        edge_del_cost,
        edge_ins_cost,
        upper_bound,
        False,
    ):
        # assert bestcost is None or cost <= bestcost
        if bestcost is not None and cost < bestcost:
            paths = []
        paths.append((vertex_path, edge_path))
        bestcost = cost
    return paths, bestcost


@nx._dispatchable(graphs={"G1": 0, "G2": 1})
def optimize_graph_edit_distance(
    G1,
    G2,
    node_match=None,
    edge_match=None,
    node_subst_cost=None,
    node_del_cost=None,
    node_ins_cost=None,
    edge_subst_cost=None,
    edge_del_cost=None,
    edge_ins_cost=None,
    upper_bound=None,
):
    """Yield consecutive approximations of GED (graph edit distance)
    between graphs G1 and G2.

    Graph edit distance is a graph similarity measure analogous to
    Levenshtein distance for strings.  It is defined as minimum cost
    of edit path (sequence of node and edge edit operations)
    transforming graph G1 to graph isomorphic to G2.

    Parameters
    ----------
    G1, G2: graphs
        The two graphs G1 and G2 must be of the same type.

    node_match : callable
        A function that returns True if node n1 in G1 and n2 in G2
        should be considered equal during matching.

        The function will be called like

           node_match(G1.nodes[n1], G2.nodes[n2]).

        That is, the function will receive the node attribute
        dictionaries for n1 and n2 as inputs.

        Ignored if node_subst_cost is specified.  If neither
        node_match nor node_subst_cost are specified then node
        attributes are not considered.

    edge_match : callable
        A function that returns True if the edge attribute dictionaries
        for the pair of nodes (u1, v1) in G1 and (u2, v2) in G2 should
        be considered equal during matching.

        The function will be called like

           edge_match(G1[u1][v1], G2[u2][v2]).

        That is, the function will receive the edge attribute
        dictionaries of the edges under consideration.

        Ignored if edge_subst_cost is specified.  If neither
        edge_match nor edge_subst_cost are specified then edge
        attributes are not considered.

    node_subst_cost, node_del_cost, node_ins_cost : callable
        Functions that return the costs of node substitution, node
        deletion, and node insertion, respectively.

        The functions will be called like

           node_subst_cost(G1.nodes[n1], G2.nodes[n2]),
           node_del_cost(G1.nodes[n1]),
           node_ins_cost(G2.nodes[n2]).

        That is, the functions will receive the node attribute
        dictionaries as inputs.  The functions are expected to return
        positive numeric values.

        Function node_subst_cost overrides node_match if specified.
        If neither node_match nor node_subst_cost are specified then
        default node substitution cost of 0 is used (node attributes
        are not considered during matching).

        If node_del_cost is not specified then default node deletion
        cost of 1 is used.  If node_ins_cost is not specified then
        default node insertion cost of 1 is used.

    edge_subst_cost, edge_del_cost, edge_ins_cost : callable
        Functions that return the costs of edge substitution, edge
        deletion, and edge insertion, respectively.

        The functions will be called like

           edge_subst_cost(G1[u1][v1], G2[u2][v2]),
           edge_del_cost(G1[u1][v1]),
           edge_ins_cost(G2[u2][v2]).

        That is, the functions will receive the edge attribute
        dictionaries as inputs.  The functions are expected to return
        positive numeric values.

        Function edge_subst_cost overrides edge_match if specified.
        If neither edge_match nor edge_subst_cost are specified then
        default edge substitution cost of 0 is used (edge attributes
        are not considered during matching).

        If edge_del_cost is not specified then default edge deletion
        cost of 1 is used.  If edge_ins_cost is not specified then
        default edge insertion cost of 1 is used.

    upper_bound : numeric
        Maximum edit distance to consider.

    Yields
    ------
    dist : float
        Consecutive approximations of graph edit distance.

    Examples
    --------
    >>> G1 = nx.cycle_graph(6)
    >>> G2 = nx.wheel_graph(7)
    >>> for v in nx.optimize_graph_edit_distance(G1, G2):
    ...     minv = v
    >>> minv
    7.0

    See Also
    --------
    graph_edit_distance, optimize_edit_paths

    References
    ----------
    .. [1] Zeina Abu-Aisheh, Romain Raveaux, Jean-Yves Ramel, Patrick
       Martineau. An Exact Graph Edit Distance Algorithm for Solving
       Pattern Recognition Problems. 4th International Conference on
       Pattern Recognition Applications and Methods 2015, Jan 2015,
       Lisbon, Portugal. 2015,
       <10.5220/0005209202710278>. <hal-01168816>
       https://hal.archives-ouvertes.fr/hal-01168816
    """
    for _, _, cost in optimize_edit_paths(
        G1,
        G2,
        node_match,
        edge_match,
        node_subst_cost,
        node_del_cost,
        node_ins_cost,
        edge_subst_cost,
        edge_del_cost,
        edge_ins_cost,
        upper_bound,
        True,
    ):
        yield cost


@nx._dispatchable(
    graphs={"G1": 0, "G2": 1}, preserve_edge_attrs=True, preserve_node_attrs=True
)
def optimize_edit_paths(
    G1,
    G2,
    node_match=None,
    edge_match=None,
    node_subst_cost=None,
    node_del_cost=None,
    node_ins_cost=None,
    edge_subst_cost=None,
    edge_del_cost=None,
    edge_ins_cost=None,
    upper_bound=None,
    strictly_decreasing=True,
    roots=None,
    timeout=None,
):
    """GED (graph edit distance) calculation: advanced interface.

    Graph edit path is a sequence of node and edge edit operations
    transforming graph G1 to graph isomorphic to G2.  Edit operations
    include substitutions, deletions, and insertions.

    Graph edit distance is defined as minimum cost of edit path.

    Parameters
    ----------
    G1, G2: graphs
        The two graphs G1 and G2 must be of the same type.

    node_match : callable
        A function that returns True if node n1 in G1 and n2 in G2
        should be considered equal during matching.

        The function will be called like

           node_match(G1.nodes[n1], G2.nodes[n2]).

        That is, the function will receive the node attribute
        dictionaries for n1 and n2 as inputs.

        Ignored if node_subst_cost is specified.  If neither
        node_match nor node_subst_cost are specified then node
        attributes are not considered.

    edge_match : callable
        A function that returns True if the edge attribute dictionaries
        for the pair of nodes (u1, v1) in G1 and (u2, v2) in G2 should
        be considered equal during matching.

        The function will be called like

           edge_match(G1[u1][v1], G2[u2][v2]).

        That is, the function will receive the edge attribute
        dictionaries of the edges under consideration.

        Ignored if edge_subst_cost is specified.  If neither
        edge_match nor edge_subst_cost are specified then edge
        attributes are not considered.

    node_subst_cost, node_del_cost, node_ins_cost : callable
        Functions that return the costs of node substitution, node
        deletion, and node insertion, respectively.

        The functions will be called like

           node_subst_cost(G1.nodes[n1], G2.nodes[n2]),
           node_del_cost(G1.nodes[n1]),
           node_ins_cost(G2.nodes[n2]).

        That is, the functions will receive the node attribute
        dictionaries as inputs.  The functions are expected to return
        positive numeric values.

        Function node_subst_cost overrides node_match if specified.
        If neither node_match nor node_subst_cost are specified then
        default node substitution cost of 0 is used (node attributes
        are not considered during matching).

        If node_del_cost is not specified then default node deletion
        cost of 1 is used.  If node_ins_cost is not specified then
        default node insertion cost of 1 is used.

    edge_subst_cost, edge_del_cost, edge_ins_cost : callable
        Functions that return the costs of edge substitution, edge
        deletion, and edge insertion, respectively.

        The functions will be called like

           edge_subst_cost(G1[u1][v1], G2[u2][v2]),
           edge_del_cost(G1[u1][v1]),
           edge_ins_cost(G2[u2][v2]).

        That is, the functions will receive the edge attribute
        dictionaries as inputs.  The functions are expected to return
        positive numeric values.

        Function edge_subst_cost overrides edge_match if specified.
        If neither edge_match nor edge_subst_cost are specified then
        default edge substitution cost of 0 is used (edge attributes
        are not considered during matching).

        If edge_del_cost is not specified then default edge deletion
        cost of 1 is used.  If edge_ins_cost is not specified then
        default edge insertion cost of 1 is used.

    upper_bound : numeric
        Maximum edit distance to consider.

    strictly_decreasing : bool
        If True, return consecutive approximations of strictly
        decreasing cost.  Otherwise, return all edit paths of cost
        less than or equal to the previous minimum cost.

    roots : 2-tuple
        Tuple where first element is a node in G1 and the second
        is a node in G2.
        These nodes are forced to be matched in the comparison to
        allow comparison between rooted graphs.

    timeout : numeric
        Maximum number of seconds to execute.
        After timeout is met, the current best GED is returned.

    Yields
    ------
    (node_edit_path, edge_edit_path, cost) : 3-tuple
        node_edit_path : list of tuples (u, v)
        edge_edit_path : list of tuples ((u1, v1), (u2, v2))
        cost : numeric

    See Also
    --------
    graph_edit_distance, optimize_graph_edit_distance, optimal_edit_paths

    References
    ----------
    .. [1] Zeina Abu-Aisheh, Romain Raveaux, Jean-Yves Ramel, Patrick
       Martineau. An Exact Graph Edit Distance Algorithm for Solving
       Pattern Recognition Problems. 4th International Conference on
       Pattern Recognition Applications and Methods 2015, Jan 2015,
       Lisbon, Portugal. 2015,
       <10.5220/0005209202710278>. <hal-01168816>
       https://hal.archives-ouvertes.fr/hal-01168816

    """
    # TODO: support DiGraph

    import numpy as np
    import scipy as sp

    @dataclass
    class CostMatrix:
        C: ...
        lsa_row_ind: ...
        lsa_col_ind: ...
        ls: ...

    def make_CostMatrix(C, m, n):
        # assert(C.shape == (m + n, m + n))
        lsa_row_ind, lsa_col_ind = sp.optimize.linear_sum_assignment(C)

        # Fixup dummy assignments:
        # each substitution i<->j should have dummy assignment m+j<->n+i
        # NOTE: fast reduce of Cv relies on it
        # Create masks for substitution and dummy indices
        is_subst = (lsa_row_ind < m) & (lsa_col_ind < n)
        is_dummy = (lsa_row_ind >= m) & (lsa_col_ind >= n)

        # Map dummy assignments to the correct indices
        lsa_row_ind[is_dummy] = lsa_col_ind[is_subst] + m
        lsa_col_ind[is_dummy] = lsa_row_ind[is_subst] + n

        return CostMatrix(
            C, lsa_row_ind, lsa_col_ind, C[lsa_row_ind, lsa_col_ind].sum()
        )

    def extract_C(C, i, j, m, n):
        # assert(C.shape == (m + n, m + n))
        row_ind = [k in i or k - m in j for k in range(m + n)]
        col_ind = [k in j or k - n in i for k in range(m + n)]
        return C[row_ind, :][:, col_ind]

    def reduce_C(C, i, j, m, n):
        # assert(C.shape == (m + n, m + n))
        row_ind = [k not in i and k - m not in j for k in range(m + n)]
        col_ind = [k not in j and k - n not in i for k in range(m + n)]
        return C[row_ind, :][:, col_ind]

    def reduce_ind(ind, i):
        # assert set(ind) == set(range(len(ind)))
        rind = ind[[k not in i for k in ind]]
        for k in set(i):
            rind[rind >= k] -= 1
        return rind

    def match_edges(u, v, pending_g, pending_h, Ce, matched_uv=None):
        """
        Parameters:
            u, v: matched vertices, u=None or v=None for
               deletion/insertion
            pending_g, pending_h: lists of edges not yet mapped
            Ce: CostMatrix of pending edge mappings
            matched_uv: partial vertex edit path
                list of tuples (u, v) of previously matched vertex
                    mappings u<->v, u=None or v=None for
                    deletion/insertion

        Returns:
            list of (i, j): indices of edge mappings g<->h
            localCe: local CostMatrix of edge mappings
                (basically submatrix of Ce at cross of rows i, cols j)
        """
        M = len(pending_g)
        N = len(pending_h)
        # assert Ce.C.shape == (M + N, M + N)

        # only attempt to match edges after one node match has been made
        # this will stop self-edges on the first node being automatically deleted
        # even when a substitution is the better option
        if matched_uv is None or len(matched_uv) == 0:
            g_ind = []
            h_ind = []
        else:
            g_ind = [
                i
                for i in range(M)
                if pending_g[i][:2] == (u, u)
                or any(
                    pending_g[i][:2] in ((p, u), (u, p), (p, p)) for p, q in matched_uv
                )
            ]
            h_ind = [
                j
                for j in range(N)
                if pending_h[j][:2] == (v, v)
                or any(
                    pending_h[j][:2] in ((q, v), (v, q), (q, q)) for p, q in matched_uv
                )
            ]

        m = len(g_ind)
        n = len(h_ind)

        if m or n:
            C = extract_C(Ce.C, g_ind, h_ind, M, N)
            # assert C.shape == (m + n, m + n)

            # Forbid structurally invalid matches
            # NOTE: inf remembered from Ce construction
            for k, i in enumerate(g_ind):
                g = pending_g[i][:2]
                for l, j in enumerate(h_ind):
                    h = pending_h[j][:2]
                    if nx.is_directed(G1) or nx.is_directed(G2):
                        if any(
                            g == (p, u) and h == (q, v) or g == (u, p) and h == (v, q)
                            for p, q in matched_uv
                        ):
                            continue
                    else:
                        if any(
                            g in ((p, u), (u, p)) and h in ((q, v), (v, q))
                            for p, q in matched_uv
                        ):
                            continue
                    if g == (u, u) or any(g == (p, p) for p, q in matched_uv):
                        continue
                    if h == (v, v) or any(h == (q, q) for p, q in matched_uv):
                        continue
                    C[k, l] = inf

            localCe = make_CostMatrix(C, m, n)
            ij = [
                (
                    g_ind[k] if k < m else M + h_ind[l],
                    h_ind[l] if l < n else N + g_ind[k],
                )
                for k, l in zip(localCe.lsa_row_ind, localCe.lsa_col_ind)
                if k < m or l < n
            ]

        else:
            ij = []
            localCe = CostMatrix(np.empty((0, 0)), [], [], 0)

        return ij, localCe

    def reduce_Ce(Ce, ij, m, n):
        if len(ij):
            i, j = zip(*ij)
            m_i = m - sum(1 for t in i if t < m)
            n_j = n - sum(1 for t in j if t < n)
            return make_CostMatrix(reduce_C(Ce.C, i, j, m, n), m_i, n_j)
        return Ce

    def get_edit_ops(
        matched_uv, pending_u, pending_v, Cv, pending_g, pending_h, Ce, matched_cost
    ):
        """
        Parameters:
            matched_uv: partial vertex edit path
                list of tuples (u, v) of vertex mappings u<->v,
                u=None or v=None for deletion/insertion
            pending_u, pending_v: lists of vertices not yet mapped
            Cv: CostMatrix of pending vertex mappings
            pending_g, pending_h: lists of edges not yet mapped
            Ce: CostMatrix of pending edge mappings
            matched_cost: cost of partial edit path

        Returns:
            sequence of
                (i, j): indices of vertex mapping u<->v
                Cv_ij: reduced CostMatrix of pending vertex mappings
                    (basically Cv with row i, col j removed)
                list of (x, y): indices of edge mappings g<->h
                Ce_xy: reduced CostMatrix of pending edge mappings
                    (basically Ce with rows x, cols y removed)
                cost: total cost of edit operation
            NOTE: most promising ops first
        """
        m = len(pending_u)
        n = len(pending_v)
        # assert Cv.C.shape == (m + n, m + n)

        # 1) a vertex mapping from optimal linear sum assignment
        i, j = min(
            (k, l) for k, l in zip(Cv.lsa_row_ind, Cv.lsa_col_ind) if k < m or l < n
        )
        xy, localCe = match_edges(
            pending_u[i] if i < m else None,
            pending_v[j] if j < n else None,
            pending_g,
            pending_h,
            Ce,
            matched_uv,
        )
        Ce_xy = reduce_Ce(Ce, xy, len(pending_g), len(pending_h))
        # assert Ce.ls <= localCe.ls + Ce_xy.ls
        if prune(matched_cost + Cv.ls + localCe.ls + Ce_xy.ls):
            pass
        else:
            # get reduced Cv efficiently
            Cv_ij = CostMatrix(
                reduce_C(Cv.C, (i,), (j,), m, n),
                reduce_ind(Cv.lsa_row_ind, (i, m + j)),
                reduce_ind(Cv.lsa_col_ind, (j, n + i)),
                Cv.ls - Cv.C[i, j],
            )
            yield (i, j), Cv_ij, xy, Ce_xy, Cv.C[i, j] + localCe.ls

        # 2) other candidates, sorted by lower-bound cost estimate
        other = []
        fixed_i, fixed_j = i, j
        if m <= n:
            candidates = (
                (t, fixed_j)
                for t in range(m + n)
                if t != fixed_i and (t < m or t == m + fixed_j)
            )
        else:
            candidates = (
                (fixed_i, t)
                for t in range(m + n)
                if t != fixed_j and (t < n or t == n + fixed_i)
            )
        for i, j in candidates:
            if prune(matched_cost + Cv.C[i, j] + Ce.ls):
                continue
            Cv_ij = make_CostMatrix(
                reduce_C(Cv.C, (i,), (j,), m, n),
                m - 1 if i < m else m,
                n - 1 if j < n else n,
            )
            # assert Cv.ls <= Cv.C[i, j] + Cv_ij.ls
            if prune(matched_cost + Cv.C[i, j] + Cv_ij.ls + Ce.ls):
                continue
            xy, localCe = match_edges(
                pending_u[i] if i < m else None,
                pending_v[j] if j < n else None,
                pending_g,
                pending_h,
                Ce,
                matched_uv,
            )
            if prune(matched_cost + Cv.C[i, j] + Cv_ij.ls + localCe.ls):
                continue
            Ce_xy = reduce_Ce(Ce, xy, len(pending_g), len(pending_h))
            # assert Ce.ls <= localCe.ls + Ce_xy.ls
            if prune(matched_cost + Cv.C[i, j] + Cv_ij.ls + localCe.ls + Ce_xy.ls):
                continue
            other.append(((i, j), Cv_ij, xy, Ce_xy, Cv.C[i, j] + localCe.ls))

        yield from sorted(other, key=lambda t: t[4] + t[1].ls + t[3].ls)

    def get_edit_paths(
        matched_uv,
        pending_u,
        pending_v,
        Cv,
        matched_gh,
        pending_g,
        pending_h,
        Ce,
        matched_cost,
    ):
        """
        Parameters:
            matched_uv: partial vertex edit path
                list of tuples (u, v) of vertex mappings u<->v,
                u=None or v=None for deletion/insertion
            pending_u, pending_v: lists of vertices not yet mapped
            Cv: CostMatrix of pending vertex mappings
            matched_gh: partial edge edit path
                list of tuples (g, h) of edge mappings g<->h,
                g=None or h=None for deletion/insertion
            pending_g, pending_h: lists of edges not yet mapped
            Ce: CostMatrix of pending edge mappings
            matched_cost: cost of partial edit path

        Returns:
            sequence of (vertex_path, edge_path, cost)
                vertex_path: complete vertex edit path
                    list of tuples (u, v) of vertex mappings u<->v,
                    u=None or v=None for deletion/insertion
                edge_path: complete edge edit path
                    list of tuples (g, h) of edge mappings g<->h,
                    g=None or h=None for deletion/insertion
                cost: total cost of edit path
            NOTE: path costs are non-increasing
        """
        # debug_print('matched-uv:', matched_uv)
        # debug_print('matched-gh:', matched_gh)
        # debug_print('matched-cost:', matched_cost)
        # debug_print('pending-u:', pending_u)
        # debug_print('pending-v:', pending_v)
        # debug_print(Cv.C)
        # assert list(sorted(G1.nodes)) == list(sorted(list(u for u, v in matched_uv if u is not None) + pending_u))
        # assert list(sorted(G2.nodes)) == list(sorted(list(v for u, v in matched_uv if v is not None) + pending_v))
        # debug_print('pending-g:', pending_g)
        # debug_print('pending-h:', pending_h)
        # debug_print(Ce.C)
        # assert list(sorted(G1.edges)) == list(sorted(list(g for g, h in matched_gh if g is not None) + pending_g))
        # assert list(sorted(G2.edges)) == list(sorted(list(h for g, h in matched_gh if h is not None) + pending_h))
        # debug_print()

        if prune(matched_cost + Cv.ls + Ce.ls):
            return

        if not max(len(pending_u), len(pending_v)):
            # assert not len(pending_g)
            # assert not len(pending_h)
            # path completed!
            # assert matched_cost <= maxcost_value
            nonlocal maxcost_value
            maxcost_value = min(maxcost_value, matched_cost)
            yield matched_uv, matched_gh, matched_cost

        else:
            edit_ops = get_edit_ops(
                matched_uv,
                pending_u,
                pending_v,
                Cv,
                pending_g,
                pending_h,
                Ce,
                matched_cost,
            )
            for ij, Cv_ij, xy, Ce_xy, edit_cost in edit_ops:
                i, j = ij
                # assert Cv.C[i, j] + sum(Ce.C[t] for t in xy) == edit_cost
                if prune(matched_cost + edit_cost + Cv_ij.ls + Ce_xy.ls):
                    continue

                # dive deeper
                u = pending_u.pop(i) if i < len(pending_u) else None
                v = pending_v.pop(j) if j < len(pending_v) else None
                matched_uv.append((u, v))
                for x, y in xy:
                    len_g = len(pending_g)
                    len_h = len(pending_h)
                    matched_gh.append(
                        (
                            pending_g[x] if x < len_g else None,
                            pending_h[y] if y < len_h else None,
                        )
                    )
                sortedx = sorted(x for x, y in xy)
                sortedy = sorted(y for x, y in xy)
                G = [
                    (pending_g.pop(x) if x < len(pending_g) else None)
                    for x in reversed(sortedx)
                ]
                H = [
                    (pending_h.pop(y) if y < len(pending_h) else None)
                    for y in reversed(sortedy)
                ]

                yield from get_edit_paths(
                    matched_uv,
                    pending_u,
                    pending_v,
                    Cv_ij,
                    matched_gh,
                    pending_g,
                    pending_h,
                    Ce_xy,
                    matched_cost + edit_cost,
                )

                # backtrack
                if u is not None:
                    pending_u.insert(i, u)
                if v is not None:
                    pending_v.insert(j, v)
                matched_uv.pop()
                for x, g in zip(sortedx, reversed(G)):
                    if g is not None:
                        pending_g.insert(x, g)
                for y, h in zip(sortedy, reversed(H)):
                    if h is not None:
                        pending_h.insert(y, h)
                for _ in xy:
                    matched_gh.pop()

    # Initialization

    pending_u = list(G1.nodes)
    pending_v = list(G2.nodes)

    initial_cost = 0
    if roots:
        root_u, root_v = roots
        if root_u not in pending_u or root_v not in pending_v:
            raise nx.NodeNotFound("Root node not in graph.")

        # remove roots from pending
        pending_u.remove(root_u)
        pending_v.remove(root_v)

    # cost matrix of vertex mappings
    m = len(pending_u)
    n = len(pending_v)
    C = np.zeros((m + n, m + n))
    if node_subst_cost:
        C[0:m, 0:n] = np.array(
            [
                node_subst_cost(G1.nodes[u], G2.nodes[v])
                for u in pending_u
                for v in pending_v
            ]
        ).reshape(m, n)
        if roots:
            initial_cost = node_subst_cost(G1.nodes[root_u], G2.nodes[root_v])
    elif node_match:
        C[0:m, 0:n] = np.array(
            [
                1 - int(node_match(G1.nodes[u], G2.nodes[v]))
                for u in pending_u
                for v in pending_v
            ]
        ).reshape(m, n)
        if roots:
            initial_cost = 1 - node_match(G1.nodes[root_u], G2.nodes[root_v])
    else:
        # all zeroes
        pass
    # assert not min(m, n) or C[0:m, 0:n].min() >= 0
    if node_del_cost:
        del_costs = [node_del_cost(G1.nodes[u]) for u in pending_u]
    else:
        del_costs = [1] * len(pending_u)
    # assert not m or min(del_costs) >= 0
    if node_ins_cost:
        ins_costs = [node_ins_cost(G2.nodes[v]) for v in pending_v]
    else:
        ins_costs = [1] * len(pending_v)
    # assert not n or min(ins_costs) >= 0
    inf = C[0:m, 0:n].sum() + sum(del_costs) + sum(ins_costs) + 1
    C[0:m, n : n + m] = np.array(
        [del_costs[i] if i == j else inf for i in range(m) for j in range(m)]
    ).reshape(m, m)
    C[m : m + n, 0:n] = np.array(
        [ins_costs[i] if i == j else inf for i in range(n) for j in range(n)]
    ).reshape(n, n)
    Cv = make_CostMatrix(C, m, n)
    # debug_print(f"Cv: {m} x {n}")
    # debug_print(Cv.C)

    pending_g = list(G1.edges)
    pending_h = list(G2.edges)

    # cost matrix of edge mappings
    m = len(pending_g)
    n = len(pending_h)
    C = np.zeros((m + n, m + n))
    if edge_subst_cost:
        C[0:m, 0:n] = np.array(
            [
                edge_subst_cost(G1.edges[g], G2.edges[h])
                for g in pending_g
                for h in pending_h
            ]
        ).reshape(m, n)
    elif edge_match:
        C[0:m, 0:n] = np.array(
            [
                1 - int(edge_match(G1.edges[g], G2.edges[h]))
                for g in pending_g
                for h in pending_h
            ]
        ).reshape(m, n)
    else:
        # all zeroes
        pass
    # assert not min(m, n) or C[0:m, 0:n].min() >= 0
    if edge_del_cost:
        del_costs = [edge_del_cost(G1.edges[g]) for g in pending_g]
    else:
        del_costs = [1] * len(pending_g)
    # assert not m or min(del_costs) >= 0
    if edge_ins_cost:
        ins_costs = [edge_ins_cost(G2.edges[h]) for h in pending_h]
    else:
        ins_costs = [1] * len(pending_h)
    # assert not n or min(ins_costs) >= 0
    inf = C[0:m, 0:n].sum() + sum(del_costs) + sum(ins_costs) + 1
    C[0:m, n : n + m] = np.array(
        [del_costs[i] if i == j else inf for i in range(m) for j in range(m)]
    ).reshape(m, m)
    C[m : m + n, 0:n] = np.array(
        [ins_costs[i] if i == j else inf for i in range(n) for j in range(n)]
    ).reshape(n, n)
    Ce = make_CostMatrix(C, m, n)
    # debug_print(f'Ce: {m} x {n}')
    # debug_print(Ce.C)
    # debug_print()

    maxcost_value = Cv.C.sum() + Ce.C.sum() + 1

    if timeout is not None:
        if timeout <= 0:
            raise nx.NetworkXError("Timeout value must be greater than 0")
        start = time.perf_counter()

    def prune(cost):
        if timeout is not None:
            if time.perf_counter() - start > timeout:
                return True
        if upper_bound is not None:
            if cost > upper_bound:
                return True
        if cost > maxcost_value:
            return True
        if strictly_decreasing and cost >= maxcost_value:
            return True
        return False

    # Now go!

    done_uv = [] if roots is None else [roots]

    for vertex_path, edge_path, cost in get_edit_paths(
        done_uv, pending_u, pending_v, Cv, [], pending_g, pending_h, Ce, initial_cost
    ):
        # assert sorted(G1.nodes) == sorted(u for u, v in vertex_path if u is not None)
        # assert sorted(G2.nodes) == sorted(v for u, v in vertex_path if v is not None)
        # assert sorted(G1.edges) == sorted(g for g, h in edge_path if g is not None)
        # assert sorted(G2.edges) == sorted(h for g, h in edge_path if h is not None)
        # print(vertex_path, edge_path, cost, file = sys.stderr)
        # assert cost == maxcost_value
        yield list(vertex_path), list(edge_path), float(cost)


@nx._dispatchable
def simrank_similarity(
    G,
    source=None,
    target=None,
    importance_factor=0.9,
    max_iterations=1000,
    tolerance=1e-4,
):
    """Returns the SimRank similarity of nodes in the graph ``G``.

    SimRank is a similarity metric that says "two objects are considered
    to be similar if they are referenced by similar objects." [1]_.

    The pseudo-code definition from the paper is::

        def simrank(G, u, v):
            in_neighbors_u = G.predecessors(u)
            in_neighbors_v = G.predecessors(v)
            scale = C / (len(in_neighbors_u) * len(in_neighbors_v))
            return scale * sum(
                simrank(G, w, x) for w, x in product(in_neighbors_u, in_neighbors_v)
            )

    where ``G`` is the graph, ``u`` is the source, ``v`` is the target,
    and ``C`` is a float decay or importance factor between 0 and 1.

    The SimRank algorithm for determining node similarity is defined in
    [2]_.

    Parameters
    ----------
    G : NetworkX graph
        A NetworkX graph

    source : node
        If this is specified, the returned dictionary maps each node
        ``v`` in the graph to the similarity between ``source`` and
        ``v``.

    target : node
        If both ``source`` and ``target`` are specified, the similarity
        value between ``source`` and ``target`` is returned. If
        ``target`` is specified but ``source`` is not, this argument is
        ignored.

    importance_factor : float
        The relative importance of indirect neighbors with respect to
        direct neighbors.

    max_iterations : integer
        Maximum number of iterations.

    tolerance : float
        Error tolerance used to check convergence. When an iteration of
        the algorithm finds that no similarity value changes more than
        this amount, the algorithm halts.

    Returns
    -------
    similarity : dictionary or float
        If ``source`` and ``target`` are both ``None``, this returns a
        dictionary of dictionaries, where keys are node pairs and value
        are similarity of the pair of nodes.

        If ``source`` is not ``None`` but ``target`` is, this returns a
        dictionary mapping node to the similarity of ``source`` and that
        node.

        If neither ``source`` nor ``target`` is ``None``, this returns
        the similarity value for the given pair of nodes.

    Raises
    ------
    ExceededMaxIterations
        If the algorithm does not converge within ``max_iterations``.

    NodeNotFound
        If either ``source`` or ``target`` is not in `G`.

    Examples
    --------
    >>> G = nx.cycle_graph(2)
    >>> nx.simrank_similarity(G)
    {0: {0: 1.0, 1: 0.0}, 1: {0: 0.0, 1: 1.0}}
    >>> nx.simrank_similarity(G, source=0)
    {0: 1.0, 1: 0.0}
    >>> nx.simrank_similarity(G, source=0, target=0)
    1.0

    The result of this function can be converted to a numpy array
    representing the SimRank matrix by using the node order of the
    graph to determine which row and column represent each node.
    Other ordering of nodes is also possible.

    >>> import numpy as np
    >>> sim = nx.simrank_similarity(G)
    >>> np.array([[sim[u][v] for v in G] for u in G])
    array([[1., 0.],
           [0., 1.]])
    >>> sim_1d = nx.simrank_similarity(G, source=0)
    >>> np.array([sim[0][v] for v in G])
    array([1., 0.])

    References
    ----------
    .. [1] https://en.wikipedia.org/wiki/SimRank
    .. [2] G. Jeh and J. Widom.
           "SimRank: a measure of structural-context similarity",
           In KDD'02: Proceedings of the Eighth ACM SIGKDD
           International Conference on Knowledge Discovery and Data Mining,
           pp. 538--543. ACM Press, 2002.
    """
    import numpy as np

    nodelist = list(G)
    if source is not None:
        if source not in nodelist:
            raise nx.NodeNotFound(f"Source node {source} not in G")
        else:
            s_indx = nodelist.index(source)
    else:
        s_indx = None

    if target is not None:
        if target not in nodelist:
            raise nx.NodeNotFound(f"Target node {target} not in G")
        else:
            t_indx = nodelist.index(target)
    else:
        t_indx = None

    x = _simrank_similarity_numpy(
        G, s_indx, t_indx, importance_factor, max_iterations, tolerance
    )

    if isinstance(x, np.ndarray):
        if x.ndim == 1:
            return dict(zip(G, x.tolist()))
        # else x.ndim == 2
        return {u: dict(zip(G, row)) for u, row in zip(G, x.tolist())}
    return float(x)


def _simrank_similarity_python(
    G,
    source=None,
    target=None,
    importance_factor=0.9,
    max_iterations=1000,
    tolerance=1e-4,
):
    """Returns the SimRank similarity of nodes in the graph ``G``.

    This pure Python version is provided for pedagogical purposes.

    Examples
    --------
    >>> G = nx.cycle_graph(2)
    >>> nx.similarity._simrank_similarity_python(G)
    {0: {0: 1, 1: 0.0}, 1: {0: 0.0, 1: 1}}
    >>> nx.similarity._simrank_similarity_python(G, source=0)
    {0: 1, 1: 0.0}
    >>> nx.similarity._simrank_similarity_python(G, source=0, target=0)
    1
    """
    # build up our similarity adjacency dictionary output
    newsim = {u: {v: 1 if u == v else 0 for v in G} for u in G}

    # These functions compute the update to the similarity value of the nodes
    # `u` and `v` with respect to the previous similarity values.
    def avg_sim(s):
        return sum(newsim[w][x] for (w, x) in s) / len(s) if s else 0.0

    Gadj = G.pred if G.is_directed() else G.adj

    def sim(u, v):
        return importance_factor * avg_sim(list(product(Gadj[u], Gadj[v])))

    for its in range(max_iterations):
        oldsim = newsim
        newsim = {u: {v: sim(u, v) if u != v else 1 for v in G} for u in G}
        is_close = all(
            all(
                abs(newsim[u][v] - old) <= tolerance * (1 + abs(old))
                for v, old in nbrs.items()
            )
            for u, nbrs in oldsim.items()
        )
        if is_close:
            break

    if its + 1 == max_iterations:
        raise nx.ExceededMaxIterations(
            f"simrank did not converge after {max_iterations} iterations."
        )

    if source is not None and target is not None:
        return newsim[source][target]
    if source is not None:
        return newsim[source]
    return newsim


def _simrank_similarity_numpy(
    G,
    source=None,
    target=None,
    importance_factor=0.9,
    max_iterations=1000,
    tolerance=1e-4,
):
    """Calculate SimRank of nodes in ``G`` using matrices with ``numpy``.

    The SimRank algorithm for determining node similarity is defined in
    [1]_.

    Parameters
    ----------
    G : NetworkX graph
        A NetworkX graph

    source : node
        If this is specified, the returned dictionary maps each node
        ``v`` in the graph to the similarity between ``source`` and
        ``v``.

    target : node
        If both ``source`` and ``target`` are specified, the similarity
        value between ``source`` and ``target`` is returned. If
        ``target`` is specified but ``source`` is not, this argument is
        ignored.

    importance_factor : float
        The relative importance of indirect neighbors with respect to
        direct neighbors.

    max_iterations : integer
        Maximum number of iterations.

    tolerance : float
        Error tolerance used to check convergence. When an iteration of
        the algorithm finds that no similarity value changes more than
        this amount, the algorithm halts.

    Returns
    -------
    similarity : numpy array or float
        If ``source`` and ``target`` are both ``None``, this returns a
        2D array containing SimRank scores of the nodes.

        If ``source`` is not ``None`` but ``target`` is, this returns an
        1D array containing SimRank scores of ``source`` and that
        node.

        If neither ``source`` nor ``target`` is ``None``, this returns
        the similarity value for the given pair of nodes.

    Examples
    --------
    >>> G = nx.cycle_graph(2)
    >>> nx.similarity._simrank_similarity_numpy(G)
    array([[1., 0.],
           [0., 1.]])
    >>> nx.similarity._simrank_similarity_numpy(G, source=0)
    array([1., 0.])
    >>> nx.similarity._simrank_similarity_numpy(G, source=0, target=0)
    1.0

    References
    ----------
    .. [1] G. Jeh and J. Widom.
           "SimRank: a measure of structural-context similarity",
           In KDD'02: Proceedings of the Eighth ACM SIGKDD
           International Conference on Knowledge Discovery and Data Mining,
           pp. 538--543. ACM Press, 2002.
    """
    # This algorithm follows roughly
    #
    #     S = max{C * (A.T * S * A), I}
    #
    # where C is the importance factor, A is the column normalized
    # adjacency matrix, and I is the identity matrix.
    import numpy as np

    adjacency_matrix = nx.to_numpy_array(G)

    # column-normalize the ``adjacency_matrix``
    s = np.array(adjacency_matrix.sum(axis=0))
    s[s == 0] = 1
    adjacency_matrix /= s  # adjacency_matrix.sum(axis=0)

    newsim = np.eye(len(G), dtype=np.float64)
    for its in range(max_iterations):
        prevsim = newsim.copy()
        newsim = importance_factor * ((adjacency_matrix.T @ prevsim) @ adjacency_matrix)
        np.fill_diagonal(newsim, 1.0)

        if np.allclose(prevsim, newsim, atol=tolerance):
            break

    if its + 1 == max_iterations:
        raise nx.ExceededMaxIterations(
            f"simrank did not converge after {max_iterations} iterations."
        )

    if source is not None and target is not None:
        return float(newsim[source, target])
    if source is not None:
        return newsim[source]
    return newsim


@nx._dispatchable(edge_attrs="weight")
def panther_similarity(
    G, source, k=5, path_length=5, c=0.5, delta=0.1, eps=None, weight="weight"
):
    r"""Returns the Panther similarity of nodes in the graph `G` to node ``v``.

    Panther is a similarity metric that says "two objects are considered
    to be similar if they frequently appear on the same paths." [1]_.

    Parameters
    ----------
    G : NetworkX graph
        A NetworkX graph
    source : node
        Source node for which to find the top `k` similar other nodes
    k : int (default = 5)
        The number of most similar nodes to return.
    path_length : int (default = 5)
        How long the randomly generated paths should be (``T`` in [1]_)
    c : float (default = 0.5)
        A universal positive constant used to scale the number
        of sample random paths to generate.
    delta : float (default = 0.1)
        The probability that the similarity $S$ is not an epsilon-approximation to (R, phi),
        where $R$ is the number of random paths and $\phi$ is the probability
        that an element sampled from a set $A \subseteq D$, where $D$ is the domain.
    eps : float or None (default = None)
        The error bound. Per [1]_, a good value is ``sqrt(1/|E|)``. Therefore,
        if no value is provided, the recommended computed value will be used.
    weight : string or None, optional (default="weight")
        The name of an edge attribute that holds the numerical value
        used as a weight. If None then each edge has weight 1.

    Returns
    -------
    similarity : dictionary
        Dictionary of nodes to similarity scores (as floats). Note:
        the self-similarity (i.e., ``v``) will not be included in
        the returned dictionary. So, for ``k = 5``, a dictionary of
        top 4 nodes and their similarity scores will be returned.

    Raises
    ------
    NetworkXUnfeasible
        If `source` is an isolated node.

    NodeNotFound
        If `source` is not in `G`.

    Notes
    -----
        The isolated nodes in `G` are ignored.

    Examples
    --------
    >>> G = nx.star_graph(10)
    >>> sim = nx.panther_similarity(G, 0)

    References
    ----------
    .. [1] Zhang, J., Tang, J., Ma, C., Tong, H., Jing, Y., & Li, J.
           Panther: Fast top-k similarity search on large networks.
           In Proceedings of the ACM SIGKDD International Conference
           on Knowledge Discovery and Data Mining (Vol. 2015-August, pp. 1445–1454).
           Association for Computing Machinery. https://doi.org/10.1145/2783258.2783267.
    """
    import numpy as np

    if source not in G:
        raise nx.NodeNotFound(f"Source node {source} not in G")

    isolates = set(nx.isolates(G))

    if source in isolates:
        raise nx.NetworkXUnfeasible(
            f"Panther similarity is not defined for the isolated source node {source}."
        )

    G = G.subgraph([node for node in G.nodes if node not in isolates]).copy()

    num_nodes = G.number_of_nodes()
    if num_nodes < k:
        warnings.warn(
            f"Number of nodes is {num_nodes}, but requested k is {k}. "
            "Setting k to number of nodes."
        )
        k = num_nodes
    # According to [1], they empirically determined
    # a good value for ``eps`` to be sqrt( 1 / |E| )
    if eps is None:
        eps = np.sqrt(1.0 / G.number_of_edges())

    inv_node_map = {name: index for index, name in enumerate(G.nodes)}
    node_map = np.array(G)

    # Calculate the sample size ``R`` for how many paths
    # to randomly generate
    t_choose_2 = math.comb(path_length, 2)
    sample_size = int((c / eps**2) * (np.log2(t_choose_2) + 1 + np.log(1 / delta)))
    index_map = {}
    _ = list(
        generate_random_paths(
            G, sample_size, path_length=path_length, index_map=index_map, weight=weight
        )
    )
    S = np.zeros(num_nodes)

    inv_sample_size = 1 / sample_size

    source_paths = set(index_map[source])

    # Calculate the path similarities
    # between ``source`` (v) and ``node`` (v_j)
    # using our inverted index mapping of
    # vertices to paths
    for node, paths in index_map.items():
        # Only consider paths where both
        # ``node`` and ``source`` are present
        common_paths = source_paths.intersection(paths)
        S[inv_node_map[node]] = len(common_paths) * inv_sample_size

    # Retrieve top ``k`` similar
    # Note: the below performed anywhere from 4-10x faster
    # (depending on input sizes) vs the equivalent ``np.argsort(S)[::-1]``
    top_k_unsorted = np.argpartition(S, -k)[-k:]
    top_k_sorted = top_k_unsorted[np.argsort(S[top_k_unsorted])][::-1]

    # Add back the similarity scores
    top_k_with_val = dict(
        zip(node_map[top_k_sorted].tolist(), S[top_k_sorted].tolist())
    )

    # Remove the self-similarity
    top_k_with_val.pop(source, None)
    return top_k_with_val


@np_random_state(5)
@nx._dispatchable(edge_attrs="weight")
def generate_random_paths(
    G, sample_size, path_length=5, index_map=None, weight="weight", seed=None
):
    """Randomly generate `sample_size` paths of length `path_length`.

    Parameters
    ----------
    G : NetworkX graph
        A NetworkX graph
    sample_size : integer
        The number of paths to generate. This is ``R`` in [1]_.
    path_length : integer (default = 5)
        The maximum size of the path to randomly generate.
        This is ``T`` in [1]_. According to the paper, ``T >= 5`` is
        recommended.
    index_map : dictionary, optional
        If provided, this will be populated with the inverted
        index of nodes mapped to the set of generated random path
        indices within ``paths``.
    weight : string or None, optional (default="weight")
        The name of an edge attribute that holds the numerical value
        used as a weight. If None then each edge has weight 1.
    seed : integer, random_state, or None (default)
        Indicator of random number generation state.
        See :ref:`Randomness<randomness>`.

    Yields
    ------
    path : list
        Path with length `path_length`. There are `sample_size` paths in total.

    Examples
    --------
    Note that the return value is the list of paths:

    >>> G = nx.star_graph(3)
    >>> random_path = nx.generate_random_paths(G, 2)

    By passing a dictionary into `index_map`, it will build an
    inverted index mapping of nodes to the paths in which that node is present:

    >>> G = nx.star_graph(3)
    >>> index_map = {}
<<<<<<< HEAD
    >>> random_paths = dict(
    ...     enumerate(nx.generate_random_paths(G, 3, index_map=index_map))
    ... )
=======
    >>> random_paths = list(nx.generate_random_paths(G, 3, index_map=index_map))
>>>>>>> 44f5754e
    >>> paths_containing_node_0 = [
    ...     random_paths[path_idx] for path_idx in index_map.get(0, [])
    ... ]

    References
    ----------
    .. [1] Zhang, J., Tang, J., Ma, C., Tong, H., Jing, Y., & Li, J.
           Panther: Fast top-k similarity search on large networks.
           In Proceedings of the ACM SIGKDD International Conference
           on Knowledge Discovery and Data Mining (Vol. 2015-August, pp. 1445–1454).
           Association for Computing Machinery. https://doi.org/10.1145/2783258.2783267.
    """
    import numpy as np

    randint_fn = (
        seed.integers if isinstance(seed, np.random.Generator) else seed.randint
    )

    # Calculate transition probabilities between
    # every pair of vertices according to Eq. (3)
    adj_mat = nx.to_numpy_array(G, weight=weight)
    inv_row_sums = np.reciprocal(adj_mat.sum(axis=1)).reshape(-1, 1)
    transition_probabilities = adj_mat * inv_row_sums

    node_map = list(G)
    num_nodes = G.number_of_nodes()

    for path_index in range(sample_size):
        # Sample current vertex v = v_i uniformly at random
        node_index = randint_fn(num_nodes)
        node = node_map[node_index]

        # Add v into p_r and add p_r into the path set
        # of v, i.e., P_v
        path = [node]

        # Build the inverted index (P_v) of vertices to paths
        if index_map is not None:
            if node in index_map:
                index_map[node].add(path_index)
            else:
                index_map[node] = {path_index}

        starting_index = node_index
        for _ in range(path_length):
            # Randomly sample a neighbor (v_j) according
            # to transition probabilities from ``node`` (v) to its neighbors
            nbr_index = seed.choice(
                num_nodes, p=transition_probabilities[starting_index]
            )

            # Set current vertex (v = v_j)
            starting_index = nbr_index

            # Add v into p_r
            nbr_node = node_map[nbr_index]
            path.append(nbr_node)

            # Add p_r into P_v
            if index_map is not None:
                if nbr_node in index_map:
                    index_map[nbr_node].add(path_index)
                else:
                    index_map[nbr_node] = {path_index}

        yield path<|MERGE_RESOLUTION|>--- conflicted
+++ resolved
@@ -1712,13 +1712,7 @@
 
     >>> G = nx.star_graph(3)
     >>> index_map = {}
-<<<<<<< HEAD
-    >>> random_paths = dict(
-    ...     enumerate(nx.generate_random_paths(G, 3, index_map=index_map))
-    ... )
-=======
     >>> random_paths = list(nx.generate_random_paths(G, 3, index_map=index_map))
->>>>>>> 44f5754e
     >>> paths_containing_node_0 = [
     ...     random_paths[path_idx] for path_idx in index_map.get(0, [])
     ... ]
