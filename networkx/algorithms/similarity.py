""" Functions measuring similarity using graph edit distance.

The graph edit distance is the number of edge/node changes needed
to make two graphs isomorphic.

The default algorithm/implementation is sub-optimal for some graphs.
The problem of finding the exact Graph Edit Distance (GED) is NP-hard
so it is often slow. If the simple interface `graph_edit_distance`
takes too long for your graph, try `optimize_graph_edit_distance`
and/or `optimize_edit_paths`.

At the same time, I encourage capable people to investigate
alternative GED algorithms, in order to improve the choices available.
"""
<<<<<<< HEAD
import math
from functools import reduce
=======
import time
>>>>>>> b0e2f9ce
from itertools import product
from operator import mul
import warnings
import networkx as nx

__all__ = [
    "graph_edit_distance",
    "optimal_edit_paths",
    "optimize_graph_edit_distance",
    "optimize_edit_paths",
    "simrank_similarity",
    "simrank_similarity_numpy",
    "panther_similarity",
    "generate_random_paths",
    "n_choose_k",
]


def debug_print(*args, **kwargs):
    print(*args, **kwargs)


def graph_edit_distance(
    G1,
    G2,
    node_match=None,
    edge_match=None,
    node_subst_cost=None,
    node_del_cost=None,
    node_ins_cost=None,
    edge_subst_cost=None,
    edge_del_cost=None,
    edge_ins_cost=None,
    roots=None,
    upper_bound=None,
    timeout=None,
):
    """Returns GED (graph edit distance) between graphs G1 and G2.

    Graph edit distance is a graph similarity measure analogous to
    Levenshtein distance for strings.  It is defined as minimum cost
    of edit path (sequence of node and edge edit operations)
    transforming graph G1 to graph isomorphic to G2.

    Parameters
    ----------
    G1, G2: graphs
        The two graphs G1 and G2 must be of the same type.

    node_match : callable
        A function that returns True if node n1 in G1 and n2 in G2
        should be considered equal during matching.

        The function will be called like

           node_match(G1.nodes[n1], G2.nodes[n2]).

        That is, the function will receive the node attribute
        dictionaries for n1 and n2 as inputs.

        Ignored if node_subst_cost is specified.  If neither
        node_match nor node_subst_cost are specified then node
        attributes are not considered.

    edge_match : callable
        A function that returns True if the edge attribute dictionaries
        for the pair of nodes (u1, v1) in G1 and (u2, v2) in G2 should
        be considered equal during matching.

        The function will be called like

           edge_match(G1[u1][v1], G2[u2][v2]).

        That is, the function will receive the edge attribute
        dictionaries of the edges under consideration.

        Ignored if edge_subst_cost is specified.  If neither
        edge_match nor edge_subst_cost are specified then edge
        attributes are not considered.

    node_subst_cost, node_del_cost, node_ins_cost : callable
        Functions that return the costs of node substitution, node
        deletion, and node insertion, respectively.

        The functions will be called like

           node_subst_cost(G1.nodes[n1], G2.nodes[n2]),
           node_del_cost(G1.nodes[n1]),
           node_ins_cost(G2.nodes[n2]).

        That is, the functions will receive the node attribute
        dictionaries as inputs.  The functions are expected to return
        positive numeric values.

        Function node_subst_cost overrides node_match if specified.
        If neither node_match nor node_subst_cost are specified then
        default node substitution cost of 0 is used (node attributes
        are not considered during matching).

        If node_del_cost is not specified then default node deletion
        cost of 1 is used.  If node_ins_cost is not specified then
        default node insertion cost of 1 is used.

    edge_subst_cost, edge_del_cost, edge_ins_cost : callable
        Functions that return the costs of edge substitution, edge
        deletion, and edge insertion, respectively.

        The functions will be called like

           edge_subst_cost(G1[u1][v1], G2[u2][v2]),
           edge_del_cost(G1[u1][v1]),
           edge_ins_cost(G2[u2][v2]).

        That is, the functions will receive the edge attribute
        dictionaries as inputs.  The functions are expected to return
        positive numeric values.

        Function edge_subst_cost overrides edge_match if specified.
        If neither edge_match nor edge_subst_cost are specified then
        default edge substitution cost of 0 is used (edge attributes
        are not considered during matching).

        If edge_del_cost is not specified then default edge deletion
        cost of 1 is used.  If edge_ins_cost is not specified then
        default edge insertion cost of 1 is used.

    roots : 2-tuple
        Tuple where first element is a node in G1 and the second
        is a node in G2.
        These nodes are forced to be matched in the comparison to
        allow comparison between rooted graphs.

    upper_bound : numeric
        Maximum edit distance to consider.  Return None if no edit
        distance under or equal to upper_bound exists.

    timeout : numeric
        Maximum number of seconds to execute.
        After timeout is met, the current best GED is returned.

    Examples
    --------
    >>> G1 = nx.cycle_graph(6)
    >>> G2 = nx.wheel_graph(7)
    >>> nx.graph_edit_distance(G1, G2)
    7.0

    >>> G1 = nx.star_graph(5)
    >>> G2 = nx.star_graph(5)
    >>> nx.graph_edit_distance(G1, G2, roots=(0, 0))
    0.0
    >>> nx.graph_edit_distance(G1, G2, roots=(1, 0))
    8.0

    See Also
    --------
    optimal_edit_paths, optimize_graph_edit_distance,

    is_isomorphic (test for graph edit distance of 0)

    References
    ----------
    .. [1] Zeina Abu-Aisheh, Romain Raveaux, Jean-Yves Ramel, Patrick
       Martineau. An Exact Graph Edit Distance Algorithm for Solving
       Pattern Recognition Problems. 4th International Conference on
       Pattern Recognition Applications and Methods 2015, Jan 2015,
       Lisbon, Portugal. 2015,
       <10.5220/0005209202710278>. <hal-01168816>
       https://hal.archives-ouvertes.fr/hal-01168816

    """
    bestcost = None
    for vertex_path, edge_path, cost in optimize_edit_paths(
        G1,
        G2,
        node_match,
        edge_match,
        node_subst_cost,
        node_del_cost,
        node_ins_cost,
        edge_subst_cost,
        edge_del_cost,
        edge_ins_cost,
        upper_bound,
        True,
        roots,
        timeout,
    ):
        # assert bestcost is None or cost < bestcost
        bestcost = cost
    return bestcost


def optimal_edit_paths(
    G1,
    G2,
    node_match=None,
    edge_match=None,
    node_subst_cost=None,
    node_del_cost=None,
    node_ins_cost=None,
    edge_subst_cost=None,
    edge_del_cost=None,
    edge_ins_cost=None,
    upper_bound=None,
):
    """Returns all minimum-cost edit paths transforming G1 to G2.

    Graph edit path is a sequence of node and edge edit operations
    transforming graph G1 to graph isomorphic to G2.  Edit operations
    include substitutions, deletions, and insertions.

    Parameters
    ----------
    G1, G2: graphs
        The two graphs G1 and G2 must be of the same type.

    node_match : callable
        A function that returns True if node n1 in G1 and n2 in G2
        should be considered equal during matching.

        The function will be called like

           node_match(G1.nodes[n1], G2.nodes[n2]).

        That is, the function will receive the node attribute
        dictionaries for n1 and n2 as inputs.

        Ignored if node_subst_cost is specified.  If neither
        node_match nor node_subst_cost are specified then node
        attributes are not considered.

    edge_match : callable
        A function that returns True if the edge attribute dictionaries
        for the pair of nodes (u1, v1) in G1 and (u2, v2) in G2 should
        be considered equal during matching.

        The function will be called like

           edge_match(G1[u1][v1], G2[u2][v2]).

        That is, the function will receive the edge attribute
        dictionaries of the edges under consideration.

        Ignored if edge_subst_cost is specified.  If neither
        edge_match nor edge_subst_cost are specified then edge
        attributes are not considered.

    node_subst_cost, node_del_cost, node_ins_cost : callable
        Functions that return the costs of node substitution, node
        deletion, and node insertion, respectively.

        The functions will be called like

           node_subst_cost(G1.nodes[n1], G2.nodes[n2]),
           node_del_cost(G1.nodes[n1]),
           node_ins_cost(G2.nodes[n2]).

        That is, the functions will receive the node attribute
        dictionaries as inputs.  The functions are expected to return
        positive numeric values.

        Function node_subst_cost overrides node_match if specified.
        If neither node_match nor node_subst_cost are specified then
        default node substitution cost of 0 is used (node attributes
        are not considered during matching).

        If node_del_cost is not specified then default node deletion
        cost of 1 is used.  If node_ins_cost is not specified then
        default node insertion cost of 1 is used.

    edge_subst_cost, edge_del_cost, edge_ins_cost : callable
        Functions that return the costs of edge substitution, edge
        deletion, and edge insertion, respectively.

        The functions will be called like

           edge_subst_cost(G1[u1][v1], G2[u2][v2]),
           edge_del_cost(G1[u1][v1]),
           edge_ins_cost(G2[u2][v2]).

        That is, the functions will receive the edge attribute
        dictionaries as inputs.  The functions are expected to return
        positive numeric values.

        Function edge_subst_cost overrides edge_match if specified.
        If neither edge_match nor edge_subst_cost are specified then
        default edge substitution cost of 0 is used (edge attributes
        are not considered during matching).

        If edge_del_cost is not specified then default edge deletion
        cost of 1 is used.  If edge_ins_cost is not specified then
        default edge insertion cost of 1 is used.

    upper_bound : numeric
        Maximum edit distance to consider.

    Returns
    -------
    edit_paths : list of tuples (node_edit_path, edge_edit_path)
        node_edit_path : list of tuples (u, v)
        edge_edit_path : list of tuples ((u1, v1), (u2, v2))

    cost : numeric
        Optimal edit path cost (graph edit distance).

    Examples
    --------
    >>> G1 = nx.cycle_graph(4)
    >>> G2 = nx.wheel_graph(5)
    >>> paths, cost = nx.optimal_edit_paths(G1, G2)
    >>> len(paths)
    40
    >>> cost
    5.0

    See Also
    --------
    graph_edit_distance, optimize_edit_paths

    References
    ----------
    .. [1] Zeina Abu-Aisheh, Romain Raveaux, Jean-Yves Ramel, Patrick
       Martineau. An Exact Graph Edit Distance Algorithm for Solving
       Pattern Recognition Problems. 4th International Conference on
       Pattern Recognition Applications and Methods 2015, Jan 2015,
       Lisbon, Portugal. 2015,
       <10.5220/0005209202710278>. <hal-01168816>
       https://hal.archives-ouvertes.fr/hal-01168816

    """
    paths = list()
    bestcost = None
    for vertex_path, edge_path, cost in optimize_edit_paths(
        G1,
        G2,
        node_match,
        edge_match,
        node_subst_cost,
        node_del_cost,
        node_ins_cost,
        edge_subst_cost,
        edge_del_cost,
        edge_ins_cost,
        upper_bound,
        False,
    ):
        # assert bestcost is None or cost <= bestcost
        if bestcost is not None and cost < bestcost:
            paths = list()
        paths.append((vertex_path, edge_path))
        bestcost = cost
    return paths, bestcost


def optimize_graph_edit_distance(
    G1,
    G2,
    node_match=None,
    edge_match=None,
    node_subst_cost=None,
    node_del_cost=None,
    node_ins_cost=None,
    edge_subst_cost=None,
    edge_del_cost=None,
    edge_ins_cost=None,
    upper_bound=None,
):
    """Returns consecutive approximations of GED (graph edit distance)
    between graphs G1 and G2.

    Graph edit distance is a graph similarity measure analogous to
    Levenshtein distance for strings.  It is defined as minimum cost
    of edit path (sequence of node and edge edit operations)
    transforming graph G1 to graph isomorphic to G2.

    Parameters
    ----------
    G1, G2: graphs
        The two graphs G1 and G2 must be of the same type.

    node_match : callable
        A function that returns True if node n1 in G1 and n2 in G2
        should be considered equal during matching.

        The function will be called like

           node_match(G1.nodes[n1], G2.nodes[n2]).

        That is, the function will receive the node attribute
        dictionaries for n1 and n2 as inputs.

        Ignored if node_subst_cost is specified.  If neither
        node_match nor node_subst_cost are specified then node
        attributes are not considered.

    edge_match : callable
        A function that returns True if the edge attribute dictionaries
        for the pair of nodes (u1, v1) in G1 and (u2, v2) in G2 should
        be considered equal during matching.

        The function will be called like

           edge_match(G1[u1][v1], G2[u2][v2]).

        That is, the function will receive the edge attribute
        dictionaries of the edges under consideration.

        Ignored if edge_subst_cost is specified.  If neither
        edge_match nor edge_subst_cost are specified then edge
        attributes are not considered.

    node_subst_cost, node_del_cost, node_ins_cost : callable
        Functions that return the costs of node substitution, node
        deletion, and node insertion, respectively.

        The functions will be called like

           node_subst_cost(G1.nodes[n1], G2.nodes[n2]),
           node_del_cost(G1.nodes[n1]),
           node_ins_cost(G2.nodes[n2]).

        That is, the functions will receive the node attribute
        dictionaries as inputs.  The functions are expected to return
        positive numeric values.

        Function node_subst_cost overrides node_match if specified.
        If neither node_match nor node_subst_cost are specified then
        default node substitution cost of 0 is used (node attributes
        are not considered during matching).

        If node_del_cost is not specified then default node deletion
        cost of 1 is used.  If node_ins_cost is not specified then
        default node insertion cost of 1 is used.

    edge_subst_cost, edge_del_cost, edge_ins_cost : callable
        Functions that return the costs of edge substitution, edge
        deletion, and edge insertion, respectively.

        The functions will be called like

           edge_subst_cost(G1[u1][v1], G2[u2][v2]),
           edge_del_cost(G1[u1][v1]),
           edge_ins_cost(G2[u2][v2]).

        That is, the functions will receive the edge attribute
        dictionaries as inputs.  The functions are expected to return
        positive numeric values.

        Function edge_subst_cost overrides edge_match if specified.
        If neither edge_match nor edge_subst_cost are specified then
        default edge substitution cost of 0 is used (edge attributes
        are not considered during matching).

        If edge_del_cost is not specified then default edge deletion
        cost of 1 is used.  If edge_ins_cost is not specified then
        default edge insertion cost of 1 is used.

    upper_bound : numeric
        Maximum edit distance to consider.

    Returns
    -------
    Generator of consecutive approximations of graph edit distance.

    Examples
    --------
    >>> G1 = nx.cycle_graph(6)
    >>> G2 = nx.wheel_graph(7)
    >>> for v in nx.optimize_graph_edit_distance(G1, G2):
    ...     minv = v
    >>> minv
    7.0

    See Also
    --------
    graph_edit_distance, optimize_edit_paths

    References
    ----------
    .. [1] Zeina Abu-Aisheh, Romain Raveaux, Jean-Yves Ramel, Patrick
       Martineau. An Exact Graph Edit Distance Algorithm for Solving
       Pattern Recognition Problems. 4th International Conference on
       Pattern Recognition Applications and Methods 2015, Jan 2015,
       Lisbon, Portugal. 2015,
       <10.5220/0005209202710278>. <hal-01168816>
       https://hal.archives-ouvertes.fr/hal-01168816
    """
    for vertex_path, edge_path, cost in optimize_edit_paths(
        G1,
        G2,
        node_match,
        edge_match,
        node_subst_cost,
        node_del_cost,
        node_ins_cost,
        edge_subst_cost,
        edge_del_cost,
        edge_ins_cost,
        upper_bound,
        True,
    ):
        yield cost


def optimize_edit_paths(
    G1,
    G2,
    node_match=None,
    edge_match=None,
    node_subst_cost=None,
    node_del_cost=None,
    node_ins_cost=None,
    edge_subst_cost=None,
    edge_del_cost=None,
    edge_ins_cost=None,
    upper_bound=None,
    strictly_decreasing=True,
    roots=None,
    timeout=None,
):
    """GED (graph edit distance) calculation: advanced interface.

    Graph edit path is a sequence of node and edge edit operations
    transforming graph G1 to graph isomorphic to G2.  Edit operations
    include substitutions, deletions, and insertions.

    Graph edit distance is defined as minimum cost of edit path.

    Parameters
    ----------
    G1, G2: graphs
        The two graphs G1 and G2 must be of the same type.

    node_match : callable
        A function that returns True if node n1 in G1 and n2 in G2
        should be considered equal during matching.

        The function will be called like

           node_match(G1.nodes[n1], G2.nodes[n2]).

        That is, the function will receive the node attribute
        dictionaries for n1 and n2 as inputs.

        Ignored if node_subst_cost is specified.  If neither
        node_match nor node_subst_cost are specified then node
        attributes are not considered.

    edge_match : callable
        A function that returns True if the edge attribute dictionaries
        for the pair of nodes (u1, v1) in G1 and (u2, v2) in G2 should
        be considered equal during matching.

        The function will be called like

           edge_match(G1[u1][v1], G2[u2][v2]).

        That is, the function will receive the edge attribute
        dictionaries of the edges under consideration.

        Ignored if edge_subst_cost is specified.  If neither
        edge_match nor edge_subst_cost are specified then edge
        attributes are not considered.

    node_subst_cost, node_del_cost, node_ins_cost : callable
        Functions that return the costs of node substitution, node
        deletion, and node insertion, respectively.

        The functions will be called like

           node_subst_cost(G1.nodes[n1], G2.nodes[n2]),
           node_del_cost(G1.nodes[n1]),
           node_ins_cost(G2.nodes[n2]).

        That is, the functions will receive the node attribute
        dictionaries as inputs.  The functions are expected to return
        positive numeric values.

        Function node_subst_cost overrides node_match if specified.
        If neither node_match nor node_subst_cost are specified then
        default node substitution cost of 0 is used (node attributes
        are not considered during matching).

        If node_del_cost is not specified then default node deletion
        cost of 1 is used.  If node_ins_cost is not specified then
        default node insertion cost of 1 is used.

    edge_subst_cost, edge_del_cost, edge_ins_cost : callable
        Functions that return the costs of edge substitution, edge
        deletion, and edge insertion, respectively.

        The functions will be called like

           edge_subst_cost(G1[u1][v1], G2[u2][v2]),
           edge_del_cost(G1[u1][v1]),
           edge_ins_cost(G2[u2][v2]).

        That is, the functions will receive the edge attribute
        dictionaries as inputs.  The functions are expected to return
        positive numeric values.

        Function edge_subst_cost overrides edge_match if specified.
        If neither edge_match nor edge_subst_cost are specified then
        default edge substitution cost of 0 is used (edge attributes
        are not considered during matching).

        If edge_del_cost is not specified then default edge deletion
        cost of 1 is used.  If edge_ins_cost is not specified then
        default edge insertion cost of 1 is used.

    upper_bound : numeric
        Maximum edit distance to consider.

    strictly_decreasing : bool
        If True, return consecutive approximations of strictly
        decreasing cost.  Otherwise, return all edit paths of cost
        less than or equal to the previous minimum cost.

    roots : 2-tuple
        Tuple where first element is a node in G1 and the second
        is a node in G2.
        These nodes are forced to be matched in the comparison to
        allow comparison between rooted graphs.

    timeout : numeric
        Maximum number of seconds to execute.
        After timeout is met, the current best GED is returned.

    Returns
    -------
    Generator of tuples (node_edit_path, edge_edit_path, cost)
        node_edit_path : list of tuples (u, v)
        edge_edit_path : list of tuples ((u1, v1), (u2, v2))
        cost : numeric

    See Also
    --------
    graph_edit_distance, optimize_graph_edit_distance, optimal_edit_paths

    References
    ----------
    .. [1] Zeina Abu-Aisheh, Romain Raveaux, Jean-Yves Ramel, Patrick
       Martineau. An Exact Graph Edit Distance Algorithm for Solving
       Pattern Recognition Problems. 4th International Conference on
       Pattern Recognition Applications and Methods 2015, Jan 2015,
       Lisbon, Portugal. 2015,
       <10.5220/0005209202710278>. <hal-01168816>
       https://hal.archives-ouvertes.fr/hal-01168816

    """
    # TODO: support DiGraph

    import numpy as np
    from scipy.optimize import linear_sum_assignment

    class CostMatrix:
        def __init__(self, C, lsa_row_ind, lsa_col_ind, ls):
            # assert C.shape[0] == len(lsa_row_ind)
            # assert C.shape[1] == len(lsa_col_ind)
            # assert len(lsa_row_ind) == len(lsa_col_ind)
            # assert set(lsa_row_ind) == set(range(len(lsa_row_ind)))
            # assert set(lsa_col_ind) == set(range(len(lsa_col_ind)))
            # assert ls == C[lsa_row_ind, lsa_col_ind].sum()
            self.C = C
            self.lsa_row_ind = lsa_row_ind
            self.lsa_col_ind = lsa_col_ind
            self.ls = ls

    def make_CostMatrix(C, m, n):
        # assert(C.shape == (m + n, m + n))
        lsa_row_ind, lsa_col_ind = linear_sum_assignment(C)

        # Fixup dummy assignments:
        # each substitution i<->j should have dummy assignment m+j<->n+i
        # NOTE: fast reduce of Cv relies on it
        # assert len(lsa_row_ind) == len(lsa_col_ind)
        indexes = zip(range(len(lsa_row_ind)), lsa_row_ind, lsa_col_ind)
        subst_ind = list(k for k, i, j in indexes if i < m and j < n)
        indexes = zip(range(len(lsa_row_ind)), lsa_row_ind, lsa_col_ind)
        dummy_ind = list(k for k, i, j in indexes if i >= m and j >= n)
        # assert len(subst_ind) == len(dummy_ind)
        lsa_row_ind[dummy_ind] = lsa_col_ind[subst_ind] + m
        lsa_col_ind[dummy_ind] = lsa_row_ind[subst_ind] + n

        return CostMatrix(
            C, lsa_row_ind, lsa_col_ind, C[lsa_row_ind, lsa_col_ind].sum()
        )

    def extract_C(C, i, j, m, n):
        # assert(C.shape == (m + n, m + n))
        row_ind = [k in i or k - m in j for k in range(m + n)]
        col_ind = [k in j or k - n in i for k in range(m + n)]
        return C[row_ind, :][:, col_ind]

    def reduce_C(C, i, j, m, n):
        # assert(C.shape == (m + n, m + n))
        row_ind = [k not in i and k - m not in j for k in range(m + n)]
        col_ind = [k not in j and k - n not in i for k in range(m + n)]
        return C[row_ind, :][:, col_ind]

    def reduce_ind(ind, i):
        # assert set(ind) == set(range(len(ind)))
        rind = ind[[k not in i for k in ind]]
        for k in set(i):
            rind[rind >= k] -= 1
        return rind

    def match_edges(u, v, pending_g, pending_h, Ce, matched_uv=[]):
        """
        Parameters:
            u, v: matched vertices, u=None or v=None for
               deletion/insertion
            pending_g, pending_h: lists of edges not yet mapped
            Ce: CostMatrix of pending edge mappings
            matched_uv: partial vertex edit path
                list of tuples (u, v) of previously matched vertex
                    mappings u<->v, u=None or v=None for
                    deletion/insertion

        Returns:
            list of (i, j): indices of edge mappings g<->h
            localCe: local CostMatrix of edge mappings
                (basically submatrix of Ce at cross of rows i, cols j)
        """
        M = len(pending_g)
        N = len(pending_h)
        # assert Ce.C.shape == (M + N, M + N)

        g_ind = [
            i
            for i in range(M)
            if pending_g[i][:2] == (u, u)
            or any(pending_g[i][:2] in ((p, u), (u, p)) for p, q in matched_uv)
        ]
        h_ind = [
            j
            for j in range(N)
            if pending_h[j][:2] == (v, v)
            or any(pending_h[j][:2] in ((q, v), (v, q)) for p, q in matched_uv)
        ]
        m = len(g_ind)
        n = len(h_ind)

        if m or n:
            C = extract_C(Ce.C, g_ind, h_ind, M, N)
            # assert C.shape == (m + n, m + n)

            # Forbid structurally invalid matches
            # NOTE: inf remembered from Ce construction
            for k, i in zip(range(m), g_ind):
                g = pending_g[i][:2]
                for l, j in zip(range(n), h_ind):
                    h = pending_h[j][:2]
                    if nx.is_directed(G1) or nx.is_directed(G2):
                        if any(
                            g == (p, u) and h == (q, v) or g == (u, p) and h == (v, q)
                            for p, q in matched_uv
                        ):
                            continue
                    else:
                        if any(
                            g in ((p, u), (u, p)) and h in ((q, v), (v, q))
                            for p, q in matched_uv
                        ):
                            continue
                    if g == (u, u):
                        continue
                    if h == (v, v):
                        continue
                    C[k, l] = inf

            localCe = make_CostMatrix(C, m, n)
            ij = list(
                (
                    g_ind[k] if k < m else M + h_ind[l],
                    h_ind[l] if l < n else N + g_ind[k],
                )
                for k, l in zip(localCe.lsa_row_ind, localCe.lsa_col_ind)
                if k < m or l < n
            )

        else:
            ij = []
            localCe = CostMatrix(np.empty((0, 0)), [], [], 0)

        return ij, localCe

    def reduce_Ce(Ce, ij, m, n):
        if len(ij):
            i, j = zip(*ij)
            m_i = m - sum(1 for t in i if t < m)
            n_j = n - sum(1 for t in j if t < n)
            return make_CostMatrix(reduce_C(Ce.C, i, j, m, n), m_i, n_j)
        else:
            return Ce

    def get_edit_ops(
        matched_uv, pending_u, pending_v, Cv, pending_g, pending_h, Ce, matched_cost
    ):
        """
        Parameters:
            matched_uv: partial vertex edit path
                list of tuples (u, v) of vertex mappings u<->v,
                u=None or v=None for deletion/insertion
            pending_u, pending_v: lists of vertices not yet mapped
            Cv: CostMatrix of pending vertex mappings
            pending_g, pending_h: lists of edges not yet mapped
            Ce: CostMatrix of pending edge mappings
            matched_cost: cost of partial edit path

        Returns:
            sequence of
                (i, j): indices of vertex mapping u<->v
                Cv_ij: reduced CostMatrix of pending vertex mappings
                    (basically Cv with row i, col j removed)
                list of (x, y): indices of edge mappings g<->h
                Ce_xy: reduced CostMatrix of pending edge mappings
                    (basically Ce with rows x, cols y removed)
                cost: total cost of edit operation
            NOTE: most promising ops first
        """
        m = len(pending_u)
        n = len(pending_v)
        # assert Cv.C.shape == (m + n, m + n)

        # 1) a vertex mapping from optimal linear sum assignment
        i, j = min(
            (k, l) for k, l in zip(Cv.lsa_row_ind, Cv.lsa_col_ind) if k < m or l < n
        )
        xy, localCe = match_edges(
            pending_u[i] if i < m else None,
            pending_v[j] if j < n else None,
            pending_g,
            pending_h,
            Ce,
            matched_uv,
        )
        Ce_xy = reduce_Ce(Ce, xy, len(pending_g), len(pending_h))
        # assert Ce.ls <= localCe.ls + Ce_xy.ls
        if prune(matched_cost + Cv.ls + localCe.ls + Ce_xy.ls):
            pass
        else:
            # get reduced Cv efficiently
            Cv_ij = CostMatrix(
                reduce_C(Cv.C, (i,), (j,), m, n),
                reduce_ind(Cv.lsa_row_ind, (i, m + j)),
                reduce_ind(Cv.lsa_col_ind, (j, n + i)),
                Cv.ls - Cv.C[i, j],
            )
            yield (i, j), Cv_ij, xy, Ce_xy, Cv.C[i, j] + localCe.ls

        # 2) other candidates, sorted by lower-bound cost estimate
        other = list()
        fixed_i, fixed_j = i, j
        if m <= n:
            candidates = (
                (t, fixed_j)
                for t in range(m + n)
                if t != fixed_i and (t < m or t == m + fixed_j)
            )
        else:
            candidates = (
                (fixed_i, t)
                for t in range(m + n)
                if t != fixed_j and (t < n or t == n + fixed_i)
            )
        for i, j in candidates:
            if prune(matched_cost + Cv.C[i, j] + Ce.ls):
                continue
            Cv_ij = make_CostMatrix(
                reduce_C(Cv.C, (i,), (j,), m, n),
                m - 1 if i < m else m,
                n - 1 if j < n else n,
            )
            # assert Cv.ls <= Cv.C[i, j] + Cv_ij.ls
            if prune(matched_cost + Cv.C[i, j] + Cv_ij.ls + Ce.ls):
                continue
            xy, localCe = match_edges(
                pending_u[i] if i < m else None,
                pending_v[j] if j < n else None,
                pending_g,
                pending_h,
                Ce,
                matched_uv,
            )
            if prune(matched_cost + Cv.C[i, j] + Cv_ij.ls + localCe.ls):
                continue
            Ce_xy = reduce_Ce(Ce, xy, len(pending_g), len(pending_h))
            # assert Ce.ls <= localCe.ls + Ce_xy.ls
            if prune(matched_cost + Cv.C[i, j] + Cv_ij.ls + localCe.ls + Ce_xy.ls):
                continue
            other.append(((i, j), Cv_ij, xy, Ce_xy, Cv.C[i, j] + localCe.ls))

        yield from sorted(other, key=lambda t: t[4] + t[1].ls + t[3].ls)

    def get_edit_paths(
        matched_uv,
        pending_u,
        pending_v,
        Cv,
        matched_gh,
        pending_g,
        pending_h,
        Ce,
        matched_cost,
    ):
        """
        Parameters:
            matched_uv: partial vertex edit path
                list of tuples (u, v) of vertex mappings u<->v,
                u=None or v=None for deletion/insertion
            pending_u, pending_v: lists of vertices not yet mapped
            Cv: CostMatrix of pending vertex mappings
            matched_gh: partial edge edit path
                list of tuples (g, h) of edge mappings g<->h,
                g=None or h=None for deletion/insertion
            pending_g, pending_h: lists of edges not yet mapped
            Ce: CostMatrix of pending edge mappings
            matched_cost: cost of partial edit path

        Returns:
            sequence of (vertex_path, edge_path, cost)
                vertex_path: complete vertex edit path
                    list of tuples (u, v) of vertex mappings u<->v,
                    u=None or v=None for deletion/insertion
                edge_path: complete edge edit path
                    list of tuples (g, h) of edge mappings g<->h,
                    g=None or h=None for deletion/insertion
                cost: total cost of edit path
            NOTE: path costs are non-increasing
        """
        # debug_print('matched-uv:', matched_uv)
        # debug_print('matched-gh:', matched_gh)
        # debug_print('matched-cost:', matched_cost)
        # debug_print('pending-u:', pending_u)
        # debug_print('pending-v:', pending_v)
        # debug_print(Cv.C)
        # assert list(sorted(G1.nodes)) == list(sorted(list(u for u, v in matched_uv if u is not None) + pending_u))
        # assert list(sorted(G2.nodes)) == list(sorted(list(v for u, v in matched_uv if v is not None) + pending_v))
        # debug_print('pending-g:', pending_g)
        # debug_print('pending-h:', pending_h)
        # debug_print(Ce.C)
        # assert list(sorted(G1.edges)) == list(sorted(list(g for g, h in matched_gh if g is not None) + pending_g))
        # assert list(sorted(G2.edges)) == list(sorted(list(h for g, h in matched_gh if h is not None) + pending_h))
        # debug_print()

        if prune(matched_cost + Cv.ls + Ce.ls):
            return

        if not max(len(pending_u), len(pending_v)):
            # assert not len(pending_g)
            # assert not len(pending_h)
            # path completed!
            # assert matched_cost <= maxcost.value
            maxcost.value = min(maxcost.value, matched_cost)
            yield matched_uv, matched_gh, matched_cost

        else:
            edit_ops = get_edit_ops(
                matched_uv,
                pending_u,
                pending_v,
                Cv,
                pending_g,
                pending_h,
                Ce,
                matched_cost,
            )
            for ij, Cv_ij, xy, Ce_xy, edit_cost in edit_ops:
                i, j = ij
                # assert Cv.C[i, j] + sum(Ce.C[t] for t in xy) == edit_cost
                if prune(matched_cost + edit_cost + Cv_ij.ls + Ce_xy.ls):
                    continue

                # dive deeper
                u = pending_u.pop(i) if i < len(pending_u) else None
                v = pending_v.pop(j) if j < len(pending_v) else None
                matched_uv.append((u, v))
                for x, y in xy:
                    len_g = len(pending_g)
                    len_h = len(pending_h)
                    matched_gh.append(
                        (
                            pending_g[x] if x < len_g else None,
                            pending_h[y] if y < len_h else None,
                        )
                    )
                sortedx = list(sorted(x for x, y in xy))
                sortedy = list(sorted(y for x, y in xy))
                G = list(
                    (pending_g.pop(x) if x < len(pending_g) else None)
                    for x in reversed(sortedx)
                )
                H = list(
                    (pending_h.pop(y) if y < len(pending_h) else None)
                    for y in reversed(sortedy)
                )

                yield from get_edit_paths(
                    matched_uv,
                    pending_u,
                    pending_v,
                    Cv_ij,
                    matched_gh,
                    pending_g,
                    pending_h,
                    Ce_xy,
                    matched_cost + edit_cost,
                )

                # backtrack
                if u is not None:
                    pending_u.insert(i, u)
                if v is not None:
                    pending_v.insert(j, v)
                matched_uv.pop()
                for x, g in zip(sortedx, reversed(G)):
                    if g is not None:
                        pending_g.insert(x, g)
                for y, h in zip(sortedy, reversed(H)):
                    if h is not None:
                        pending_h.insert(y, h)
                for t in xy:
                    matched_gh.pop()

    # Initialization

    pending_u = list(G1.nodes)
    pending_v = list(G2.nodes)

    initial_cost = 0
    if roots:
        root_u, root_v = roots
        if root_u not in pending_u or root_v not in pending_v:
            raise nx.NodeNotFound("Root node not in graph.")

        # remove roots from pending
        pending_u.remove(root_u)
        pending_v.remove(root_v)

    # cost matrix of vertex mappings
    m = len(pending_u)
    n = len(pending_v)
    C = np.zeros((m + n, m + n))
    if node_subst_cost:
        C[0:m, 0:n] = np.array(
            [
                node_subst_cost(G1.nodes[u], G2.nodes[v])
                for u in pending_u
                for v in pending_v
            ]
        ).reshape(m, n)
        if roots:
            initial_cost = node_subst_cost(G1.nodes[root_u], G2.nodes[root_v])
    elif node_match:
        C[0:m, 0:n] = np.array(
            [
                1 - int(node_match(G1.nodes[u], G2.nodes[v]))
                for u in pending_u
                for v in pending_v
            ]
        ).reshape(m, n)
        if roots:
            initial_cost = 1 - node_match(G1.nodes[root_u], G2.nodes[root_v])
    else:
        # all zeroes
        pass
    # assert not min(m, n) or C[0:m, 0:n].min() >= 0
    if node_del_cost:
        del_costs = [node_del_cost(G1.nodes[u]) for u in pending_u]
    else:
        del_costs = [1] * len(pending_u)
    # assert not m or min(del_costs) >= 0
    if node_ins_cost:
        ins_costs = [node_ins_cost(G2.nodes[v]) for v in pending_v]
    else:
        ins_costs = [1] * len(pending_v)
    # assert not n or min(ins_costs) >= 0
    inf = C[0:m, 0:n].sum() + sum(del_costs) + sum(ins_costs) + 1
    C[0:m, n : n + m] = np.array(
        [del_costs[i] if i == j else inf for i in range(m) for j in range(m)]
    ).reshape(m, m)
    C[m : m + n, 0:n] = np.array(
        [ins_costs[i] if i == j else inf for i in range(n) for j in range(n)]
    ).reshape(n, n)
    Cv = make_CostMatrix(C, m, n)
    # debug_print(f"Cv: {m} x {n}")
    # debug_print(Cv.C)

    pending_g = list(G1.edges)
    pending_h = list(G2.edges)

    # cost matrix of edge mappings
    m = len(pending_g)
    n = len(pending_h)
    C = np.zeros((m + n, m + n))
    if edge_subst_cost:
        C[0:m, 0:n] = np.array(
            [
                edge_subst_cost(G1.edges[g], G2.edges[h])
                for g in pending_g
                for h in pending_h
            ]
        ).reshape(m, n)
    elif edge_match:
        C[0:m, 0:n] = np.array(
            [
                1 - int(edge_match(G1.edges[g], G2.edges[h]))
                for g in pending_g
                for h in pending_h
            ]
        ).reshape(m, n)
    else:
        # all zeroes
        pass
    # assert not min(m, n) or C[0:m, 0:n].min() >= 0
    if edge_del_cost:
        del_costs = [edge_del_cost(G1.edges[g]) for g in pending_g]
    else:
        del_costs = [1] * len(pending_g)
    # assert not m or min(del_costs) >= 0
    if edge_ins_cost:
        ins_costs = [edge_ins_cost(G2.edges[h]) for h in pending_h]
    else:
        ins_costs = [1] * len(pending_h)
    # assert not n or min(ins_costs) >= 0
    inf = C[0:m, 0:n].sum() + sum(del_costs) + sum(ins_costs) + 1
    C[0:m, n : n + m] = np.array(
        [del_costs[i] if i == j else inf for i in range(m) for j in range(m)]
    ).reshape(m, m)
    C[m : m + n, 0:n] = np.array(
        [ins_costs[i] if i == j else inf for i in range(n) for j in range(n)]
    ).reshape(n, n)
    Ce = make_CostMatrix(C, m, n)
    # debug_print(f'Ce: {m} x {n}')
    # debug_print(Ce.C)
    # debug_print()

    class MaxCost:
        def __init__(self):
            # initial upper-bound estimate
            # NOTE: should work for empty graph
            self.value = Cv.C.sum() + Ce.C.sum() + 1

    maxcost = MaxCost()

    if timeout is not None:
        if timeout <= 0:
            raise nx.NetworkXError("Timeout value must be greater than 0")
        start = time.perf_counter()

    def prune(cost):
        if timeout is not None:
            if time.perf_counter() - start > timeout:
                return True
        if upper_bound is not None:
            if cost > upper_bound:
                return True
        if cost > maxcost.value:
            return True
        elif strictly_decreasing and cost >= maxcost.value:
            return True

    # Now go!

    done_uv = [] if roots is None else [roots]

    for vertex_path, edge_path, cost in get_edit_paths(
        done_uv, pending_u, pending_v, Cv, [], pending_g, pending_h, Ce, initial_cost
    ):
        # assert sorted(G1.nodes) == sorted(u for u, v in vertex_path if u is not None)
        # assert sorted(G2.nodes) == sorted(v for u, v in vertex_path if v is not None)
        # assert sorted(G1.edges) == sorted(g for g, h in edge_path if g is not None)
        # assert sorted(G2.edges) == sorted(h for g, h in edge_path if h is not None)
        # print(vertex_path, edge_path, cost, file = sys.stderr)
        # assert cost == maxcost.value
        yield list(vertex_path), list(edge_path), cost


def _is_close(d1, d2, atolerance=0, rtolerance=0):
    """Determines whether two adjacency matrices are within
    a provided tolerance.

    Parameters
    ----------
    d1 : dict
        Adjacency dictionary

    d2 : dict
        Adjacency dictionary

    atolerance : float
        Some scalar tolerance value to determine closeness

    rtolerance : float
        A scalar tolerance value that will be some proportion
        of ``d2``'s value

    Returns
    -------
    closeness : bool
        If all of the nodes within ``d1`` and ``d2`` are within
        a predefined tolerance, they are considered "close" and
        this method will return True. Otherwise, this method will
        return False.

    """
    # Pre-condition: d1 and d2 have the same keys at each level if they
    # are dictionaries.
    if not isinstance(d1, dict) and not isinstance(d2, dict):
        return abs(d1 - d2) <= atolerance + rtolerance * abs(d2)
    return all(all(_is_close(d1[u][v], d2[u][v]) for v in d1[u]) for u in d1)


def simrank_similarity(
    G,
    source=None,
    target=None,
    importance_factor=0.9,
    max_iterations=100,
    tolerance=1e-4,
):
    """Returns the SimRank similarity of nodes in the graph ``G``.

    SimRank is a similarity metric that says "two objects are considered
    to be similar if they are referenced by similar objects." [1]_.

    The pseudo-code definition from the paper is::

        def simrank(G, u, v):
            in_neighbors_u = G.predecessors(u)
            in_neighbors_v = G.predecessors(v)
            scale = C / (len(in_neighbors_u) * len(in_neighbors_v))
            return scale * sum(simrank(G, w, x)
                               for w, x in product(in_neighbors_u,
                                                   in_neighbors_v))

    where ``G`` is the graph, ``u`` is the source, ``v`` is the target,
    and ``C`` is a float decay or importance factor between 0 and 1.

    The SimRank algorithm for determining node similarity is defined in
    [2]_.

    Parameters
    ----------
    G : NetworkX graph
        A NetworkX graph

    source : node
        If this is specified, the returned dictionary maps each node
        ``v`` in the graph to the similarity between ``source`` and
        ``v``.

    target : node
        If both ``source`` and ``target`` are specified, the similarity
        value between ``source`` and ``target`` is returned. If
        ``target`` is specified but ``source`` is not, this argument is
        ignored.

    importance_factor : float
        The relative importance of indirect neighbors with respect to
        direct neighbors.

    max_iterations : integer
        Maximum number of iterations.

    tolerance : float
        Error tolerance used to check convergence. When an iteration of
        the algorithm finds that no similarity value changes more than
        this amount, the algorithm halts.

    Returns
    -------
    similarity : dictionary or float
        If ``source`` and ``target`` are both ``None``, this returns a
        dictionary of dictionaries, where keys are node pairs and value
        are similarity of the pair of nodes.

        If ``source`` is not ``None`` but ``target`` is, this returns a
        dictionary mapping node to the similarity of ``source`` and that
        node.

        If neither ``source`` nor ``target`` is ``None``, this returns
        the similarity value for the given pair of nodes.

    Examples
    --------
    If the nodes of the graph are numbered from zero to *n - 1*, where *n*
    is the number of nodes in the graph, you can create a SimRank matrix
    from the return value of this function where the node numbers are
    the row and column indices of the matrix::

        >>> from numpy import array
        >>> G = nx.cycle_graph(4)
        >>> sim = nx.simrank_similarity(G)
        >>> lol = [[sim[u][v] for v in sorted(sim[u])] for u in sorted(sim)]
        >>> sim_array = array(lol)

    References
    ----------
    .. [1] https://en.wikipedia.org/wiki/SimRank
    .. [2] G. Jeh and J. Widom.
           "SimRank: a measure of structural-context similarity",
           In KDD'02: Proceedings of the Eighth ACM SIGKDD
           International Conference on Knowledge Discovery and Data Mining,
           pp. 538--543. ACM Press, 2002.
    """
    prevsim = None

    # build up our similarity adjacency dictionary output
    newsim = {u: {v: 1 if u == v else 0 for v in G} for u in G}

    # These functions compute the update to the similarity value of the nodes
    # `u` and `v` with respect to the previous similarity values.
    def avg_sim(s):
        return sum(newsim[w][x] for (w, x) in s) / len(s) if s else 0.0

    def sim(u, v):
        Gadj = G.pred if G.is_directed() else G.adj
        return importance_factor * avg_sim(list(product(Gadj[u], Gadj[v])))

    for _ in range(max_iterations):
        if prevsim and _is_close(prevsim, newsim, tolerance):
            break
        prevsim = newsim
        newsim = {
            u: {v: sim(u, v) if u is not v else 1 for v in newsim[u]} for u in newsim
        }

    if source is not None and target is not None:
        return newsim[source][target]
    if source is not None:
        return newsim[source]
    return newsim


def simrank_similarity_numpy(
    G,
    source=None,
    target=None,
    importance_factor=0.9,
    max_iterations=100,
    tolerance=1e-4,
):
    """Calculate SimRank of nodes in ``G`` using matrices with ``numpy``.

    The SimRank algorithm for determining node similarity is defined in
    [1]_.

    Parameters
    ----------
    G : NetworkX graph
        A NetworkX graph

    source : node
        If this is specified, the returned dictionary maps each node
        ``v`` in the graph to the similarity between ``source`` and
        ``v``.

    target : node
        If both ``source`` and ``target`` are specified, the similarity
        value between ``source`` and ``target`` is returned. If
        ``target`` is specified but ``source`` is not, this argument is
        ignored.

    importance_factor : float
        The relative importance of indirect neighbors with respect to
        direct neighbors.

    max_iterations : integer
        Maximum number of iterations.

    tolerance : float
        Error tolerance used to check convergence. When an iteration of
        the algorithm finds that no similarity value changes more than
        this amount, the algorithm halts.

    Returns
    -------
    similarity : numpy matrix, numpy array or float
        If ``source`` and ``target`` are both ``None``, this returns a
        Matrix containing SimRank scores of the nodes.

        If ``source`` is not ``None`` but ``target`` is, this returns an
        Array containing SimRank scores of ``source`` and that
        node.

        If neither ``source`` nor ``target`` is ``None``, this returns
        the similarity value for the given pair of nodes.

    Examples
    --------
        >>> from numpy import array
        >>> G = nx.cycle_graph(4)
        >>> sim = nx.simrank_similarity_numpy(G)

    References
    ----------
    .. [1] G. Jeh and J. Widom.
           "SimRank: a measure of structural-context similarity",
           In KDD'02: Proceedings of the Eighth ACM SIGKDD
           International Conference on Knowledge Discovery and Data Mining,
           pp. 538--543. ACM Press, 2002.
    """
    # This algorithm follows roughly
    #
    #     S = max{C * (A.T * S * A), I}
    #
    # where C is the importance factor, A is the column normalized
    # adjacency matrix, and I is the identity matrix.
    import numpy as np

    adjacency_matrix = nx.to_numpy_array(G)

    # column-normalize the ``adjacency_matrix``
    adjacency_matrix /= adjacency_matrix.sum(axis=0)

    newsim = np.eye(adjacency_matrix.shape[0], dtype=np.float64)
    for _ in range(max_iterations):
        prevsim = np.copy(newsim)
        newsim = importance_factor * np.matmul(
            np.matmul(adjacency_matrix.T, prevsim), adjacency_matrix
        )
        np.fill_diagonal(newsim, 1.0)

        if np.allclose(prevsim, newsim, atol=tolerance):
            break

    if source is not None and target is not None:
        return newsim[source, target]
    if source is not None:
        return newsim[source]
    return newsim


def n_choose_k(n, k):
    """Pure Python implementation of the binomial coefficient

    The general equation is n! / (k! * (n - k)!). The below
    implementation is a more efficient version.

    Parameters
    ----------
    n : int
        Set of ``n`` elements
    k : int
        Unordered chosen subset of length ``k``

    Returns
    -------
    binomial_coeff : int
        The number of ways (disregarding order) that k objects
        can be chosen from among n objects.

    Examples
    --------
        >>> import networkx as nx
        >>> nx.n_choose_k(5, 2)
        10
        >>> nx.n_choose_k(5, 4)
        5
        >>> nx.n_choose_k(100, 100)
        1

    """
    if k > n:
        return 0
    if n == k:
        return 1
    elif k < n - k:
        return reduce(mul, range(n - k + 1, n + 1)) // math.factorial(k)
    else:
        return reduce(mul, range(k + 1, n + 1)) // math.factorial(n - k)


def panther_similarity(G, source, k=5, path_length=5, c=0.5, delta=0.1, eps=None):
    """Returns the Panther similarity of nodes in the graph ``G`` to node ``v``.

    Panther is a similarity metric that says "two objects are considered
    to be similar if they frequently appear on the same paths." [1]_.

    Parameters
    ----------
    G : NetworkX graph
        A NetworkX graph
    source : node
        Source node for whom to find the top ``k`` similar other nodes
    k : int
        The number of most similar nodes to return
    path_length : int
        How long the randomly generated paths should be (``T`` in [1]_)
    c : float (default = 0.5)
        A universal positive constant used to scale the number
        of sample random paths to generate.
    delta : float
        The probability that $S$ is not an epsilon-approximation to (R, phi)
    eps : float
        The error bound. Per [1]_, a good value is ``sqrt(1/|E|)``. Therefore,
        if no value is provided, the recommended computed value will be used.

    Returns
    -------
    similarity : dictionary
        Dictionary of nodes to similarity scores (as floats). Note:
        the self-similarity (i.e., ``v``) will not be included in
        the returned dictionary.

    Examples
    --------

        >>> import networkx as nx
        >>> G = nx.star_graph(10)
        >>> sim = nx.panther_similarity(G, 0)

    References
    ----------
    .. [1] Zhang, J., Tang, J., Ma, C., Tong, H., Jing, Y., & Li, J.
           Panther: Fast top-k similarity search on large networks.
           In Proceedings of the ACM SIGKDD International Conference
           on Knowledge Discovery and Data Mining (Vol. 2015-August, pp. 1445–1454).
           Association for Computing Machinery. https://doi.org/10.1145/2783258.2783267.
    """
    import numpy as np

    num_nodes = G.number_of_nodes()
    if num_nodes < k:
        warnings.warn(
            f"Number of nodes is {num_nodes}, but requested k is {k}. "
            "Setting k to number of nodes."
        )
        k = num_nodes
    # According to [1], they empirically determined
    # a good value for ``eps`` to be sqrt( 1 / |E| )
    if eps is None:
        eps = np.sqrt(1.0 / G.number_of_edges())

    inv_node_map = {name: index for index, name in enumerate(G.nodes)}
    node_map = np.array(G)

    # Calculate the sample size ``R`` for how many paths
    # torandomly generate
    t_choose_2 = n_choose_k(path_length, 2)
    sample_size = int((c / eps ** 2) * (np.log2(t_choose_2) + 1 + np.log(1 / delta)))
    index_map = {}
    paths = generate_random_paths(
        G,
        sample_size,
        path_length=path_length,
        index_map=index_map
    )
    S = np.zeros(G.number_of_nodes())

    # Calculate the path similarities
    for path_index, path in enumerate(paths):
        path_set = set(path)

        # Comparing ``source`` with ``node`` (v_j)
        for node in path_set:
            # Don't compare with self
            if source == node:
                continue

            node_index = inv_node_map[node]

            # Only sum if they are share the same path,
            # i.e., ``source`` is also on the same path
            if path_index in index_map[source]:
                S[node_index] += 1 / sample_size

    # Retrieve top ``k`` similar
    # Note: the below performed anywhere from 4-10x faster
    # (depending on input sizes) vs the equivalent ``np.argsort(S)[::-1]``
    top_k_unsorted = np.argpartition(S, -k)[-k:]
    top_k_sorted = top_k_unsorted[np.argsort(S[top_k_unsorted])][::-1]

    # Add back the similarity scores
    top_k_sorted_names = map(lambda n: node_map[n], top_k_sorted)
    top_k_with_val = dict(zip(top_k_sorted_names, S[top_k_sorted]))

    # Remove the self-similarity
    top_k_with_val.pop(source, None)
    return top_k_with_val


def generate_random_paths(G, sample_size, path_length=5, index_map=None):
    """Randomly generate ``sample_size`` paths of length ``path_length``.

    Parameters
    ----------
    G : NetworkX graph
        A NetworkX graph
    sample_size : integer
        The number of paths to generate. This is ``R`` in [1]_.
    path_length : integer
        The maximum size of the path to randomly generate.
        This is ``T`` in [1]_. According to the paper, T >= 5 is
        recommended.
    index_map : dictionary, optional
        If provided, this will be populated with the inverted
        index of nodes mapped to the set of generated random path
        indices within ``paths``.

    Returns
    -------
    paths : generator of lists
        Generator of ``sample_size`` paths each with length ``path_length``.

    Examples
    --------
    Note that the return value is the list of paths::

        >>> import networkx as nx
        >>> G = nx.star_graph(3)
        >>> random_path = nx.generate_random_paths(G, 2)

    By passing a dictionary into ``index_map``, it will build an
    inverted index mapping of nodes to the paths in which that node is present::

        >>> import networkx as nx
        >>> G = nx.star_graph(3)
        >>> index_map = {}
        >>> random_path = nx.generate_random_paths(G, 3, index_map=index_map)
        >>> paths_containing_node_0 = [random_path[path_idx] for path_idx in index_map[0]]

    References
    ----------
    .. [1] Zhang, J., Tang, J., Ma, C., Tong, H., Jing, Y., & Li, J.
           Panther: Fast top-k similarity search on large networks.
           In Proceedings of the ACM SIGKDD International Conference
           on Knowledge Discovery and Data Mining (Vol. 2015-August, pp. 1445–1454).
           Association for Computing Machinery. https://doi.org/10.1145/2783258.2783267.
    """
    import numpy as np

    # Calculate transition probabilities between
    # every pair of vertices according to Eq. (3)
    adj_mat = nx.to_numpy_array(G)
    inv_row_sums = np.reciprocal(adj_mat.sum(axis=1)).reshape(-1, 1)
    transition_probabilities = adj_mat * inv_row_sums

    node_map = np.array(G)
    num_nodes = G.number_of_nodes()

    for path_index in range(sample_size):
        # Sample current vertex v = v_i uniformly at random
        node_index = np.random.randint(0, high=num_nodes)
        node = node_map[node_index]

        # Add v into p_r and add p_r into the path set
        # of v, i.e., P_v
        path = [node]

        # Build the inverted index (P_v) of vertices to paths
        if index_map is not None:
            index_map.setdefault(node, set())
            index_map[node].add(path_index)

        starting_index = node_index
        for _ in range(path_length):
            # Randomly sample a neighbor (v_j) according
            # to transition probabilities from ``node`` (v) to its neighbors
            neighbor_index = np.random.choice(
                num_nodes,
                p=transition_probabilities[starting_index]
            )

            # Set current vertex (v = v_j)
            starting_index = neighbor_index

            # Add v into p_r
            neighbor_node = node_map[neighbor_index]
            path.append(neighbor_node)

            # Add p_r into P_v
            if index_map is not None:
                index_map.setdefault(neighbor_node, set())
                index_map[neighbor_node].add(path_index)

        yield path<|MERGE_RESOLUTION|>--- conflicted
+++ resolved
@@ -12,14 +12,12 @@
 At the same time, I encourage capable people to investigate
 alternative GED algorithms, in order to improve the choices available.
 """
-<<<<<<< HEAD
+
+from functools import reduce
+from itertools import product
 import math
-from functools import reduce
-=======
+from operator import mul
 import time
->>>>>>> b0e2f9ce
-from itertools import product
-from operator import mul
 import warnings
 import networkx as nx
 
