"""Function for computing Harmonic function algorithm by Zhu et al.

References
----------
Zhu, X., Ghahramani, Z., & Lafferty, J. (2003, August).
Semi-supervised learning using gaussian fields and harmonic functions.
In ICML (Vol. 3, pp. 912-919).
"""
import networkx as nx

from networkx.utils.decorators import not_implemented_for
from networkx.algorithms.node_classification.utils import _get_label_info

__all__ = ["harmonic_function"]


@not_implemented_for("directed")
def harmonic_function(G, max_iter=30, label_name="label"):
    """Node classification by Harmonic function

    Parameters
    ----------
    G : NetworkX Graph
    max_iter : int
        maximum number of iterations allowed
    label_name : string
        name of target labels to predict

    Returns
    -------
    predicted : list
        List of length ``len(G)`` with the predicted labels for each node.

    Raises
    ------
    NetworkXError
        If no nodes in `G` have attribute `label_name`.

    Examples
    --------
    >>> from networkx.algorithms import node_classification
    >>> G = nx.path_graph(4)
    >>> G.nodes[0]["label"] = "A"
    >>> G.nodes[3]["label"] = "B"
    >>> G.nodes(data=True)
    NodeDataView({0: {'label': 'A'}, 1: {}, 2: {}, 3: {'label': 'B'}})
    >>> G.edges()
    EdgeView([(0, 1), (1, 2), (2, 3)])
    >>> predicted = node_classification.harmonic_function(G)
    >>> predicted
    ['A', 'A', 'B', 'B']

    References
    ----------
    Zhu, X., Ghahramani, Z., & Lafferty, J. (2003, August).
    Semi-supervised learning using gaussian fields and harmonic functions.
    In ICML (Vol. 3, pp. 912-919).
    """
    import numpy as np
    import scipy as sp
    import scipy.sparse  # call as sp.sparse

<<<<<<< HEAD
    def _build_propagation_matrix(X, labels):
        """Build propagation matrix of Harmonic function

        Parameters
        ----------
        X : scipy sparse matrix, shape = [n_samples, n_samples]
            Adjacency matrix
        labels : array, shape = [n_samples, 2]
            Array of pairs of node id and label id

        Returns
        -------
        P : scipy sparse matrix, shape = [n_samples, n_samples]
            Propagation matrix

        """
        degrees = X.sum(axis=0).squeeze()
        degrees[degrees == 0] = 1  # Avoid division by 0
        # TODO: Rm csr_wrapper when array-diags is available
        D = sp.sparse.csr_array(sp.sparse.diags((1 / degrees), offsets=0))
        P = (D @ X).tolil()
        P[labels[:, 0]] = 0  # labels[:, 0] indicates IDs of labeled nodes
        return P

    def _build_base_matrix(X, labels, n_classes):
        """Build base matrix of Harmonic function

        Parameters
        ----------
        X : scipy sparse matrix, shape = [n_samples, n_samples]
            Adjacency matrix
        labels : array, shape = [n_samples, 2]
            Array of pairs of node id and label id
        n_classes : integer
            The number of classes (distinct labels) on the input graph

        Returns
        -------
        B : array, shape = [n_samples, n_classes]
            Base matrix
        """
        n_samples = X.shape[0]
        B = np.zeros((n_samples, n_classes))
        B[labels[:, 0], labels[:, 1]] = 1
        return B

=======
>>>>>>> 766becc1
    X = nx.to_scipy_sparse_matrix(G)  # adjacency matrix
    labels, label_dict = _get_label_info(G, label_name)

    if labels.shape[0] == 0:
        raise nx.NetworkXError(
            f"No node on the input graph is labeled by '{label_name}'."
        )

    n_samples = X.shape[0]
    n_classes = label_dict.shape[0]
<<<<<<< HEAD

    F = np.zeros((n_samples, n_classes))

    P = _build_propagation_matrix(X, labels)
    B = _build_base_matrix(X, labels, n_classes)

    remaining_iter = max_iter
    while remaining_iter > 0:
        F = _propagate(P, F, B)
        remaining_iter -= 1

    predicted = _predict(F, label_dict)

    return predicted
=======
    F = np.zeros((n_samples, n_classes))

    # Build propagation matrix
    degrees = X.sum(axis=0).A[0]
    degrees[degrees == 0] = 1  # Avoid division by 0
    D = sp.sparse.diags((1.0 / degrees), offsets=0)
    P = (D @ X).tolil()
    P[labels[:, 0]] = 0  # labels[:, 0] indicates IDs of labeled nodes
    # Build base matrix
    B = np.zeros((n_samples, n_classes))
    B[labels[:, 0], labels[:, 1]] = 1

    for _ in range(max_iter):
        F = (P @ F) + B

    return label_dict[np.argmax(F, axis=1)].tolist()
>>>>>>> 766becc1
<|MERGE_RESOLUTION|>--- conflicted
+++ resolved
@@ -60,55 +60,6 @@
     import scipy as sp
     import scipy.sparse  # call as sp.sparse
 
-<<<<<<< HEAD
-    def _build_propagation_matrix(X, labels):
-        """Build propagation matrix of Harmonic function
-
-        Parameters
-        ----------
-        X : scipy sparse matrix, shape = [n_samples, n_samples]
-            Adjacency matrix
-        labels : array, shape = [n_samples, 2]
-            Array of pairs of node id and label id
-
-        Returns
-        -------
-        P : scipy sparse matrix, shape = [n_samples, n_samples]
-            Propagation matrix
-
-        """
-        degrees = X.sum(axis=0).squeeze()
-        degrees[degrees == 0] = 1  # Avoid division by 0
-        # TODO: Rm csr_wrapper when array-diags is available
-        D = sp.sparse.csr_array(sp.sparse.diags((1 / degrees), offsets=0))
-        P = (D @ X).tolil()
-        P[labels[:, 0]] = 0  # labels[:, 0] indicates IDs of labeled nodes
-        return P
-
-    def _build_base_matrix(X, labels, n_classes):
-        """Build base matrix of Harmonic function
-
-        Parameters
-        ----------
-        X : scipy sparse matrix, shape = [n_samples, n_samples]
-            Adjacency matrix
-        labels : array, shape = [n_samples, 2]
-            Array of pairs of node id and label id
-        n_classes : integer
-            The number of classes (distinct labels) on the input graph
-
-        Returns
-        -------
-        B : array, shape = [n_samples, n_classes]
-            Base matrix
-        """
-        n_samples = X.shape[0]
-        B = np.zeros((n_samples, n_classes))
-        B[labels[:, 0], labels[:, 1]] = 1
-        return B
-
-=======
->>>>>>> 766becc1
     X = nx.to_scipy_sparse_matrix(G)  # adjacency matrix
     labels, label_dict = _get_label_info(G, label_name)
 
@@ -119,28 +70,13 @@
 
     n_samples = X.shape[0]
     n_classes = label_dict.shape[0]
-<<<<<<< HEAD
-
-    F = np.zeros((n_samples, n_classes))
-
-    P = _build_propagation_matrix(X, labels)
-    B = _build_base_matrix(X, labels, n_classes)
-
-    remaining_iter = max_iter
-    while remaining_iter > 0:
-        F = _propagate(P, F, B)
-        remaining_iter -= 1
-
-    predicted = _predict(F, label_dict)
-
-    return predicted
-=======
     F = np.zeros((n_samples, n_classes))
 
     # Build propagation matrix
-    degrees = X.sum(axis=0).A[0]
+    degrees = X.sum(axis=0)
     degrees[degrees == 0] = 1  # Avoid division by 0
-    D = sp.sparse.diags((1.0 / degrees), offsets=0)
+    # TODO: csr_array
+    D = sp.sparse.csr_array(sp.sparse.diags((1.0 / degrees), offsets=0))
     P = (D @ X).tolil()
     P[labels[:, 0]] = 0  # labels[:, 0] indicates IDs of labeled nodes
     # Build base matrix
@@ -150,5 +86,4 @@
     for _ in range(max_iter):
         F = (P @ F) + B
 
-    return label_dict[np.argmax(F, axis=1)].tolist()
->>>>>>> 766becc1
+    return label_dict[np.argmax(F, axis=1)].tolist()