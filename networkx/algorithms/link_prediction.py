--- conflicted
+++ resolved
@@ -588,137 +588,6 @@
     return _apply_prediction(G, predict, ebunch)
 
 
-@not_implemented_for("directed")
-@not_implemented_for("multigraph")
-def katz_index(G, ebunch=None, beta=0.1):
-    r"""Compute the Katz index of all node pairs in ebunch.
-
-    Katz index of nodes `u` and `v` is defined as
-
-    .. math::
-
-        S^{Katz}_{u, v} \(I - \beta A\)^{-1} - I
-
-    where A is the adjacency matrix of G and I is the identity matrix.
-    $\beta$ Provides an exponential damping factor such that shorter paths are valued more.
-
-    Parameters
-    ----------
-    G : graph
-        A NetworkX undirected graph.
-
-    ebunch : iterable of node pairs, optional (default = None)
-        Katz Index will be computed for each pair of nodes
-        given in the iterable. The pairs must be given as 2-tuples
-        (u, v) where u and v are nodes in the graph. If ebunch is None
-        then all non-existent edges in the graph will be used.
-        Default value: None.
-
-    beta : float, optional (default = 0.1)
-        The damping factor, each path of length n will be multiplied by $\beta^n$
-        This parameter must be less than the reciprocal of the largest eigenvalue of
-        the adjacency matrix to ensure meaningful output
-
-    Returns
-    -------
-    piter : iterator
-        An iterator of 3-tuples in the form (u, v, p) where (u, v) is a
-        pair of nodes and p is their Katz Index
-
-    Examples
-    --------
-    >>> G = nx.complete_graph(5)
-    >>> preds = nx.katz_index(G, [(0, 1), (2, 3)])
-    >>> for u, v, p in preds:
-    ...     print(f"({u}, {v}) -> {p:.8f}")
-    (0, 1) -> 0.15151515
-    (2, 3) -> 0.15151515
-
-    References
-    ----------
-    .. [1] Linyuan Lu, Tao Zhou
-           Link Prediction in Complex Networks: A Survey.
-           https://arxiv.org/pdf/1010.0725v1.pdf
-    """
-    import scipy as sp
-    from scipy import sparse
-
-    if ebunch is None:
-        ebunch = nx.non_edges(G)
-    A = nx.adjacency_matrix(G)
-    AB = A.multiply(beta)
-    I = sp.sparse.identity(AB.shape[0])
-    indices = sp.sparse.linalg.spsolve(I - AB, I) - I
-    return ((u, v, indices[u, v]) for u, v in ebunch)
-
-
-<<<<<<< HEAD
-@not_implemented_for("directed")
-@not_implemented_for("multigraph")
-def katz_index(G, ebunch=None, beta=0.1):
-    r"""Compute the Katz index of all node pairs in ebunch.
-
-    Katz index of nodes `u` and `v` is defined as
-
-    .. math::
-
-        S^{Katz}_{u, v} \(I - \beta A\)^{-1} - I
-
-    where A is the adjacency matrix of G and I is the identity matrix.
-    $\beta$ Provides an exponential damping factor such that shorter paths are valued more.
-
-    Parameters
-    ----------
-    G : graph
-        A NetworkX undirected graph.
-
-    ebunch : iterable of node pairs, optional (default = None)
-        Katz Index will be computed for each pair of nodes
-        given in the iterable. The pairs must be given as 2-tuples
-        (u, v) where u and v are nodes in the graph. If ebunch is None
-        then all non-existent edges in the graph will be used.
-        Default value: None.
-
-    beta : float, optional (default = 0.1)
-        The damping factor, each path of length n will be multiplied by $\beta^n$
-        This parameter must be less than the reciprocal of the largest eigenvalue of
-        the adjacency matrix to ensure meaningful output
-
-    Returns
-    -------
-    piter : iterator
-        An iterator of 3-tuples in the form (u, v, p) where (u, v) is a
-        pair of nodes and p is their Katz Index
-
-    Examples
-    --------
-    >>> G = nx.complete_graph(5)
-    >>> preds = nx.katz_index(G, [(0, 1), (2, 3)])
-    >>> for u, v, p in preds:
-    ...     print(f"({u}, {v}) -> {p:.8f}")
-    (0, 1) -> 0.15151515
-    (2, 3) -> 0.15151515
-
-    References
-    ----------
-    .. [1] Linyuan Lu, Tao Zhou
-           Link Prediction in Complex Networks: A Survey.
-           https://arxiv.org/pdf/1010.0725v1.pdf
-    """
-    import scipy as sp
-    from scipy import sparse
-
-    if ebunch is None:
-        ebunch = nx.non_edges(G)
-    A = nx.adjacency_matrix(G)
-    AB = A.multiply(beta)
-    I = sp.sparse.identity(AB.shape[0])
-    indices = sp.sparse.linalg.spsolve(I - AB, I) - I
-    return ((u, v, indices[u, v]) for u, v in ebunch)
-
-
-=======
->>>>>>> d059e98a
 def _community(G, u, community):
     """Get the community of the given node."""
     node_u = G.nodes[u]
