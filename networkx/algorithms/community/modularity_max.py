--- conflicted
+++ resolved
@@ -37,7 +37,6 @@
     resolution : float (default=1)
         If resolution is less than 1, modularity favors larger communities.
         Greater than 1 favors smaller communities.
-<<<<<<< HEAD
 
     n_communities: int
         Desired number of communities: the community merging process is
@@ -46,8 +45,6 @@
         total number of nodes in `G`. Default is ``1``, meaning the community
         merging process continues until all nodes are in the same community
         or until the best community structure is found.
-=======
->>>>>>> 906bf82a
 
     Returns
     -------
