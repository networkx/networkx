"""Functions for detecting communities based on modularity."""

from networkx.algorithms.community.quality import modularity

from networkx.utils.mapped_queue import MappedQueue

__all__ = [
    "greedy_modularity_communities",
    "naive_greedy_modularity_communities",
    "_naive_greedy_modularity_communities",
]

<<<<<<< HEAD
class _HeapProxy:
    def __init__(self, dq, i, j):
        self.data = (dq, i, j)
    
    def __lt__(self, other):
        return self.data < other.data
    
    def __gt__(self, other):
        return self.data > other.data
    
    def __eq__(self, other):
        return self.data[1:] == other.data[1:]
    
    def __hash__(self):
        return hash(self.data[1:])
    
    def __getitem__(self, key):
        return self.data[key]
    

=======
>>>>>>> 278bb078

def greedy_modularity_communities(G, weight=None, resolution=1, n_communities=1):
    r"""Find communities in G using greedy modularity maximization.

    This function uses Clauset-Newman-Moore greedy modularity maximization [2]_.
    This method currently supports the Graph class.

    Greedy modularity maximization begins with each node in its own community
    and joins the pair of communities that most increases modularity until no
    such pair exists or until number of communities `n_communities` is reached.

    This function maximizes the generalized modularity, where `resolution`
    is the resolution parameter, often expressed as $\gamma$.
    See :func:`~networkx.algorithms.community.quality.modularity`.

    Parameters
    ----------
    G : NetworkX graph

    weight : string or None, optional (default=None)
        The name of an edge attribute that holds the numerical value used
        as a weight.  If None, then each edge has weight 1.
        The degree is the sum of the edge weights adjacent to the node.

    resolution : float (default=1)
        If resolution is less than 1, modularity favors larger communities.
        Greater than 1 favors smaller communities.

    n_communities: int
        Desired number of communities: the community merging process is
        terminated once this number of communities is reached, or until
        modularity can not be further increased. Must be between 1 and the
        total number of nodes in `G`. Default is ``1``, meaning the community
        merging process continues until all nodes are in the same community
        or until the best community structure is found.

    Returns
    -------
    list
        A list of sets of nodes, one for each community.
        Sorted by length with largest communities first.

    Examples
    --------
    >>> from networkx.algorithms.community import greedy_modularity_communities
    >>> G = nx.karate_club_graph()
    >>> c = greedy_modularity_communities(G)
    >>> sorted(c[0])
    [8, 14, 15, 18, 20, 22, 23, 24, 25, 26, 27, 28, 29, 30, 31, 32, 33]

    See Also
    --------
    modularity

    References
    ----------
    .. [1] M. E. J Newman "Networks: An Introduction", page 224
       Oxford University Press 2011.
    .. [2] Clauset, A., Newman, M. E., & Moore, C.
       "Finding community structure in very large networks."
       Physical Review E 70(6), 2004.
    .. [3] Reichardt and Bornholdt "Statistical Mechanics of Community
       Detection" Phys. Rev. E74, 2006.
    """

    # Count nodes and edges
    N = len(G.nodes())
    m = sum([d.get(weight, 1) for u, v, d in G.edges(data=True)])
    q0 = 1.0 / (2.0 * m)

    if (n_communities < 1) or (n_communities > N):
        raise ValueError(
            f"n_communities must be between 1 and {len(G.nodes())}. Got {n_communities}"
        )

    # Map node labels to contiguous integers
    label_for_node = {i: v for i, v in enumerate(G.nodes())}
    node_for_label = {label_for_node[i]: i for i in range(N)}

    # Calculate degrees
    k_for_label = G.degree(G.nodes(), weight=weight)
    k = [k_for_label[label_for_node[i]] for i in range(N)]

    # Initialize community and merge lists
    communities = {i: frozenset([i]) for i in range(N)}
    merges = []

    # Initial modularity
    partition = [[label_for_node[x] for x in c] for c in communities.values()]
    q_cnm = modularity(G, partition, resolution=resolution)

    # Initialize data structures
    # CNM Eq 8-9 (Eq 8 was missing a factor of 2 (from A_ij + A_ji)
    # a[i]: fraction of edges within community i
    # dq_dict[i][j]: dQ for merging community i, j
    # dq_heap[i][n] : (-dq, i, j) for communitiy i nth largest dQ
    # H[n]: (-dq, i, j) for community with nth largest max_j(dQ_ij)
    a = [k[i] * q0 for i in range(N)]
    dq_dict = {
        i: {
            j: 2
            * q0
            * G.get_edge_data(label_for_node[i], label_for_node[j]).get(weight, 1.0)
            - 2 * resolution * k[i] * k[j] * q0 * q0
            for j in [node_for_label[u] for u in G.neighbors(label_for_node[i])]
            if j != i
        }
        for i in range(N)
    }
    dq_heap = [
        MappedQueue([_HeapProxy(-dq, i, j) for j, dq in dq_dict[i].items()]) for i in range(N)
    ]
    H = MappedQueue([dq_heap[i].h[0] for i in range(N) if len(dq_heap[i]) > 0])

    # Merge communities until we can't improve modularity or until desired number of
    # communities (n_communities) is reached.
    while len(H) > n_communities:
        # Find best merge
        # Remove from heap of row maxes
        # Ties will be broken by choosing the pair with lowest min community id
        try:
            dq, i, j = H.pop()
        except IndexError:
            break
        dq = -dq
        # Remove best merge from row i heap
        dq_heap[i].pop()
        # Push new row max onto H
        if len(dq_heap[i]) > 0:
            H.push(dq_heap[i].h[0])
        # If this element was also at the root of row j, we need to remove the
        # duplicate entry from H
        e_ji = _HeapProxy(-dq, j, i)
        if dq_heap[j].h[0] == e_ji:
            H.remove(e_ji)
            # Remove best merge from row j heap
            dq_heap[j].remove(e_ji)
            # Push new row max onto H
            if len(dq_heap[j]) > 0:
                H.push(dq_heap[j].h[0])
        else:
            # Duplicate wasn't in H, just remove from row j heap
            dq_heap[j].remove(e_ji)
        # Stop when change is non-positive
        if dq <= 0:
            break

        # Perform merge
        communities[j] = frozenset(communities[i] | communities[j])
        del communities[i]
        merges.append((i, j, dq))
        # New modularity
        q_cnm += dq
        # Get list of communities connected to merged communities
        i_set = set(dq_dict[i].keys())
        j_set = set(dq_dict[j].keys())
        all_set = (i_set | j_set) - {i, j}
        both_set = i_set & j_set
        # Merge i into j and update dQ
        for k in all_set:
            # Calculate new dq value
            if k in both_set:
                dq_jk = dq_dict[j][k] + dq_dict[i][k]
            elif k in j_set:
                dq_jk = dq_dict[j][k] - 2.0 * resolution * a[i] * a[k]
            else:
                # k in i_set
                dq_jk = dq_dict[i][k] - 2.0 * resolution * a[j] * a[k]
            # Update rows j and k
            for row, col in [(j, k), (k, j)]:
                # Save old value for finding heap index
                if k in j_set:
                    d_old = _HeapProxy(-dq_dict[row][col], row, col)
                else:
                    d_old = None
                # Update dict for j,k only (i is removed below)
                dq_dict[row][col] = dq_jk
                # Save old max of per-row heap
                if len(dq_heap[row]) > 0:
                    d_oldmax = dq_heap[row].h[0]
                else:
                    d_oldmax = None
                # Add/update heaps
                d = _HeapProxy(-dq_jk, row, col)
                if d_old is None:
                    # We're creating a new nonzero element, add to heap
                    dq_heap[row].push(d)
                else:
                    # Update existing element in per-row heap
                    dq_heap[row].update(d_old, d)
                # Update heap of row maxes if necessary
                if d_oldmax is None:
                    # No entries previously in this row, push new max
                    H.push(d)
                else:
                    # We've updated an entry in this row, has the max changed?
                    if dq_heap[row].h[0] != d_oldmax:
                        H.update(d_oldmax, dq_heap[row].h[0])

        # Remove row/col i from matrix
        i_neighbors = dq_dict[i].keys()
        for k in i_neighbors:
            # Remove from dict
            dq_old = dq_dict[k][i]
            del dq_dict[k][i]
            # Remove from heaps if we haven't already
            if k != j:
                # Remove both row and column
                for row, col in [(k, i), (i, k)]:
                    # Check if replaced dq is row max
                    d_old = _HeapProxy(-dq_old, row, col)
                    if dq_heap[row].h[0] == d_old:
                        # Update per-row heap and heap of row maxes
                        dq_heap[row].remove(d_old)
                        H.remove(d_old)
                        # Update row max
                        if len(dq_heap[row]) > 0:
                            H.push(dq_heap[row].h[0])
                    else:
                        # Only update per-row heap
                        dq_heap[row].remove(d_old)

        del dq_dict[i]
        # Mark row i as deleted, but keep placeholder
        dq_heap[i] = MappedQueue()
        # Merge i into j and update a
        a[j] += a[i]
        a[i] = 0

    communities = [
        frozenset([label_for_node[i] for i in c]) for c in communities.values()
    ]
    return sorted(communities, key=len, reverse=True)


def naive_greedy_modularity_communities(G, resolution=1):
    r"""Find communities in G using greedy modularity maximization.

    This implementation is O(n^4), much slower than alternatives, but it is
    provided as an easy-to-understand reference implementation.

    Greedy modularity maximization begins with each node in its own community
    and joins the pair of communities that most increases modularity until no
    such pair exists.

    This function maximizes the generalized modularity, where `resolution`
    is the resolution parameter, often expressed as $\gamma$.
    See :func:`~networkx.algorithms.community.quality.modularity`.

    Parameters
    ----------
    G : NetworkX graph

    resolution : float (default=1)
        If resolution is less than 1, modularity favors larger communities.
        Greater than 1 favors smaller communities.

    Returns
    -------
    list
        A list of sets of nodes, one for each community.
        Sorted by length with largest communities first.

    Examples
    --------
    >>> from networkx.algorithms.community import \
    ... naive_greedy_modularity_communities
    >>> G = nx.karate_club_graph()
    >>> c = naive_greedy_modularity_communities(G)
    >>> sorted(c[0])
    [8, 14, 15, 18, 20, 22, 23, 24, 25, 26, 27, 28, 29, 30, 31, 32, 33]

    See Also
    --------
    greedy_modularity_communities
    modularity
    """
    # First create one community for each node
    communities = list([frozenset([u]) for u in G.nodes()])
    # Track merges
    merges = []
    # Greedily merge communities until no improvement is possible
    old_modularity = None
    new_modularity = modularity(G, communities, resolution=resolution)
    while old_modularity is None or new_modularity > old_modularity:
        # Save modularity for comparison
        old_modularity = new_modularity
        # Find best pair to merge
        trial_communities = list(communities)
        to_merge = None
        for i, u in enumerate(communities):
            for j, v in enumerate(communities):
                # Skip i==j and empty communities
                if j <= i or len(u) == 0 or len(v) == 0:
                    continue
                # Merge communities u and v
                trial_communities[j] = u | v
                trial_communities[i] = frozenset([])
                trial_modularity = modularity(
                    G, trial_communities, resolution=resolution
                )
                if trial_modularity >= new_modularity:
                    # Check if strictly better or tie
                    if trial_modularity > new_modularity:
                        # Found new best, save modularity and group indexes
                        new_modularity = trial_modularity
                        to_merge = (i, j, new_modularity - old_modularity)
                    elif to_merge and min(i, j) < min(to_merge[0], to_merge[1]):
                        # Break ties by choosing pair with lowest min id
                        new_modularity = trial_modularity
                        to_merge = (i, j, new_modularity - old_modularity)
                # Un-merge
                trial_communities[i] = u
                trial_communities[j] = v
        if to_merge is not None:
            # If the best merge improves modularity, use it
            merges.append(to_merge)
            i, j, dq = to_merge
            u, v = communities[i], communities[j]
            communities[j] = u | v
            communities[i] = frozenset([])
    # Remove empty communities and sort
    return sorted((c for c in communities if len(c) > 0), key=len, reverse=True)


# old name
_naive_greedy_modularity_communities = naive_greedy_modularity_communities<|MERGE_RESOLUTION|>--- conflicted
+++ resolved
@@ -10,29 +10,30 @@
     "_naive_greedy_modularity_communities",
 ]
 
-<<<<<<< HEAD
+
 class _HeapProxy:
     def __init__(self, dq, i, j):
         self.data = (dq, i, j)
+        self.priority, *self.edge = self.data
     
     def __lt__(self, other):
-        return self.data < other.data
+        return self.priority < other.priority
     
     def __gt__(self, other):
-        return self.data > other.data
+        return self.priority > other.priority
     
     def __eq__(self, other):
-        return self.data[1:] == other.data[1:]
+        return self.edge == other.edge
     
     def __hash__(self):
-        return hash(self.data[1:])
+        return hash(self.edge)
     
     def __getitem__(self, key):
         return self.data[key]
     
-
-=======
->>>>>>> 278bb078
+    def __iter__(self):
+        return iter(self.data)
+    
 
 def greedy_modularity_communities(G, weight=None, resolution=1, n_communities=1):
     r"""Find communities in G using greedy modularity maximization.
