--- conflicted
+++ resolved
@@ -111,11 +111,7 @@
 def label_propagation_communities(G):
     """Generates community sets determined by label propagation
 
-<<<<<<< HEAD
-    Finds communities in `G` using a semi-synchronous label WOW propagation
-=======
     Finds communities in `G` using a semi-synchronous label propagation
->>>>>>> 853fb4b2
     method [1]_. This method combines the advantages of both the synchronous
     and asynchronous models. Not implemented for directed graphs.
 
