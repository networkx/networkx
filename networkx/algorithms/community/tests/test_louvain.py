import pathlib

import networkx as nx
from networkx.algorithms.community import (
    is_partition,
    louvain_communities,
    louvain_partitions,
    modularity,
    partition_quality,
)


def test_modularity_increase():
    G = nx.LFR_benchmark_graph(
        250, 3, 1.5, 0.009, average_degree=5, min_community=20, seed=10
    )
    partition = [{u} for u in G.nodes()]
    mod = modularity(G, partition)
    partition = louvain_communities(G)

    assert modularity(G, partition) > mod


def test_valid_partition():
    G = nx.LFR_benchmark_graph(
        250, 3, 1.5, 0.009, average_degree=5, min_community=20, seed=10
    )
    H = G.to_directed()
    partition = louvain_communities(G)
    partition2 = louvain_communities(H)

    assert is_partition(G, partition)
    assert is_partition(H, partition2)


def test_karate_club_partition():
    G = nx.karate_club_graph()
    part = [
        {0, 1, 2, 3, 7, 9, 11, 12, 13, 17, 19, 21},
        {16, 4, 5, 6, 10},
        {23, 25, 27, 28, 24, 31},
        {32, 33, 8, 14, 15, 18, 20, 22, 26, 29, 30},
    ]
    partition = louvain_communities(G, seed=2, weight=None)

    assert part == partition


<<<<<<< HEAD
=======
def test_partition_iterator():
    G = nx.path_graph(15)
    parts_iter = louvain_partitions(G, seed=42)
    first_part = next(parts_iter)
    first_copy = [s.copy() for s in first_part]

    # gh-5901 reports sets changing after next partition is yielded
    assert first_copy[0] == first_part[0]
    second_part = next(parts_iter)
    assert first_copy[0] == first_part[0]


>>>>>>> 9b9d75db
def test_directed_partition():
    """
    Test 2 cases that were looping infinitely
    from issues #5175 and #5704
    """
    G = nx.DiGraph()
    H = nx.DiGraph()
    G.add_nodes_from(range(10))
    H.add_nodes_from([1, 2, 3, 4, 5, 6, 7, 8, 9, 10, 11])
    G_edges = [
        (0, 2),
        (0, 1),
        (1, 0),
        (2, 1),
        (2, 0),
        (3, 4),
        (4, 3),
        (7, 8),
        (8, 7),
        (9, 10),
        (10, 9),
    ]
    H_edges = [
        (1, 2),
        (1, 6),
        (1, 9),
        (2, 3),
        (2, 4),
        (2, 5),
        (3, 4),
        (4, 3),
        (4, 5),
        (5, 4),
        (6, 7),
        (6, 8),
        (9, 10),
        (9, 11),
        (10, 11),
        (11, 10),
    ]
    G.add_edges_from(G_edges)
    H.add_edges_from(H_edges)

    G_expected_partition = [{0, 1, 2}, {3, 4}, {5}, {6}, {8, 7}, {9, 10}]
    G_partition = louvain_communities(G, seed=123, weight=None)

    H_expected_partition = [{2, 3, 4, 5}, {8, 1, 6, 7}, {9, 10, 11}]
    H_partition = louvain_communities(H, seed=123, weight=None)

    assert G_partition == G_expected_partition
    assert H_partition == H_expected_partition


def test_none_weight_param():
    G = nx.karate_club_graph()
    nx.set_edge_attributes(
        G, {edge: i * i for i, edge in enumerate(G.edges)}, name="foo"
    )

    part = [
        {0, 1, 2, 3, 7, 9, 11, 12, 13, 17, 19, 21},
        {16, 4, 5, 6, 10},
        {23, 25, 27, 28, 24, 31},
        {32, 33, 8, 14, 15, 18, 20, 22, 26, 29, 30},
    ]
    partition1 = louvain_communities(G, weight=None, seed=2)
    partition2 = louvain_communities(G, weight="foo", seed=2)
    partition3 = louvain_communities(G, weight="weight", seed=2)

    assert part == partition1
    assert part != partition2
    assert part != partition3
    assert partition2 != partition3


def test_quality():
    G = nx.LFR_benchmark_graph(
        250, 3, 1.5, 0.009, average_degree=5, min_community=20, seed=10
    )
    H = nx.gn_graph(200, seed=1234)
    I = nx.MultiGraph(G)
    J = nx.MultiDiGraph(H)

    partition = louvain_communities(G)
    partition2 = louvain_communities(H)
    partition3 = louvain_communities(I)
    partition4 = louvain_communities(J)

    quality = partition_quality(G, partition)[0]
    quality2 = partition_quality(H, partition2)[0]
    quality3 = partition_quality(I, partition3)[0]
    quality4 = partition_quality(J, partition4)[0]

    assert quality >= 0.65
    assert quality2 >= 0.65
    assert quality3 >= 0.65
    assert quality4 >= 0.65


def test_multigraph():
    G = nx.karate_club_graph()
    H = nx.MultiGraph(G)
    G.add_edge(0, 1, weight=10)
    H.add_edge(0, 1, weight=9)
    G.add_edge(0, 9, foo=20)
    H.add_edge(0, 9, foo=20)

    partition1 = louvain_communities(G, seed=1234)
    partition2 = louvain_communities(H, seed=1234)
    partition3 = louvain_communities(H, weight="foo", seed=1234)

    assert partition1 == partition2 != partition3


def test_resolution():
    G = nx.LFR_benchmark_graph(
        250, 3, 1.5, 0.009, average_degree=5, min_community=20, seed=10
    )

    partition1 = louvain_communities(G, resolution=0.5, seed=12)
    partition2 = louvain_communities(G, seed=12)
    partition3 = louvain_communities(G, resolution=2, seed=12)

    assert len(partition1) <= len(partition2) <= len(partition3)


def test_threshold():
    G = nx.LFR_benchmark_graph(
        250, 3, 1.5, 0.009, average_degree=5, min_community=20, seed=10
    )
    partition1 = louvain_communities(G, threshold=0.3, seed=2)
    partition2 = louvain_communities(G, seed=2)
    mod1 = modularity(G, partition1)
    mod2 = modularity(G, partition2)

    assert mod1 < mod2


def test_non_converging():
    # in 2.8.5 this input causes
    G = nx.read_edgelist(
        pathlib.Path(__file__).parent / "edges_nonconverging_louvain.txt"
    )
    communities = louvain_communities(G)
    assert len(communities)<|MERGE_RESOLUTION|>--- conflicted
+++ resolved
@@ -46,8 +46,6 @@
     assert part == partition
 
 
-<<<<<<< HEAD
-=======
 def test_partition_iterator():
     G = nx.path_graph(15)
     parts_iter = louvain_partitions(G, seed=42)
@@ -60,7 +58,6 @@
     assert first_copy[0] == first_part[0]
 
 
->>>>>>> 9b9d75db
 def test_directed_partition():
     """
     Test 2 cases that were looping infinitely
