#!/usr/bin/env python

from nose.tools import *
from networkx import DiGraph, Graph
from networkx import label_propagation

@raises(nx.NetworkXNotImplemented)
def test_directed_not_supported():
    # not supported for directed graphs
    test = DiGraph()
    test.add_edge('a','b')
    test.add_edge('a','c')
    test.add_edge('b','d')    
    result = label_propagation.label_propagation_communities(test)
    
def test_one_node():
    test = Graph()
    test.add_node('a')
    
    # The expected communities are:    
    ground_truth = set([frozenset(['a'])])
    
    communities = label_propagation.label_propagation_communities(test)
    result = {frozenset(c) for c in communities}
    assert_equal(result, ground_truth)

def test_simple_communities():
<<<<<<< HEAD
    test = Graph()
=======
    test = nx.Graph()
    # community 1
>>>>>>> 4dcec74b
    test.add_edge('a', 'c')
    test.add_edge('a', 'd')
    test.add_edge('d', 'c')
    # community 2
    test.add_edge('b', 'e')
    test.add_edge('e', 'f')
    test.add_edge('f', 'b')
    
    # The expected communities are:    
    ground_truth = set([frozenset(['a', 'c', 'd']), 
                        frozenset(['b', 'e', 'f'])])
    
    communities = label_propagation.label_propagation_communities(test)
    result = {frozenset(c) for c in communities}
    assert_equal(result, ground_truth)
    
def test_unconnected_communities():
    test = nx.Graph()
    # community 1
    test.add_edge('a', 'b')
    test.add_edge('c', 'b')
    test.add_edge('a', 'c')
    # community 2
    test.add_edge('d', 'e')
    test.add_edge('e', 'f')
    test.add_edge('f', 'd')
    # connection from community 1 to community 2
    test.add_edge('a', 'd')
    # community 3
    test.add_edge('w', 'y')
    # community 4 with only a single node
    test.add_node('z')
    
    # The expected communities are:    
    ground_truth = set([frozenset(['z']), 
                        frozenset(['a', 'c', 'b']), 
                        frozenset(['e', 'd', 'f']), 
                        frozenset(['y', 'w'])])
                        
    communities = label_propagation.label_propagation_communities(test)
    result = set()
    for c in communities:
        result.add(frozenset(c))  
    assert_equal(result, ground_truth)
    
      <|MERGE_RESOLUTION|>--- conflicted
+++ resolved
@@ -1,20 +1,22 @@
 #!/usr/bin/env python
 
 from nose.tools import *
-from networkx import DiGraph, Graph
+import networkx as nx
 from networkx import label_propagation
+
 
 @raises(nx.NetworkXNotImplemented)
 def test_directed_not_supported():
     # not supported for directed graphs
-    test = DiGraph()
+    test = nx.DiGraph()
     test.add_edge('a','b')
     test.add_edge('a','c')
     test.add_edge('b','d')    
     result = label_propagation.label_propagation_communities(test)
+
     
 def test_one_node():
-    test = Graph()
+    test = nx.Graph()
     test.add_node('a')
     
     # The expected communities are:    
@@ -24,13 +26,10 @@
     result = {frozenset(c) for c in communities}
     assert_equal(result, ground_truth)
 
+
 def test_simple_communities():
-<<<<<<< HEAD
-    test = Graph()
-=======
     test = nx.Graph()
     # community 1
->>>>>>> 4dcec74b
     test.add_edge('a', 'c')
     test.add_edge('a', 'd')
     test.add_edge('d', 'c')
@@ -44,8 +43,9 @@
                         frozenset(['b', 'e', 'f'])])
     
     communities = label_propagation.label_propagation_communities(test)
-    result = {frozenset(c) for c in communities}
+    result = {frozenset(c) for c in communities} 
     assert_equal(result, ground_truth)
+
     
 def test_unconnected_communities():
     test = nx.Graph()
@@ -71,9 +71,5 @@
                         frozenset(['y', 'w'])])
                         
     communities = label_propagation.label_propagation_communities(test)
-    result = set()
-    for c in communities:
-        result.add(frozenset(c))  
-    assert_equal(result, ground_truth)
-    
-      +    result = {frozenset(c) for c in communities} 
+    assert_equal(result, ground_truth)