--- conflicted
+++ resolved
@@ -118,11 +118,7 @@
     See Also
     --------
     louvain_partitions
-<<<<<<< HEAD
-    leiden_communities
-=======
     :func:`~networkx.algorithms.community.leiden.leiden_communities`
->>>>>>> a1139a5a
     """
 
     partitions = louvain_partitions(G, weight, resolution, threshold, seed)
@@ -192,11 +188,7 @@
     See Also
     --------
     louvain_communities
-<<<<<<< HEAD
-    leiden_partitions
-=======
     :func:`~networkx.algorithms.community.leiden.leiden_partitions`
->>>>>>> a1139a5a
     """
 
     partition = [{u} for u in G.nodes()]
