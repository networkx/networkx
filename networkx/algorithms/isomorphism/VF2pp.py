--- conflicted
+++ resolved
@@ -12,22 +12,13 @@
 
 def VF2pp(G1, G2, G1_labels, G2_labels):
     try:
-<<<<<<< HEAD
-        m = next(isomorphic_VF2pp(G1, G2, G1_labels, G2_labels))
-        return m
-=======
         mapping = next(VF2pp_solver(G1, G2, G1_labels, G2_labels))
         return mapping
->>>>>>> 03d66b34
     except StopIteration:
         return None
 
 
-<<<<<<< HEAD
-def isomorphic_VF2pp(G1, G2, G1_labels, G2_labels):
-=======
 def VF2pp_solver(G1, G2, G1_labels, G2_labels):
->>>>>>> 03d66b34
     """Implementation of the VF2++ algorithm.
 
     Parameters
