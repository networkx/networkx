--- conflicted
+++ resolved
@@ -1,8 +1,4 @@
-<<<<<<< HEAD
-from pytest import raises
-=======
 import pytest
->>>>>>> 858c8363
 
 import networkx as nx
 
@@ -20,22 +16,12 @@
         assert nx.min_edge_cover(G) == {(0, 0)}
 
     def test_graph_with_isolated_v(self):
-<<<<<<< HEAD
-        with raises(
-            nx.NetworkXException,
-            match="Graph has a node with no edge incident on it, so no edge "
-            "cover exists.",
-        ):
-            G = nx.Graph()
-            G.add_node(1)
-=======
         G = nx.Graph()
         G.add_node(1)
         with pytest.raises(
             nx.NetworkXException,
             match="Graph has a node with no edge incident on it, so no edge cover exists.",
         ):
->>>>>>> 858c8363
             nx.min_edge_cover(G)
 
     def test_graph_single_edge(self):
