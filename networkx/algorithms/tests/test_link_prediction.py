--- conflicted
+++ resolved
@@ -43,12 +43,8 @@
     def test_node_not_found(self):
         G = nx.Graph()
         G.add_edges_from([(0, 1), (0, 2), (2, 3)])
-<<<<<<< HEAD
-        with pytest.raises(nx.NodeNotFound):
-            list(self.func(G, [(0, 4)]))
-=======
-        pytest.raises(nx.NodeNotFound, self.func, G, [(0, 4)])
->>>>>>> d32d708a
+        with pytest.raises(nx.NodeNotFound):
+            list(self.func(G, [(0, 4)]))
 
     def test_no_common_neighbor(self):
         G = nx.Graph()
@@ -88,12 +84,8 @@
     def test_node_not_found(self):
         G = nx.Graph()
         G.add_edges_from([(0, 1), (0, 2), (2, 3)])
-<<<<<<< HEAD
-        with pytest.raises(nx.NodeNotFound):
-            list(self.func(G, [(0, 4)]))
-=======
-        pytest.raises(nx.NodeNotFound, self.func, G, [(0, 4)])
->>>>>>> d32d708a
+        with pytest.raises(nx.NodeNotFound):
+            list(self.func(G, [(0, 4)]))
 
     def test_no_common_neighbor(self):
         G = nx.Graph()
@@ -138,12 +130,8 @@
     def test_node_not_found(self):
         G = nx.Graph()
         G.add_edges_from([(0, 1), (0, 2), (2, 3)])
-<<<<<<< HEAD
-        with pytest.raises(nx.NodeNotFound):
-            list(self.func(G, [(0, 4)]))
-=======
-        pytest.raises(nx.NodeNotFound, self.func, G, [(0, 4)])
->>>>>>> d32d708a
+        with pytest.raises(nx.NodeNotFound):
+            list(self.func(G, [(0, 4)]))
 
     def test_no_common_neighbor(self):
         G = nx.Graph()
@@ -190,22 +178,14 @@
     def test_node_u_not_found(self):
         G = nx.Graph()
         G.add_edges_from([(1, 3), (2, 3)])
-<<<<<<< HEAD
         with pytest.raises(nx.NodeNotFound):
             list(self.func(G, [(0, 1)]))
-=======
-        pytest.raises(nx.NodeNotFound, self.func, G, [(0, 1)])
->>>>>>> d32d708a
 
     def test_node_v_not_found(self):
         G = nx.Graph()
         G.add_edges_from([(0, 1), (0, 2), (2, 3)])
-<<<<<<< HEAD
-        with pytest.raises(nx.NodeNotFound):
-            list(self.func(G, [(0, 4)]))
-=======
-        pytest.raises(nx.NodeNotFound, self.func, G, [(0, 4)])
->>>>>>> d32d708a
+        with pytest.raises(nx.NodeNotFound):
+            list(self.func(G, [(0, 4)]))
 
     def test_no_common_neighbor(self):
         G = nx.Graph()
@@ -253,12 +233,8 @@
     def test_node_not_found(self):
         G = nx.Graph()
         G.add_edges_from([(0, 1), (0, 2), (2, 3)])
-<<<<<<< HEAD
-        with pytest.raises(nx.NodeNotFound):
-            list(self.func(G, [(0, 4)]))
-=======
-        pytest.raises(nx.NodeNotFound, self.func, G, [(0, 4)])
->>>>>>> d32d708a
+        with pytest.raises(nx.NodeNotFound):
+            list(self.func(G, [(0, 4)]))
 
     def test_zero_degrees(self):
         G = nx.Graph()
@@ -317,12 +293,8 @@
         G.nodes[1]["community"] = 1
         G.nodes[2]["community"] = 0
         G.nodes[3]["community"] = 0
-<<<<<<< HEAD
-        with pytest.raises(nx.NodeNotFound):
-            list(self.func(G, [(0, 4)]))
-=======
-        pytest.raises(nx.NodeNotFound, self.func, G, [(0, 4)])
->>>>>>> d32d708a
+        with pytest.raises(nx.NodeNotFound):
+            list(self.func(G, [(0, 4)]))
 
     def test_no_common_neighbor(self):
         G = nx.Graph()
@@ -349,12 +321,8 @@
 
     def test_no_community_information(self):
         G = nx.complete_graph(5)
-<<<<<<< HEAD
         with pytest.raises(nx.NetworkXAlgorithmError):
             list(self.func(G, [(0, 1)]))
-=======
-        pytest.raises(nx.NetworkXAlgorithmError, list, self.func(G, [(0, 1)]))
->>>>>>> d32d708a
 
     def test_insufficient_community_information(self):
         G = nx.Graph()
@@ -362,12 +330,8 @@
         G.nodes[0]["community"] = 0
         G.nodes[1]["community"] = 0
         G.nodes[3]["community"] = 0
-<<<<<<< HEAD
         with pytest.raises(nx.NetworkXAlgorithmError):
             list(self.func(G, [(0, 3)]))
-=======
-        pytest.raises(nx.NetworkXAlgorithmError, list, self.func(G, [(0, 3)]))
->>>>>>> d32d708a
 
     def test_sufficient_community_information(self):
         G = nx.Graph()
@@ -443,12 +407,8 @@
         G.nodes[1]["community"] = 1
         G.nodes[2]["community"] = 0
         G.nodes[3]["community"] = 0
-<<<<<<< HEAD
-        with pytest.raises(nx.NodeNotFound):
-            list(self.func(G, [(0, 4)]))
-=======
-        pytest.raises(nx.NodeNotFound, self.func, G, [(0, 4)])
->>>>>>> d32d708a
+        with pytest.raises(nx.NodeNotFound):
+            list(self.func(G, [(0, 4)]))
 
     def test_no_common_neighbor(self):
         G = nx.Graph()
@@ -475,12 +435,8 @@
 
     def test_no_community_information(self):
         G = nx.complete_graph(5)
-<<<<<<< HEAD
         with pytest.raises(nx.NetworkXAlgorithmError):
             list(self.func(G, [(0, 1)]))
-=======
-        pytest.raises(nx.NetworkXAlgorithmError, list, self.func(G, [(0, 1)]))
->>>>>>> d32d708a
 
     def test_insufficient_community_information(self):
         G = nx.Graph()
@@ -488,12 +444,8 @@
         G.nodes[0]["community"] = 0
         G.nodes[1]["community"] = 0
         G.nodes[3]["community"] = 0
-<<<<<<< HEAD
         with pytest.raises(nx.NetworkXAlgorithmError):
             list(self.func(G, [(0, 3)]))
-=======
-        pytest.raises(nx.NetworkXAlgorithmError, list, self.func(G, [(0, 3)]))
->>>>>>> d32d708a
 
     def test_sufficient_community_information(self):
         G = nx.Graph()
@@ -575,12 +527,8 @@
         G.nodes[1]["community"] = 1
         G.nodes[2]["community"] = 0
         G.nodes[3]["community"] = 0
-<<<<<<< HEAD
-        with pytest.raises(nx.NodeNotFound):
-            list(self.func(G, [(0, 4)]))
-=======
-        pytest.raises(nx.NodeNotFound, self.func, G, [(0, 4)])
->>>>>>> d32d708a
+        with pytest.raises(nx.NodeNotFound):
+            list(self.func(G, [(0, 4)]))
 
     def test_no_common_neighbor(self):
         G = nx.Graph()
@@ -615,12 +563,8 @@
 
     def test_no_community_information(self):
         G = nx.complete_graph(5)
-<<<<<<< HEAD
         with pytest.raises(nx.NetworkXAlgorithmError):
             list(self.func(G, [(0, 1)]))
-=======
-        pytest.raises(nx.NetworkXAlgorithmError, list, self.func(G, [(0, 1)]))
->>>>>>> d32d708a
 
     def test_insufficient_community_information(self):
         G = nx.Graph()
@@ -628,12 +572,8 @@
         G.nodes[0]["community"] = 0
         G.nodes[1]["community"] = 0
         G.nodes[3]["community"] = 0
-<<<<<<< HEAD
         with pytest.raises(nx.NetworkXAlgorithmError):
             list(self.func(G, [(0, 3)]))
-=======
-        pytest.raises(nx.NetworkXAlgorithmError, list, self.func(G, [(0, 3)]))
->>>>>>> d32d708a
 
     def test_sufficient_community_information(self):
         G = nx.Graph()
@@ -647,15 +587,10 @@
     def test_invalid_delta(self):
         G = nx.complete_graph(3)
         G.add_nodes_from([0, 1, 2], community=0)
-<<<<<<< HEAD
         with pytest.raises(nx.NetworkXAlgorithmError):
             list(self.func(G, [(0, 1)], 0))
         with pytest.raises(nx.NetworkXAlgorithmError):
             list(self.func(G, [(0, 1)], -0.5))
-=======
-        pytest.raises(nx.NetworkXAlgorithmError, self.func, G, [(0, 1)], 0)
-        pytest.raises(nx.NetworkXAlgorithmError, self.func, G, [(0, 1)], -0.5)
->>>>>>> d32d708a
 
     def test_custom_community_attribute_name(self):
         G = nx.complete_graph(4)
