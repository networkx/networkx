--- conflicted
+++ resolved
@@ -587,10 +587,7 @@
     def setup_class(cls):
         global np
         np = pytest.importorskip("numpy")
-<<<<<<< HEAD
-=======
         pytest.importorskip("scipy")
->>>>>>> bb491844
         cls.beta = 0.1
         cls.func = staticmethod(nx.katz_index)
         cls.test = partial(_test_func, predict_func=cls.func)
@@ -607,18 +604,7 @@
 
     def test_P4(self):
         G = nx.path_graph(4)
-<<<<<<< HEAD
-        A = np.array(
-            [
-                np.array([0, 1.0, 0, 0]),
-                np.array([1.0, 0, 1.0, 0]),
-                np.array([0, 1.0, 0, 1.0]),
-                np.array([0, 0, 1.0, 0]),
-            ]
-        )
-=======
         A = np.array([[0.0, 1, 0, 0], [1, 0, 1, 0], [0, 1, 0, 1], [0, 0, 1, 0]])
->>>>>>> bb491844
         A *= self.beta
         I = np.identity(4)
         res = np.linalg.inv(I - A) - I
@@ -652,27 +638,9 @@
         self.test(G, [(0, 1)], [(0, 1, 0)])
 
     def test_all_nonexistent_edges(self):
-<<<<<<< HEAD
-        G = nx.Graph()
-        A = np.array(
-            [
-                np.array([0, 1.0, 1.0, 0]),
-                np.array([1.0, 0, 0, 0]),
-                np.array([1.0, 0, 0, 1.0]),
-                np.array([0, 0, 1.0, 0]),
-            ]
-        )
-        A *= self.beta
-        I = np.identity(4)
-        exp = np.linalg.inv(I - A) - I
-        exp = np.linalg.inv(I - A) - I
-        G.add_edges_from([(0, 1), (0, 2), (2, 3)])
-        self.test(G, None, [(0, 3, exp[0, 3]), (1, 2, exp[1, 2]), (1, 3, exp[1, 3])])
-=======
         G = nx.Graph([(0, 1), (0, 2), (2, 3)])
         A = np.array([[0.0, 1, 1, 0], [1, 0, 0, 0], [1, 0, 0, 1], [0, 0, 1, 0]])
         A *= self.beta
         I = np.identity(4)
         res = np.linalg.inv(I - A) - I
-        self.test(G, None, [(0, 3, res[0, 3]), (1, 2, res[1, 2]), (1, 3, res[1, 3])])
->>>>>>> bb491844
+        self.test(G, None, [(0, 3, res[0, 3]), (1, 2, res[1, 2]), (1, 3, res[1, 3])])