"""Unit tests for the :mod:`networkx.algorithms.boundary` module."""

from itertools import combinations

import networkx as nx
<<<<<<< HEAD
from networkx.testing import almost_equal, assert_edges_equal
=======
from networkx.utils import edges_equal
>>>>>>> c568dcba
from networkx import convert_node_labels_to_integers as cnlti


class TestNodeBoundary:
    """Unit tests for the :func:`~networkx.node_boundary` function."""

    def test_null_graph(self):
        """Tests that the null graph has empty node boundaries."""
        null = nx.null_graph()
        assert nx.node_boundary(null, []) == set()
        assert nx.node_boundary(null, [], []) == set()
        assert nx.node_boundary(null, [1, 2, 3]) == set()
        assert nx.node_boundary(null, [1, 2, 3], [4, 5, 6]) == set()
        assert nx.node_boundary(null, [1, 2, 3], [3, 4, 5]) == set()

    def test_path_graph(self):
        P10 = cnlti(nx.path_graph(10), first_label=1)
        assert nx.node_boundary(P10, []) == set()
        assert nx.node_boundary(P10, [], []) == set()
        assert nx.node_boundary(P10, [1, 2, 3]) == {4}
        assert nx.node_boundary(P10, [4, 5, 6]) == {3, 7}
        assert nx.node_boundary(P10, [3, 4, 5, 6, 7]) == {2, 8}
        assert nx.node_boundary(P10, [8, 9, 10]) == {7}
        assert nx.node_boundary(P10, [4, 5, 6], [9, 10]) == set()

    def test_complete_graph(self):
        K10 = cnlti(nx.complete_graph(10), first_label=1)
        assert nx.node_boundary(K10, []) == set()
        assert nx.node_boundary(K10, [], []) == set()
        assert nx.node_boundary(K10, [1, 2, 3]) == {4, 5, 6, 7, 8, 9, 10}
        assert nx.node_boundary(K10, [4, 5, 6]) == {1, 2, 3, 7, 8, 9, 10}
        assert nx.node_boundary(K10, [3, 4, 5, 6, 7]) == {1, 2, 8, 9, 10}
        assert nx.node_boundary(K10, [4, 5, 6], []) == set()
        assert nx.node_boundary(K10, K10) == set()
        assert nx.node_boundary(K10, [1, 2, 3], [3, 4, 5]) == {4, 5}

    def test_petersen(self):
        """Check boundaries in the petersen graph

        cheeger(G,k)=min(|bdy(S)|/|S| for |S|=k, 0<k<=|V(G)|/2)

        """

        def cheeger(G, k):
            return min(len(nx.node_boundary(G, nn)) / k for nn in combinations(G, k))

        P = nx.petersen_graph()
        assert almost_equal(cheeger(P, 1), 3.00, places=2)
        assert almost_equal(cheeger(P, 2), 2.00, places=2)
        assert almost_equal(cheeger(P, 3), 1.67, places=2)
        assert almost_equal(cheeger(P, 4), 1.00, places=2)
        assert almost_equal(cheeger(P, 5), 0.80, places=2)

    def test_directed(self):
        """Tests the node boundary of a directed graph."""
        G = nx.DiGraph([(0, 1), (1, 2), (2, 3), (3, 4), (4, 0)])
        S = {0, 1}
        boundary = nx.node_boundary(G, S)
        expected = {2}
        assert boundary == expected

    def test_multigraph(self):
        """Tests the node boundary of a multigraph."""
        G = nx.MultiGraph(list(nx.cycle_graph(5).edges()) * 2)
        S = {0, 1}
        boundary = nx.node_boundary(G, S)
        expected = {2, 4}
        assert boundary == expected

    def test_multidigraph(self):
        """Tests the edge boundary of a multdiigraph."""
        edges = [(0, 1), (1, 2), (2, 3), (3, 4), (4, 0)]
        G = nx.MultiDiGraph(edges * 2)
        S = {0, 1}
        boundary = nx.node_boundary(G, S)
        expected = {2}
        assert boundary == expected


class TestEdgeBoundary:
    """Unit tests for the :func:`~networkx.edge_boundary` function."""

    def test_null_graph(self):
        null = nx.null_graph()
        assert list(nx.edge_boundary(null, [])) == []
        assert list(nx.edge_boundary(null, [], [])) == []
        assert list(nx.edge_boundary(null, [1, 2, 3])) == []
        assert list(nx.edge_boundary(null, [1, 2, 3], [4, 5, 6])) == []
        assert list(nx.edge_boundary(null, [1, 2, 3], [3, 4, 5])) == []

    def test_path_graph(self):
        P10 = cnlti(nx.path_graph(10), first_label=1)
        assert list(nx.edge_boundary(P10, [])) == []
        assert list(nx.edge_boundary(P10, [], [])) == []
        assert list(nx.edge_boundary(P10, [1, 2, 3])) == [(3, 4)]
        assert sorted(nx.edge_boundary(P10, [4, 5, 6])) == [(4, 3), (6, 7)]
        assert sorted(nx.edge_boundary(P10, [3, 4, 5, 6, 7])) == [(3, 2), (7, 8)]
        assert list(nx.edge_boundary(P10, [8, 9, 10])) == [(8, 7)]
        assert sorted(nx.edge_boundary(P10, [4, 5, 6], [9, 10])) == []
        assert list(nx.edge_boundary(P10, [1, 2, 3], [3, 4, 5])) == [(2, 3), (3, 4)]

    def test_complete_graph(self):
        K10 = cnlti(nx.complete_graph(10), first_label=1)

        def ilen(iterable):
            return sum(1 for i in iterable)

        assert list(nx.edge_boundary(K10, [])) == []
        assert list(nx.edge_boundary(K10, [], [])) == []
        assert ilen(nx.edge_boundary(K10, [1, 2, 3])) == 21
        assert ilen(nx.edge_boundary(K10, [4, 5, 6, 7])) == 24
        assert ilen(nx.edge_boundary(K10, [3, 4, 5, 6, 7])) == 25
        assert ilen(nx.edge_boundary(K10, [8, 9, 10])) == 21
        assert edges_equal(
            nx.edge_boundary(K10, [4, 5, 6], [9, 10]),
            [(4, 9), (4, 10), (5, 9), (5, 10), (6, 9), (6, 10)],
        )
        assert edges_equal(
            nx.edge_boundary(K10, [1, 2, 3], [3, 4, 5]),
            [(1, 3), (1, 4), (1, 5), (2, 3), (2, 4), (2, 5), (3, 4), (3, 5)],
        )

    def test_directed(self):
        """Tests the edge boundary of a directed graph."""
        G = nx.DiGraph([(0, 1), (1, 2), (2, 3), (3, 4), (4, 0)])
        S = {0, 1}
        boundary = list(nx.edge_boundary(G, S))
        expected = [(1, 2)]
        assert boundary == expected

    def test_multigraph(self):
        """Tests the edge boundary of a multigraph."""
        G = nx.MultiGraph(list(nx.cycle_graph(5).edges()) * 2)
        S = {0, 1}
        boundary = list(nx.edge_boundary(G, S))
        expected = [(0, 4), (0, 4), (1, 2), (1, 2)]
        assert boundary == expected

    def test_multidigraph(self):
        """Tests the edge boundary of a multdiigraph."""
        edges = [(0, 1), (1, 2), (2, 3), (3, 4), (4, 0)]
        G = nx.MultiDiGraph(edges * 2)
        S = {0, 1}
        boundary = list(nx.edge_boundary(G, S))
        expected = [(1, 2), (1, 2)]
        assert boundary == expected<|MERGE_RESOLUTION|>--- conflicted
+++ resolved
@@ -1,13 +1,9 @@
 """Unit tests for the :mod:`networkx.algorithms.boundary` module."""
 
 from itertools import combinations
-
+import pytest
 import networkx as nx
-<<<<<<< HEAD
-from networkx.testing import almost_equal, assert_edges_equal
-=======
 from networkx.utils import edges_equal
->>>>>>> c568dcba
 from networkx import convert_node_labels_to_integers as cnlti
 
 
