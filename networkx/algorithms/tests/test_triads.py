"""Tests for the :mod:`networkx.algorithms.triads` module."""

import itertools
from collections import defaultdict
from random import sample

import pytest

import networkx as nx


<<<<<<< HEAD
def test_all_triplets_deprecated():
    G = nx.DiGraph([(1, 2), (2, 3), (3, 4)])
    with pytest.deprecated_call():
        nx.all_triplets(G)
=======
def test_random_triad_deprecated():
    G = nx.path_graph(3, create_using=nx.DiGraph)
    with pytest.deprecated_call():
        nx.random_triad(G)
>>>>>>> 86568d26


def test_triadic_census():
    """Tests the triadic_census function."""
    G = nx.DiGraph()
    G.add_edges_from(["01", "02", "03", "04", "05", "12", "16", "51", "56", "65"])
    expected = {
        "030T": 2,
        "120C": 1,
        "210": 0,
        "120U": 0,
        "012": 9,
        "102": 3,
        "021U": 0,
        "111U": 0,
        "003": 8,
        "030C": 0,
        "021D": 9,
        "201": 0,
        "111D": 1,
        "300": 0,
        "120D": 0,
        "021C": 2,
    }
    actual = nx.triadic_census(G)
    assert expected == actual


def test_is_triad():
    """Tests the is_triad function"""
    G = nx.karate_club_graph()
    G = G.to_directed()
    for i in range(100):
        nodes = sample(sorted(G.nodes()), 3)
        G2 = G.subgraph(nodes)
        assert nx.is_triad(G2)


def test_all_triads():
    """Tests the all_triads function."""
    G = nx.DiGraph()
    G.add_edges_from(["01", "02", "03", "04", "05", "12", "16", "51", "56", "65"])
    expected = [
        f"{i},{j},{k}"
        for i in range(7)
        for j in range(i + 1, 7)
        for k in range(j + 1, 7)
    ]
    expected = [G.subgraph(x.split(",")) for x in expected]
    actual = list(nx.all_triads(G))
    assert all(any(nx.is_isomorphic(G1, G2) for G1 in expected) for G2 in actual)


def test_triad_type():
    """Tests the triad_type function."""
    # 0 edges (1 type)
    G = nx.DiGraph({0: [], 1: [], 2: []})
    assert nx.triad_type(G) == "003"
    # 1 edge (1 type)
    G = nx.DiGraph({0: [1], 1: [], 2: []})
    assert nx.triad_type(G) == "012"
    # 2 edges (4 types)
    G = nx.DiGraph([(0, 1), (0, 2)])
    assert nx.triad_type(G) == "021D"
    G = nx.DiGraph({0: [1], 1: [0], 2: []})
    assert nx.triad_type(G) == "102"
    G = nx.DiGraph([(0, 1), (2, 1)])
    assert nx.triad_type(G) == "021U"
    G = nx.DiGraph([(0, 1), (1, 2)])
    assert nx.triad_type(G) == "021C"
    # 3 edges (4 types)
    G = nx.DiGraph([(0, 1), (1, 0), (2, 1)])
    assert nx.triad_type(G) == "111D"
    G = nx.DiGraph([(0, 1), (1, 0), (1, 2)])
    assert nx.triad_type(G) == "111U"
    G = nx.DiGraph([(0, 1), (1, 2), (0, 2)])
    assert nx.triad_type(G) == "030T"
    G = nx.DiGraph([(0, 1), (1, 2), (2, 0)])
    assert nx.triad_type(G) == "030C"
    # 4 edges (4 types)
    G = nx.DiGraph([(0, 1), (1, 0), (2, 0), (0, 2)])
    assert nx.triad_type(G) == "201"
    G = nx.DiGraph([(0, 1), (1, 0), (2, 0), (2, 1)])
    assert nx.triad_type(G) == "120D"
    G = nx.DiGraph([(0, 1), (1, 0), (0, 2), (1, 2)])
    assert nx.triad_type(G) == "120U"
    G = nx.DiGraph([(0, 1), (1, 0), (0, 2), (2, 1)])
    assert nx.triad_type(G) == "120C"
    # 5 edges (1 type)
    G = nx.DiGraph([(0, 1), (1, 0), (2, 1), (1, 2), (0, 2)])
    assert nx.triad_type(G) == "210"
    # 6 edges (1 type)
    G = nx.DiGraph([(0, 1), (1, 0), (1, 2), (2, 1), (0, 2), (2, 0)])
    assert nx.triad_type(G) == "300"


def test_triads_by_type():
    G = nx.DiGraph()
    G.add_edges_from(["01", "02", "03", "04", "05", "12", "16", "51", "56", "65"])
    all_triads = nx.all_triads(G)
    expected = defaultdict(list)
    for triad in all_triads:
        name = nx.triad_type(triad)
        expected[name].append(triad)
    actual = nx.triads_by_type(G)
    assert set(actual.keys()) == set(expected.keys())
    for tri_type, actual_Gs in actual.items():
        expected_Gs = expected[tri_type]
        for a in actual_Gs:
            assert any(nx.is_isomorphic(a, e) for e in expected_Gs)


def test_triadic_census_short_path_nodelist():
    G = nx.path_graph("abc", create_using=nx.DiGraph)
    expected = {"021C": 1}
    for nl in ["a", "b", "c", "ab", "ac", "bc", "abc"]:
        triad_census = nx.triadic_census(G, nodelist=nl)
        assert expected == {typ: cnt for typ, cnt in triad_census.items() if cnt > 0}


def test_triadic_census_correct_nodelist_values():
    G = nx.path_graph(5, create_using=nx.DiGraph)
    msg = r"nodelist includes duplicate nodes or nodes not in G"
    with pytest.raises(ValueError, match=msg):
        nx.triadic_census(G, [1, 2, 2, 3])
    with pytest.raises(ValueError, match=msg):
        nx.triadic_census(G, [1, 2, "a", 3])


def test_triadic_census_tiny_graphs():
    tc = nx.triadic_census(nx.empty_graph(0, create_using=nx.DiGraph))
    assert {} == {typ: cnt for typ, cnt in tc.items() if cnt > 0}
    tc = nx.triadic_census(nx.empty_graph(1, create_using=nx.DiGraph))
    assert {} == {typ: cnt for typ, cnt in tc.items() if cnt > 0}
    tc = nx.triadic_census(nx.empty_graph(2, create_using=nx.DiGraph))
    assert {} == {typ: cnt for typ, cnt in tc.items() if cnt > 0}
    tc = nx.triadic_census(nx.DiGraph([(1, 2)]))
    assert {} == {typ: cnt for typ, cnt in tc.items() if cnt > 0}


def test_triadic_census_selfloops():
    GG = nx.path_graph("abc", create_using=nx.DiGraph)
    expected = {"021C": 1}
    for n in GG:
        G = GG.copy()
        G.add_edge(n, n)
        tc = nx.triadic_census(G)
        assert expected == {typ: cnt for typ, cnt in tc.items() if cnt > 0}

    GG = nx.path_graph("abcde", create_using=nx.DiGraph)
    tbt = nx.triads_by_type(GG)
    for n in GG:
        GG.add_edge(n, n)
    tc = nx.triadic_census(GG)
    assert tc == {tt: len(tbt[tt]) for tt in tc}


def test_triadic_census_four_path():
    G = nx.path_graph("abcd", create_using=nx.DiGraph)
    expected = {"012": 2, "021C": 2}
    triad_census = nx.triadic_census(G)
    assert expected == {typ: cnt for typ, cnt in triad_census.items() if cnt > 0}


def test_triadic_census_four_path_nodelist():
    G = nx.path_graph("abcd", create_using=nx.DiGraph)
    expected_end = {"012": 2, "021C": 1}
    expected_mid = {"012": 1, "021C": 2}
    a_triad_census = nx.triadic_census(G, nodelist=["a"])
    assert expected_end == {typ: cnt for typ, cnt in a_triad_census.items() if cnt > 0}
    b_triad_census = nx.triadic_census(G, nodelist=["b"])
    assert expected_mid == {typ: cnt for typ, cnt in b_triad_census.items() if cnt > 0}
    c_triad_census = nx.triadic_census(G, nodelist=["c"])
    assert expected_mid == {typ: cnt for typ, cnt in c_triad_census.items() if cnt > 0}
    d_triad_census = nx.triadic_census(G, nodelist=["d"])
    assert expected_end == {typ: cnt for typ, cnt in d_triad_census.items() if cnt > 0}


def test_triadic_census_nodelist():
    """Tests the triadic_census function."""
    G = nx.DiGraph()
    G.add_edges_from(["01", "02", "03", "04", "05", "12", "16", "51", "56", "65"])
    expected = {
        "030T": 2,
        "120C": 1,
        "210": 0,
        "120U": 0,
        "012": 9,
        "102": 3,
        "021U": 0,
        "111U": 0,
        "003": 8,
        "030C": 0,
        "021D": 9,
        "201": 0,
        "111D": 1,
        "300": 0,
        "120D": 0,
        "021C": 2,
    }
    actual = {k: 0 for k in expected}
    for node in G.nodes():
        node_triad_census = nx.triadic_census(G, nodelist=[node])
        for triad_key in expected:
            actual[triad_key] += node_triad_census[triad_key]
    # Divide all counts by 3
    for k, v in actual.items():
        actual[k] //= 3
    assert expected == actual


@pytest.mark.parametrize("N", [5, 10])
def test_triadic_census_on_random_graph(N):
    G = nx.binomial_graph(N, 0.3, directed=True, seed=42)
    tc1 = nx.triadic_census(G)
    tbt = nx.triads_by_type(G)
    tc2 = {tt: len(tbt[tt]) for tt in tc1}
    assert tc1 == tc2

    for n in G:
        tc1 = nx.triadic_census(G, nodelist={n})
        tc2 = {tt: sum(1 for t in tbt.get(tt, []) if n in t) for tt in tc1}
        assert tc1 == tc2

    for ns in itertools.combinations(G, 2):
        ns = set(ns)
        tc1 = nx.triadic_census(G, nodelist=ns)
        tc2 = {
            tt: sum(1 for t in tbt.get(tt, []) if any(n in ns for n in t)) for tt in tc1
        }
        assert tc1 == tc2

    for ns in itertools.combinations(G, 3):
        ns = set(ns)
        tc1 = nx.triadic_census(G, nodelist=ns)
        tc2 = {
            tt: sum(1 for t in tbt.get(tt, []) if any(n in ns for n in t)) for tt in tc1
        }
        assert tc1 == tc2<|MERGE_RESOLUTION|>--- conflicted
+++ resolved
@@ -7,19 +7,6 @@
 import pytest
 
 import networkx as nx
-
-
-<<<<<<< HEAD
-def test_all_triplets_deprecated():
-    G = nx.DiGraph([(1, 2), (2, 3), (3, 4)])
-    with pytest.deprecated_call():
-        nx.all_triplets(G)
-=======
-def test_random_triad_deprecated():
-    G = nx.path_graph(3, create_using=nx.DiGraph)
-    with pytest.deprecated_call():
-        nx.random_triad(G)
->>>>>>> 86568d26
 
 
 def test_triadic_census():
