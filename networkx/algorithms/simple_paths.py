--- conflicted
+++ resolved
@@ -256,15 +256,11 @@
         else:
             return _all_simple_paths_weighted_graph(G, source, targets, cutoff)
     else:
-<<<<<<< HEAD
-        raise TypeError("cutoff is not int or dict")
-=======
         raise TypeError("cutoff is neither int nor dict")
 
 
 def _empty_generator():
     yield from ()
->>>>>>> 334332c4
 
 
 def _is_path_under_cutoff(G, path, cutoff):
