--- conflicted
+++ resolved
@@ -259,28 +259,6 @@
         raise TypeError('cutoff is neither int nor dict')
 
 
-<<<<<<< HEAD
-def _path_cost(G, path, weight):
-    if weight is None:
-        return len(path)
-    else:
-        cost = 0
-        if len(path) == 1:
-            return cost
-        else:
-            for u, v in pairwise(path):
-                if G.is_multigraph():
-                    cost += min([attr.get(weight, 1) for attr in G[u][v].values()])
-                else:
-                    cost += G[u][v].get(weight, 1)
-            return cost
-
-
-def _is_path_under_cutoff(G, path, cutoff):
-    for k, v in cutoff.items():
-        if _path_cost(G, path, k) > v:
-            return False
-=======
 def _is_path_under_cutoff(G, path, cutoff):
 
     cutoff_c = cutoff.copy()
@@ -302,7 +280,6 @@
         if cost[w] > c:
             return False
 
->>>>>>> 0e126618
     return True
 
 
@@ -356,6 +333,60 @@
                 count = ([child] + list(children)).count(target)
                 for i in range(count):
                     yield list(visited) + [target]
+            stack.pop()
+            visited.popitem()
+
+
+def _all_simple_paths_weighted_graph(G, source, targets, cutoff):
+
+    visited = collections.OrderedDict.fromkeys([source])
+    stack = [iter(G[source])]
+
+    while stack:
+        children = stack[-1]
+        child = next(children, None)
+        if child is None:
+            stack.pop()
+            visited.popitem()
+        elif _is_path_under_cutoff(G, list(visited), cutoff):
+            if child in visited:
+                continue
+            if child in targets:
+                if _is_path_under_cutoff(G, list(visited) + [child], cutoff):
+                    yield list(visited) + [child]
+            visited[child] = None
+            if targets - set(visited.keys()):  # expand stack until find all targets
+                stack.append(iter(G[child]))
+            else:
+                visited.popitem()  # maybe other ways to child
+        else:
+            stack.pop()
+            visited.popitem()
+
+
+def _all_simple_paths_weighted_multigraph(G, source, targets, cutoff):
+
+    visited = collections.OrderedDict.fromkeys([source])
+    stack = [iter(G[source])]
+
+    while stack:
+        children = stack[-1]
+        child = next(children, None)
+        if child is None:
+            stack.pop()
+            visited.popitem()
+        elif _is_path_under_cutoff(G, list(visited), cutoff):
+            if child in visited:
+                continue
+            if child in targets:
+                if _is_path_under_cutoff(G, list(visited) + [child], cutoff):
+                    yield list(visited) + [child]
+            visited[child] = None
+            if targets - set(visited.keys()):  # expand stack until find all targets
+                stack.append((v for u, v in G.edges(child)))
+            else:
+                visited.popitem()  # maybe other ways to child
+        else:
             stack.pop()
             visited.popitem()
 
