import collections
from heapq import heappush, heappop
from itertools import count

import networkx as nx
from networkx.utils import not_implemented_for
from networkx.utils import pairwise
<<<<<<< HEAD
from networkx.utils import empty_generator
=======
from networkx.algorithms.shortest_paths.weighted import _weight_function
>>>>>>> 04e1ef25

__all__ = [
    'all_simple_paths',
    'is_simple_path',
    'shortest_simple_paths',
]


def is_simple_path(G, nodes):
    """Returns True if and only if the given nodes form a simple path in
    `G`.

    A *simple path* in a graph is a nonempty sequence of nodes in which
    no node appears more than once in the sequence, and each adjacent
    pair of nodes in the sequence is adjacent in the graph.

    Parameters
    ----------
    nodes : list
        A list of one or more nodes in the graph `G`.

    Returns
    -------
    bool
        Whether the given list of nodes represents a simple path in
        `G`.

    Notes
    -----
    A list of zero nodes is not a path and a list of one node is a
    path. Here's an explanation why.

    This function operates on *node paths*. One could also consider
    *edge paths*. There is a bijection between node paths and edge
    paths.

    The *length of a path* is the number of edges in the path, so a list
    of nodes of length *n* corresponds to a path of length *n* - 1.
    Thus the smallest edge path would be a list of zero edges, the empty
    path. This corresponds to a list of one node.

    To convert between a node path and an edge path, you can use code
    like the following::

        >>> from networkx.utils import pairwise
        >>> nodes = [0, 1, 2, 3]
        >>> edges = list(pairwise(nodes))
        >>> edges
        [(0, 1), (1, 2), (2, 3)]
        >>> nodes = [edges[0][0]] + [v for u, v in edges]
        >>> nodes
        [0, 1, 2, 3]

    Examples
    --------
    >>> G = nx.cycle_graph(4)
    >>> nx.is_simple_path(G, [2, 3, 0])
    True
    >>> nx.is_simple_path(G, [0, 2])
    False

    """
    # The empty list is not a valid path. Could also return
    # NetworkXPointlessConcept here.
    if len(nodes) == 0:
        return False
    # If the list is a single node, just check that the node is actually
    # in the graph.
    if len(nodes) == 1:
        return nodes[0] in G
    # Test that no node appears more than once, and that each
    # adjacent pair of nodes is adjacent.
    return (len(set(nodes)) == len(nodes) and
            all(v in G[u] for u, v in pairwise(nodes)))


def all_simple_paths(G, source, target, cutoff=None):
    """Generate all simple paths in the graph G from source to target.

    A simple path is a path with no repeated nodes.

    Parameters
    ----------
    G : NetworkX graph

    source : node
       Starting node for path

    target : nodes
       Single node or iterable of nodes at which to end path

    cutoff : integer, optional
        Depth to stop the search. Only paths of length <= cutoff are returned.

    Returns
    -------
    path_generator: generator
       A generator that produces lists of simple paths.  If there are no paths
       between the source and target within the given cutoff the generator
       produces no output.

    Examples
    --------
    This iterator generates lists of nodes::

        >>> G = nx.complete_graph(4)
        >>> for path in nx.all_simple_paths(G, source=0, target=3):
        ...     print(path)
        ...
        [0, 1, 2, 3]
        [0, 1, 3]
        [0, 2, 1, 3]
        [0, 2, 3]
        [0, 3]

    You can generate only those paths that are shorter than a certain
    length by using the `cutoff` keyword argument::

        >>> paths = nx.all_simple_paths(G, source=0, target=3, cutoff=2)
        >>> print(list(paths))
        [[0, 1, 3], [0, 2, 3], [0, 3]]

    To get each path as the corresponding list of edges, you can use the
    :func:`networkx.utils.pairwise` helper function::

        >>> paths = nx.all_simple_paths(G, source=0, target=3)
        >>> for path in map(nx.utils.pairwise, paths):
        ...     print(list(path))
        [(0, 1), (1, 2), (2, 3)]
        [(0, 1), (1, 3)]
        [(0, 2), (2, 1), (1, 3)]
        [(0, 2), (2, 3)]
        [(0, 3)]

    Pass an iterable of nodes as target to generate all paths ending in any of several nodes::

        >>> G = nx.complete_graph(4)
        >>> for path in nx.all_simple_paths(G, source=0, target=[3, 2]):
        ...     print(path)
        ...
        [0, 1, 2]
        [0, 1, 2, 3]
        [0, 1, 3]
        [0, 1, 3, 2]
        [0, 2]
        [0, 2, 1, 3]
        [0, 2, 3]
        [0, 3]
        [0, 3, 1, 2]
        [0, 3, 2]

    Iterate over each path from the root nodes to the leaf nodes in a
    directed acyclic graph using a functional programming approach::

        >>> from itertools import chain
        >>> from itertools import product
        >>> from itertools import starmap
        >>> from functools import partial
        >>>
        >>> chaini = chain.from_iterable
        >>>
        >>> G = nx.DiGraph([(0, 1), (1, 2), (0, 3), (3, 2)])
        >>> roots = (v for v, d in G.in_degree() if d == 0)
        >>> leaves = (v for v, d in G.out_degree() if d == 0)
        >>> all_paths = partial(nx.all_simple_paths, G)
        >>> list(chaini(starmap(all_paths, product(roots, leaves))))
        [[0, 1, 2], [0, 3, 2]]

    The same list computed using an iterative approach::

        >>> G = nx.DiGraph([(0, 1), (1, 2), (0, 3), (3, 2)])
        >>> roots = (v for v, d in G.in_degree() if d == 0)
        >>> leaves = (v for v, d in G.out_degree() if d == 0)
        >>> all_paths = []
        >>> for root in roots:
        ...     for leaf in leaves:
        ...         paths = nx.all_simple_paths(G, root, leaf)
        ...         all_paths.extend(paths)
        >>> all_paths
        [[0, 1, 2], [0, 3, 2]]

    Iterate over each path from the root nodes to the leaf nodes in a
    directed acyclic graph passing all leaves together to avoid unnecessary
    compute::

        >>> G = nx.DiGraph([(0, 1), (2, 1), (1, 3), (1, 4)])
        >>> roots = (v for v, d in G.in_degree() if d == 0)
        >>> leaves = [v for v, d in G.out_degree() if d == 0]
        >>> all_paths = []
        >>> for root in roots:
        ...     paths = nx.all_simple_paths(G, root, leaves)
        ...     all_paths.extend(paths)
        >>> all_paths
        [[0, 1, 3], [0, 1, 4], [2, 1, 3], [2, 1, 4]]

    Notes
    -----
    This algorithm uses a modified depth-first search to generate the
    paths [1]_.  A single path can be found in $O(V+E)$ time but the
    number of simple paths in a graph can be very large, e.g. $O(n!)$ in
    the complete graph of order $n$.

    References
    ----------
    .. [1] R. Sedgewick, "Algorithms in C, Part 5: Graph Algorithms",
       Addison Wesley Professional, 3rd ed., 2001.

    See Also
    --------
    all_shortest_paths, shortest_path

    """
    if source not in G:
        raise nx.NodeNotFound(f"source node {source} not in graph")
    if target in G:
        targets = {target}
    else:
        try:
            targets = set(target)
        except TypeError:
            raise nx.NodeNotFound(f"target node {target} not in graph")
    if source in targets:
        return empty_generator()
    if cutoff is None:
        cutoff = len(G) - 1
    if cutoff < 1:
        return empty_generator()
    if G.is_multigraph():
        return _all_simple_paths_multigraph(G, source, targets, cutoff)
    else:
        return _all_simple_paths_graph(G, source, targets, cutoff)


def _all_simple_paths_graph(G, source, targets, cutoff):
    visited = collections.OrderedDict.fromkeys([source])
    stack = [iter(G[source])]
    while stack:
        children = stack[-1]
        child = next(children, None)
        if child is None:
            stack.pop()
            visited.popitem()
        elif len(visited) < cutoff:
            if child in visited:
                continue
            if child in targets:
                yield list(visited) + [child]
            visited[child] = None
            if targets - set(visited.keys()):  # expand stack until find all targets
                stack.append(iter(G[child]))
            else:
                visited.popitem()  # maybe other ways to child
        else:  # len(visited) == cutoff:
            for target in (targets & (set(children) | {child})) - set(visited.keys()):
                yield list(visited) + [target]
            stack.pop()
            visited.popitem()


def _all_simple_paths_multigraph(G, source, targets, cutoff):
    visited = collections.OrderedDict.fromkeys([source])
    stack = [(v for u, v in G.edges(source))]
    while stack:
        children = stack[-1]
        child = next(children, None)
        if child is None:
            stack.pop()
            visited.popitem()
        elif len(visited) < cutoff:
            if child in visited:
                continue
            if child in targets:
                yield list(visited) + [child]
            visited[child] = None
            if targets - set(visited.keys()):
                stack.append((v for u, v in G.edges(child)))
            else:
                visited.popitem()
        else:  # len(visited) == cutoff:
            for target in targets - set(visited.keys()):
                count = ([child] + list(children)).count(target)
                for i in range(count):
                    yield list(visited) + [target]
            stack.pop()
            visited.popitem()


@not_implemented_for('multigraph')
def shortest_simple_paths(G, source, target, weight=None):
    """Generate all simple paths in the graph G from source to target,
       starting from shortest ones.

    A simple path is a path with no repeated nodes.

    If a weighted shortest path search is to be used, no negative weights
    are allowed.

    Parameters
    ----------
    G : NetworkX graph

    source : node
       Starting node for path

    target : node
       Ending node for path

    weight : string or function
        If it is a string, it is the name of the edge attribute to be
        used as a weight.

        If it is a function, the weight of an edge is the value returned
        by the function. The function must accept exactly three positional
        arguments: the two endpoints of an edge and the dictionary of edge
        attributes for that edge. The function must return a number.

        If None all edges are considered to have unit weight. Default
        value None.

    Returns
    -------
    path_generator: generator
       A generator that produces lists of simple paths, in order from
       shortest to longest.

    Raises
    ------
    NetworkXNoPath
       If no path exists between source and target.

    NetworkXError
       If source or target nodes are not in the input graph.

    NetworkXNotImplemented
       If the input graph is a Multi[Di]Graph.

    Examples
    --------

    >>> G = nx.cycle_graph(7)
    >>> paths = list(nx.shortest_simple_paths(G, 0, 3))
    >>> print(paths)
    [[0, 1, 2, 3], [0, 6, 5, 4, 3]]

    You can use this function to efficiently compute the k shortest/best
    paths between two nodes.

    >>> from itertools import islice
    >>> def k_shortest_paths(G, source, target, k, weight=None):
    ...     return list(islice(nx.shortest_simple_paths(G, source, target, weight=weight), k))
    >>> for path in k_shortest_paths(G, 0, 3, 2):
    ...     print(path)
    [0, 1, 2, 3]
    [0, 6, 5, 4, 3]

    Notes
    -----
    This procedure is based on algorithm by Jin Y. Yen [1]_.  Finding
    the first $K$ paths requires $O(KN^3)$ operations.

    See Also
    --------
    all_shortest_paths
    shortest_path
    all_simple_paths

    References
    ----------
    .. [1] Jin Y. Yen, "Finding the K Shortest Loopless Paths in a
       Network", Management Science, Vol. 17, No. 11, Theory Series
       (Jul., 1971), pp. 712-716.

    """
    if source not in G:
        raise nx.NodeNotFound(f"source node {source} not in graph")

    if target not in G:
        raise nx.NodeNotFound(f"target node {target} not in graph")

    if weight is None:
        length_func = len
        shortest_path_func = _bidirectional_shortest_path
    else:
        wt = _weight_function(G, weight)
        def length_func(path):
            return sum(wt(u, v, G.get_edge_data(u, v)) for (u, v) in zip(path, path[1:]))
        shortest_path_func = _bidirectional_dijkstra

    listA = list()
    listB = PathBuffer()
    prev_path = None
    while True:
        if not prev_path:
            length, path = shortest_path_func(G, source, target, weight=weight)
            listB.push(length, path)
        else:
            ignore_nodes = set()
            ignore_edges = set()
            for i in range(1, len(prev_path)):
                root = prev_path[:i]
                root_length = length_func(root)
                for path in listA:
                    if path[:i] == root:
                        ignore_edges.add((path[i - 1], path[i]))
                try:
                    length, spur = shortest_path_func(G, root[-1], target,
                                                      ignore_nodes=ignore_nodes,
                                                      ignore_edges=ignore_edges,
                                                      weight=weight)
                    path = root[:-1] + spur
                    listB.push(root_length + length, path)
                except nx.NetworkXNoPath:
                    pass
                ignore_nodes.add(root[-1])

        if listB:
            path = listB.pop()
            yield path
            listA.append(path)
            prev_path = path
        else:
            break


class PathBuffer:

    def __init__(self):
        self.paths = set()
        self.sortedpaths = list()
        self.counter = count()

    def __len__(self):
        return len(self.sortedpaths)

    def push(self, cost, path):
        hashable_path = tuple(path)
        if hashable_path not in self.paths:
            heappush(self.sortedpaths, (cost, next(self.counter), path))
            self.paths.add(hashable_path)

    def pop(self):
        (cost, num, path) = heappop(self.sortedpaths)
        hashable_path = tuple(path)
        self.paths.remove(hashable_path)
        return path


def _bidirectional_shortest_path(G, source, target,
                                 ignore_nodes=None,
                                 ignore_edges=None,
                                 weight=None):
    """Returns the shortest path between source and target ignoring
       nodes and edges in the containers ignore_nodes and ignore_edges.

    This is a custom modification of the standard bidirectional shortest
    path implementation at networkx.algorithms.unweighted

    Parameters
    ----------
    G : NetworkX graph

    source : node
       starting node for path

    target : node
       ending node for path

    ignore_nodes : container of nodes
       nodes to ignore, optional

    ignore_edges : container of edges
       edges to ignore, optional

    weight : None
       This function accepts a weight argument for convenience of
       shortest_simple_paths function. It will be ignored.

    Returns
    -------
    path: list
       List of nodes in a path from source to target.

    Raises
    ------
    NetworkXNoPath
       If no path exists between source and target.

    See Also
    --------
    shortest_path

    """
    # call helper to do the real work
    results = _bidirectional_pred_succ(G, source, target, ignore_nodes, ignore_edges)
    pred, succ, w = results

    # build path from pred+w+succ
    path = []
    # from w to target
    while w is not None:
        path.append(w)
        w = succ[w]
    # from source to w
    w = pred[path[0]]
    while w is not None:
        path.insert(0, w)
        w = pred[w]

    return len(path), path


def _bidirectional_pred_succ(G, source, target, ignore_nodes=None, ignore_edges=None):
    """Bidirectional shortest path helper.
       Returns (pred,succ,w) where
       pred is a dictionary of predecessors from w to the source, and
       succ is a dictionary of successors from w to the target.
    """
    # does BFS from both source and target and meets in the middle
    if ignore_nodes and (source in ignore_nodes or target in ignore_nodes):
        raise nx.NetworkXNoPath(f"No path between {source} and {target}.")
    if target == source:
        return ({target: None}, {source: None}, source)

    # handle either directed or undirected
    if G.is_directed():
        Gpred = G.predecessors
        Gsucc = G.successors
    else:
        Gpred = G.neighbors
        Gsucc = G.neighbors

    # support optional nodes filter
    if ignore_nodes:
        def filter_iter(nodes):
            def iterate(v):
                for w in nodes(v):
                    if w not in ignore_nodes:
                        yield w
            return iterate

        Gpred = filter_iter(Gpred)
        Gsucc = filter_iter(Gsucc)

    # support optional edges filter
    if ignore_edges:
        if G.is_directed():
            def filter_pred_iter(pred_iter):
                def iterate(v):
                    for w in pred_iter(v):
                        if (w, v) not in ignore_edges:
                            yield w
                return iterate

            def filter_succ_iter(succ_iter):
                def iterate(v):
                    for w in succ_iter(v):
                        if (v, w) not in ignore_edges:
                            yield w
                return iterate

            Gpred = filter_pred_iter(Gpred)
            Gsucc = filter_succ_iter(Gsucc)

        else:
            def filter_iter(nodes):
                def iterate(v):
                    for w in nodes(v):
                        if (v, w) not in ignore_edges \
                                and (w, v) not in ignore_edges:
                            yield w
                return iterate

            Gpred = filter_iter(Gpred)
            Gsucc = filter_iter(Gsucc)

    # predecesssor and successors in search
    pred = {source: None}
    succ = {target: None}

    # initialize fringes, start with forward
    forward_fringe = [source]
    reverse_fringe = [target]

    while forward_fringe and reverse_fringe:
        if len(forward_fringe) <= len(reverse_fringe):
            this_level = forward_fringe
            forward_fringe = []
            for v in this_level:
                for w in Gsucc(v):
                    if w not in pred:
                        forward_fringe.append(w)
                        pred[w] = v
                    if w in succ:
                        # found path
                        return pred, succ, w
        else:
            this_level = reverse_fringe
            reverse_fringe = []
            for v in this_level:
                for w in Gpred(v):
                    if w not in succ:
                        succ[w] = v
                        reverse_fringe.append(w)
                    if w in pred:
                        # found path
                        return pred, succ, w

    raise nx.NetworkXNoPath(f"No path between {source} and {target}.")


def _bidirectional_dijkstra(G, source, target, weight='weight',
                            ignore_nodes=None, ignore_edges=None):
    """Dijkstra's algorithm for shortest paths using bidirectional search.

    This function returns the shortest path between source and target
    ignoring nodes and edges in the containers ignore_nodes and
    ignore_edges.

    This is a custom modification of the standard Dijkstra bidirectional
    shortest path implementation at networkx.algorithms.weighted

    Parameters
    ----------
    G : NetworkX graph

    source : node
       Starting node.

    target : node
       Ending node.

    weight: string, function, optional (default='weight')
       Edge data key or weight function corresponding to the edge weight

    ignore_nodes : container of nodes
       nodes to ignore, optional

    ignore_edges : container of edges
       edges to ignore, optional

    Returns
    -------
    length : number
        Shortest path length.

    Returns a tuple of two dictionaries keyed by node.
    The first dictionary stores distance from the source.
    The second stores the path from the source to that node.

    Raises
    ------
    NetworkXNoPath
        If no path exists between source and target.

    Notes
    -----
    Edge weight attributes must be numerical.
    Distances are calculated as sums of weighted edges traversed.

    In practice  bidirectional Dijkstra is much more than twice as fast as
    ordinary Dijkstra.

    Ordinary Dijkstra expands nodes in a sphere-like manner from the
    source. The radius of this sphere will eventually be the length
    of the shortest path. Bidirectional Dijkstra will expand nodes
    from both the source and the target, making two spheres of half
    this radius. Volume of the first sphere is pi*r*r while the
    others are 2*pi*r/2*r/2, making up half the volume.

    This algorithm is not guaranteed to work if edge weights
    are negative or are floating point numbers
    (overflows and roundoff errors can cause problems).

    See Also
    --------
    shortest_path
    shortest_path_length
    """
    if ignore_nodes and (source in ignore_nodes or target in ignore_nodes):
        raise nx.NetworkXNoPath(f"No path between {source} and {target}.")
    if source == target:
        return (0, [source])

    # handle either directed or undirected
    if G.is_directed():
        Gpred = G.predecessors
        Gsucc = G.successors
    else:
        Gpred = G.neighbors
        Gsucc = G.neighbors

    # support optional nodes filter
    if ignore_nodes:
        def filter_iter(nodes):
            def iterate(v):
                for w in nodes(v):
                    if w not in ignore_nodes:
                        yield w
            return iterate

        Gpred = filter_iter(Gpred)
        Gsucc = filter_iter(Gsucc)

    # support optional edges filter
    if ignore_edges:
        if G.is_directed():
            def filter_pred_iter(pred_iter):
                def iterate(v):
                    for w in pred_iter(v):
                        if (w, v) not in ignore_edges:
                            yield w
                return iterate

            def filter_succ_iter(succ_iter):
                def iterate(v):
                    for w in succ_iter(v):
                        if (v, w) not in ignore_edges:
                            yield w
                return iterate

            Gpred = filter_pred_iter(Gpred)
            Gsucc = filter_succ_iter(Gsucc)

        else:
            def filter_iter(nodes):
                def iterate(v):
                    for w in nodes(v):
                        if (v, w) not in ignore_edges \
                                and (w, v) not in ignore_edges:
                            yield w
                return iterate

            Gpred = filter_iter(Gpred)
            Gsucc = filter_iter(Gsucc)

    push = heappush
    pop = heappop
    # Init:   Forward             Backward
    dists = [{},                {}]  # dictionary of final distances
    paths = [{source: [source]}, {target: [target]}]  # dictionary of paths
    fringe = [[],                []]  # heap of (distance, node) tuples for
    # extracting next node to expand
    seen = [{source: 0},        {target: 0}]  # dictionary of distances to
    # nodes seen
    c = count()
    # initialize fringe heap
    push(fringe[0], (0, next(c), source))
    push(fringe[1], (0, next(c), target))
    # neighs for extracting correct neighbor information
    neighs = [Gsucc, Gpred]
    # variables to hold shortest discovered path
    # finaldist = 1e30000
    finalpath = []
    dir = 1
    while fringe[0] and fringe[1]:
        # choose direction
        # dir == 0 is forward direction and dir == 1 is back
        dir = 1 - dir
        # extract closest to expand
        (dist, _, v) = pop(fringe[dir])
        if v in dists[dir]:
            # Shortest path to v has already been found
            continue
        # update distance
        dists[dir][v] = dist  # equal to seen[dir][v]
        if v in dists[1 - dir]:
            # if we have scanned v in both directions we are done
            # we have now discovered the shortest path
            return (finaldist, finalpath)

        wt = _weight_function(G, weight)
        for w in neighs[dir](v):
            if(dir == 0):  # forward
                minweight = wt(v, w, G.get_edge_data(v, w))
                vwLength = dists[dir][v] + minweight
            else:  # back, must remember to change v,w->w,v
                minweight = wt(w, v, G.get_edge_data(w, v))
                vwLength = dists[dir][v] + minweight
                
            if w in dists[dir]:
                if vwLength < dists[dir][w]:
                    raise ValueError(
                        "Contradictory paths found: negative weights?")
            elif w not in seen[dir] or vwLength < seen[dir][w]:
                # relaxing
                seen[dir][w] = vwLength
                push(fringe[dir], (vwLength, next(c), w))
                paths[dir][w] = paths[dir][v] + [w]
                if w in seen[0] and w in seen[1]:
                    # see if this path is better than than the already
                    # discovered shortest path
                    totaldist = seen[0][w] + seen[1][w]
                    if finalpath == [] or finaldist > totaldist:
                        finaldist = totaldist
                        revpath = paths[1][w][:]
                        revpath.reverse()
                        finalpath = paths[0][w] + revpath[1:]
    raise nx.NetworkXNoPath(f"No path between {source} and {target}.")<|MERGE_RESOLUTION|>--- conflicted
+++ resolved
@@ -5,11 +5,8 @@
 import networkx as nx
 from networkx.utils import not_implemented_for
 from networkx.utils import pairwise
-<<<<<<< HEAD
 from networkx.utils import empty_generator
-=======
 from networkx.algorithms.shortest_paths.weighted import _weight_function
->>>>>>> 04e1ef25
 
 __all__ = [
     'all_simple_paths',
