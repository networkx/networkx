--- conflicted
+++ resolved
@@ -11,11 +11,6 @@
 from networkx.utils import pairwise
 
 __author__ = """\n""".join(['Sérgio Nery Simões <sergionery@gmail.com>',
-<<<<<<< HEAD
-                            'Aric Hagberg <aric.hagberg@gmail.com>'])
-__all__ = ['all_simple_paths',
-           'shortest_simple_paths']
-=======
                             'Aric Hagberg <aric.hagberg@gmail.com>',
                             'Andrey Paramonov',
                             'Jordi Torrents <jordi.t21@gmail.com>'])
@@ -94,7 +89,6 @@
     return (len(set(nodes)) == len(nodes) and
             all(v in G[u] for u, v in pairwise(nodes)))
 
->>>>>>> e985d0c4
 
 def all_simple_paths(G, source, target, cutoff=None):
     """Generate all simple paths in the graph G from source to target.
@@ -230,14 +224,6 @@
             stack.pop()
             visited.pop()
 
-<<<<<<< HEAD
-def shortest_simple_paths(G, source, target):
-    """Generate all simple paths in the graph G from source to target,
-    starting from shortest ones.
-
-    A simple path is a path with no repeated nodes.
-
-=======
 
 @not_implemented_for('multigraph')
 def shortest_simple_paths(G, source, target, weight=None):
@@ -249,7 +235,6 @@
     If a weighted shortest path search is to be used, no negative weights
     are allawed.
 
->>>>>>> e985d0c4
     Parameters
     ----------
     G : NetworkX graph
@@ -260,32 +245,16 @@
     target : node
        Ending node for path
 
-<<<<<<< HEAD
-=======
     weight : string
         Name of the edge attribute to be used as a weight. If None all
         edges are considered to have unit weight. Default value None.
 
->>>>>>> e985d0c4
     Returns
     -------
     path_generator: generator
        A generator that produces lists of simple paths, in order from
        shortest to longest.
 
-<<<<<<< HEAD
-    Examples
-    --------
-    >>> G = nx.complete_graph(4)
-    >>> for path in nx.shortest_simple_paths(G, source=0, target=3):
-    ...     print(path)
-    ...
-    [0, 3]
-    [0, 1, 3]
-    [0, 2, 3]
-    [0, 1, 2, 3]
-    [0, 2, 1, 3]
-=======
     Raises
     ------
     NetworkXNoPath
@@ -315,14 +284,10 @@
     ...     print(path)
     [0, 1, 2, 3]
     [0, 6, 5, 4, 3]
->>>>>>> e985d0c4
 
     Notes
     -----
     This procedure is based on algorithm by Jin Y. Yen [1]_.  Finding
-<<<<<<< HEAD
-    the first K paths requires O(KN^3) operations.
-=======
     the first $K$ paths requires $O(KN^3)$ operations.
 
     See Also
@@ -330,7 +295,6 @@
     all_shortest_paths
     shortest_path
     all_simple_paths
->>>>>>> e985d0c4
 
     References
     ----------
@@ -338,12 +302,6 @@
        Network", Management Science, Vol. 17, No. 11, Theory Series
        (Jul., 1971), pp. 712-716.
 
-<<<<<<< HEAD
-    See Also
-    --------
-    all_shortest_paths, shortest_path
-    """
-=======
     """
     if source not in G:
         raise nx.NodeNotFound('source node %s not in graph' % source)
@@ -358,40 +316,12 @@
         def length_func(path):
             return sum(G.adj[u][v][weight] for (u, v) in zip(path, path[1:]))
         shortest_path_func = _bidirectional_dijkstra
->>>>>>> e985d0c4
 
     listA = list()
     listB = PathBuffer()
     prev_path = None
     while True:
         if not prev_path:
-<<<<<<< HEAD
-            path = nx.shortest_path(G, source, target)
-            listB.push(path)
-        else:
-            ignore_nodes = set()
-            ignore_edges = set()
-            for i in xrange(1, len(prev_path)):
-                root = prev_path[:i]
-                for path in listA:
-                    if path[:i] == root:
-                        ignore_edges.add((path[i - 1], path[i]))
-                ignore_nodes.add(root[-1])
-                try:
-                    spur = nx.shortest_path(G, root[-1], target,
-                                            ignore_nodes = ignore_nodes,
-                                            ignore_edges = ignore_edges)
-                    assert root[-1] == spur[0]
-                    assert not set(root[:-1]).intersection(set(spur))
-                    path = root[:-1] + spur
-                    listB.push(path)
-                except nx.NetworkXNoPath:
-                    pass
-
-        if listB:
-            path = listB.pop()
-            assert path not in listA
-=======
             length, path = shortest_path_func(G, source, target, weight=weight)
             listB.push(length, path)
         else:
@@ -416,48 +346,23 @@
 
         if listB:
             path = listB.pop()
->>>>>>> e985d0c4
             yield path
             listA.append(path)
             prev_path = path
         else:
             break
 
-<<<<<<< HEAD
-class PathBuffer:
-    import heapq
-    import itertools
-=======
 
 class PathBuffer(object):
->>>>>>> e985d0c4
 
     def __init__(self):
         self.paths = set()
         self.sortedpaths = list()
-<<<<<<< HEAD
-        self.counter = self.itertools.count()
-=======
         self.counter = count()
->>>>>>> e985d0c4
 
     def __len__(self):
         return len(self.sortedpaths)
 
-<<<<<<< HEAD
-    def push(self, path):
-        hashable_path = tuple(path)
-        if hashable_path not in self.paths:
-            self.heapq.heappush(self.sortedpaths,
-                                (len(path), next(self.counter), path))
-            self.paths.add(hashable_path)
-
-    def pop(self):
-        (len, num, path) = self.heapq.heappop(self.sortedpaths)
-        hashable_path = tuple(path)
-        self.paths.remove(hashable_path)
-        return path
-=======
     def push(self, cost, path):
         hashable_path = tuple(path)
         if hashable_path not in self.paths:
@@ -828,5 +733,4 @@
                         revpath = paths[1][w][:]
                         revpath.reverse()
                         finalpath = paths[0][w] + revpath[1:]
-    raise nx.NetworkXNoPath("No path between %s and %s." % (source, target))
->>>>>>> e985d0c4
+    raise nx.NetworkXNoPath("No path between %s and %s." % (source, target))