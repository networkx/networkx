--- conflicted
+++ resolved
@@ -309,52 +309,6 @@
 
 
 @not_implemented_for("undirected")
-<<<<<<< HEAD
-@nx._dispatchable
-def all_triplets(G):
-    """Returns a generator of all possible sets of 3 nodes in a DiGraph.
-
-    .. deprecated:: 3.3
-
-       all_triplets is deprecated and will be removed in NetworkX version 3.5.
-       Use `itertools.combinations` instead::
-
-          all_triplets = itertools.combinations(G, 3)
-
-    Parameters
-    ----------
-    G : digraph
-       A NetworkX DiGraph
-
-    Yields
-    ------
-    triplets : generator of 3-tuples
-       Generator of tuples of 3 nodes
-
-    Examples
-    --------
-    >>> G = nx.DiGraph([(1, 2), (2, 3), (3, 4)])
-    >>> list(nx.all_triplets(G))
-    [(1, 2, 3), (1, 2, 4), (1, 3, 4), (2, 3, 4)]
-
-    """
-    import warnings
-
-    warnings.warn(
-        (
-            "\n\nall_triplets is deprecated and will be removed in v3.5.\n"
-            "Use `itertools.combinations(G, 3)` instead."
-        ),
-        category=DeprecationWarning,
-        stacklevel=4,
-    )
-    triplets = combinations(G.nodes(), 3)
-    return triplets
-
-
-@not_implemented_for("undirected")
-=======
->>>>>>> 1b03c10e
 @nx._dispatchable(returns_graph=True)
 def all_triads(G):
     """Yield all possible triads in G.
