"""
Docs for backend users
~~~~~~~~~~~~~~~~~~~~~~

NetworkX utilizes a plugin-dispatch architecture, which means we can plug in and
out of backends with minimal code changes. A valid NetworkX backend specifies
`entry points <https://packaging.python.org/en/latest/specifications/entry-points>`_,
named ``networkx.backends`` and an optional ``networkx.backend_info`` when it is
installed (not imported). This allows NetworkX to dispatch (redirect) function calls
to the backend so the execution flows to the designated backend
implementation, similar to how plugging a charger into a socket redirects the
electricity to your phone. This design enhances flexibility and integration, making
NetworkX more adaptable and efficient.

There are three main ways to use a backend after the package is installed.
You can set environment variables and run the exact same code you run for
NetworkX. You can use a keyword argument ``backend=...`` with the NetworkX
function. Or, you can convert the NetworkX Graph to a backend graph type and
call a NetworkX function supported by that backend. Environment variables
and backend keywords automatically convert your NetworkX Graph to the
backend type. Manually converting it yourself allows you to use that same
backend graph for more than one function call, reducing conversion time.

For example, you can set an environment variable before starting python to request
all dispatchable functions automatically dispatch to the given backend::

    bash> NETWORKX_BACKEND_PRIORITY=cugraph python my_networkx_script.py

or you can specify the backend as a kwarg::

    nx.betweenness_centrality(G, k=10, backend="parallel")

or you can convert the NetworkX Graph object ``G`` into a Graph-like
object specific to the backend and then pass that in the NetworkX function::

    H = nx_parallel.ParallelGraph(G)
    nx.betweenness_centrality(H, k=10)

The first approach is useful when you don't want to change your NetworkX code and just want
to run your code on different backend(s). The second approach comes in handy when you
need to pass additional backend-specific arguments, for example::

    nx.betweenness_centrality(G, k=10, backend="parallel", get_chunks=get_chunks)

Here, ``get_chunks`` is not a NetworkX argument, but a nx_parallel-specific argument.

Note that ``"networkx"`` is the backend name for NetworkX. Hence, you may pass
``backend="networkx"`` to use the default implementation (converting if necessary).

How does this work?
-------------------

You might have seen the ``@nx._dispatchable`` decorator on
many of the NetworkX functions in the codebase. This decorator function works
by dispatching a NetworkX function to a specified backend if available, or running
it with NetworkX if no backend is specified or available. It checks if the specified
backend is valid and installed. If not, it raises an ``ImportError``. It also
resolves the graph arguments from the provided ``args`` and ``kwargs``, handling cases
where graphs are passed as positional arguments or keyword arguments. It then checks if
any of the resolved graphs are from a backend by checking if they have a
``__networkx_backend__`` attribute. The attribute ``__networkx_backend__`` holds a
string with the name of the ``entry_point`` (more on them later). If there are graphs
from a backend, it determines the priority of the backends based on the
``backend_priority`` configuration. If there are dispatchable graphs (i.e., graphs from
a backend), it checks if all graphs are from the same backend. If not, it raises a
``TypeError``. If a backend is specified and it matches the backend of the graphs, it
loads the backend and calls the corresponding function on the backend along with the
additional backend-specific ``backend_kwargs``. After calling the function the networkx
logger displays the ``DEBUG`` message, if the logging is enabled
(see :ref:`Introspection <introspect>` below). If no compatible backend is found
or the function is not implemented by the backend, it will raise ``NotImplementedError``
unless ``nx.config.fallback_to_nx`` is set to True (default is False), in which case
it will convert the input graphs to NetworkX classes and run the default
networkx implementation. And, if the function mutates the input graph
or returns a graph, graph generator or loader then it tries to convert and run the
function with a backend with automatic conversion. And it only convert and run if
``backend.should_run(...)`` returns ``True``. If no backend is used, it falls back to
running the original function with NetworkX. Refer the ``__call__`` method of the
``_dispatchable`` class for more details.

The NetworkX library does not need to know that a backend exists for it
to work. As long as the backend package creates the ``entry_point``, and
provides the correct interface, it will be called when the user requests
it using one of the three approaches described above. Some backends have
been working with the NetworkX developers to ensure smooth operation.
They are the following:

- `graphblas <https://github.com/python-graphblas/graphblas-algorithms>`_:
  OpenMP-enabled sparse linear algebra backend.
- `cugraph <https://github.com/rapidsai/cugraph/tree/branch-24.04/python/nx-cugraph>`_:
  GPU-accelerated backend.
- `parallel <https://github.com/networkx/nx-parallel>`_:
  Parallel backend for NetworkX algorithms.
- `loopback <https://github.com/networkx/networkx/blob/main/pyproject.toml#L53>`_:
  It's for testing purposes only and is not a real backend.

Note that the ``backend_name`` is e.g. ``parallel``, the package installed
is ``nx-parallel``, and we use ``nx_parallel`` while importing the package.

.. _introspect:

Introspection
-------------
Introspection techniques aim to demystify dispatching and backend graph conversion behaviors.

The primary way to see what the dispatch machinery is doing is by enabling logging.
This can help you verify that the backend you specified is being used.
You can enable NetworkX's backend logger to print to ``sys.stderr`` like this::

    import logging
    nxl = logging.getLogger("networkx")
    nxl.addHandler(logging.StreamHandler())
    nxl.setLevel(logging.DEBUG)

And you can disable it by running this::

    nxl.setLevel(logging.CRITICAL)

Refer to :external+python:mod:`logging` to learn more about the logging facilities in Python.

By looking at the ``.backends`` attribute, you can get the set of all currently
installed backends that implement a particular function. For example::

    >>> nx.betweenness_centrality.backends  # doctest: +SKIP
    {'parallel'}

The function docstring will also show which installed backends support it
along with any backend-specific notes and keyword arguments::

    >>> help(nx.betweenness_centrality)  # doctest: +SKIP
    ...
    Backends
    --------
    parallel : Parallel backend for NetworkX algorithms
      The parallel computation is implemented by dividing the nodes into chunks
      and computing betweenness centrality for each chunk concurrently.
    ...

The NetworkX documentation website also includes info about trusted backends of NetworkX in function references.
For example, see :func:`~networkx.algorithms.shortest_paths.weighted.all_pairs_bellman_ford_path_length`.

Introspection capabilities are currently limited, but we are working to improve them.
We plan to make it easier to answer questions such as:

- What happened (and why)?
- What *will* happen (and why)?
- Where was time spent (including conversions)?
- What is in the cache and how much memory is it using?

Transparency is essential to allow for greater understanding, debug-ability,
and customization. After all, NetworkX dispatching is extremely flexible and can
support advanced workflows with multiple backends and fine-tuned configuration,
but introspection is necessary to inform *when* and *how* to evolve your workflow
to meet your needs. If you have suggestions for how to improve introspection, please
`let us know <https://github.com/networkx/networkx/issues/new>`_!

Docs for backend developers
~~~~~~~~~~~~~~~~~~~~~~~~~~~

Creating a custom backend
-------------------------

1.  Defining a ``BackendInterface`` object:

    Note that the ``BackendInterface`` doesn't need to must be a class. It can be an
    instance of a class, or a module as well. You can define the following methods or
    functions in your backend's ``BackendInterface`` object.:

    1. ``convert_from_nx`` and ``convert_to_nx`` methods or functions are required for
       backend dispatching to work. The arguments to ``convert_from_nx`` are:

       - ``G`` : NetworkX Graph
       - ``edge_attrs`` : dict, optional
            Dictionary mapping edge attributes to default values if missing in ``G``.
            If None, then no edge attributes will be converted and default may be 1.
       - ``node_attrs``: dict, optional
            Dictionary mapping node attributes to default values if missing in ``G``.
            If None, then no node attributes will be converted.
       - ``preserve_edge_attrs`` : bool
            Whether to preserve all edge attributes.
       - ``preserve_node_attrs`` : bool
            Whether to preserve all node attributes.
       - ``preserve_graph_attrs`` : bool
            Whether to preserve all graph attributes.
       - ``preserve_all_attrs`` : bool
            Whether to preserve all graph, node, and edge attributes.
       - ``name`` : str
            The name of the algorithm.
       - ``graph_name`` : str
            The name of the graph argument being converted.

    2. ``can_run`` (Optional):
          If your backend only partially implements an algorithm, you can define
          a ``can_run(name, args, kwargs)`` function in your ``BackendInterface`` object that
          returns True or False indicating whether the backend can run the algorithm with
          the given arguments or not. Instead of a boolean you can also return a string
          message to inform the user why that algorithm can't be run.

    3. ``should_run`` (Optional):
          A backend may also define ``should_run(name, args, kwargs)``
          that is similar to ``can_run``, but answers whether the backend *should* be run.
          ``should_run`` is only run when performing backend graph conversions. Like
          ``can_run``, it receives the original arguments so it can decide whether it
          should be run by inspecting the arguments. ``can_run`` runs before
          ``should_run``, so ``should_run`` may assume ``can_run`` is True. If not
          implemented by the backend, ``can_run``and ``should_run`` are assumed to
          always return True if the backend implements the algorithm.

    4. ``on_start_tests`` (Optional):
          A special ``on_start_tests(items)`` function may be defined by the backend.
          It will be called with the list of NetworkX tests discovered. Each item
          is a test object that can be marked as xfail if the backend does not support
          the test using ``item.add_marker(pytest.mark.xfail(reason=...))``.

2.  Adding entry points

    To be discoverable by NetworkX, your package must register an
    `entry-point <https://packaging.python.org/en/latest/specifications/entry-points>`_
    ``networkx.backends`` in the package's metadata, with a `key pointing to your
    dispatch object <https://packaging.python.org/en/latest/guides/creating-and-discovering-plugins/#using-package-metadata>`_ .
    For example, if you are using ``setuptools`` to manage your backend package,
    you can `add the following to your pyproject.toml file <https://setuptools.pypa.io/en/latest/userguide/entry_point.html>`_::

        [project.entry-points."networkx.backends"]
        backend_name = "your_backend_interface_object"

    You can also add the ``backend_info`` entry-point. It points towards the ``get_info``
    function that returns all the backend information, which is then used to build the
    "Additional Backend Implementation" box at the end of algorithm's documentation
    page. Note that the `get_info` function shouldn't import your backend package.::

        [project.entry-points."networkx.backend_info"]
        backend_name = "your_get_info_function"

    The ``get_info`` should return a dictionary with following key-value pairs:
        - ``backend_name`` : str or None
            It is the name passed in the ``backend`` kwarg.
        - ``project`` : str or None
            The name of your backend project.
        - ``package`` : str or None
            The name of your backend package.
        - ``url`` : str or None
            This is the url to either your backend's codebase or documentation, and
            will be displayed as a hyperlink to the ``backend_name``, in the
            "Additional backend implementations" section.
        - ``short_summary`` : str or None
            One line summary of your backend which will be displayed in the
            "Additional backend implementations" section.
        - ``default_config`` : dict
            A dictionary mapping the backend config parameter names to their default values.
            This is used to automatically initialize the default configs for all the
            installed backends at the time of networkx's import.

            .. seealso:: `~networkx.utils.configs.Config`

        - ``functions`` : dict or None
            A dictionary mapping function names to a dictionary of information
            about the function. The information can include the following keys:

            - ``url`` : str or None
              The url to ``function``'s source code or documentation.
            - ``additional_docs`` : str or None
              A short description or note about the backend function's
              implementation.
            - ``additional_parameters`` : dict or None
              A dictionary mapping additional parameters headers to their
              short descriptions. For example::

                  "additional_parameters": {
                      'param1 : str, function (default = "chunks")' : "...",
                      'param2 : int' : "...",
                  }

            If any of these keys are not present, the corresponding information
            will not be displayed in the "Additional backend implementations"
            section on NetworkX docs website.

        Note that your backend's docs would only appear on the official NetworkX docs only
        if your backend is a trusted backend of NetworkX, and is present in the
        `.circleci/config.yml` and `.github/workflows/deploy-docs.yml` files in the
        NetworkX repository.

3.  Defining a Backend Graph class

    The backend must create an object with an attribute ``__networkx_backend__`` that holds
    a string with the entry point name::

        class BackendGraph:
            __networkx_backend__ = "backend_name"
            ...

    A backend graph instance may have a ``G.__networkx_cache__`` dict to enable
    caching, and care should be taken to clear the cache when appropriate.

Testing the Custom backend
--------------------------

To test your custom backend, you can run the NetworkX test suite on your backend.
This also ensures that the custom backend is compatible with NetworkX's API.
The following steps will help you run the tests:

1. Setting Backend Environment Variables:
    - ``NETWORKX_TEST_BACKEND`` : Setting this to your backend's ``backend_name`` will
      let NetworkX's dispatch machinery to automatically convert a regular NetworkX
      ``Graph``, ``DiGraph``, ``MultiGraph``, etc. to their backend equivalents, using
      ``your_backend_interface_object.convert_from_nx(G, ...)`` function.
    - ``NETWORKX_FALLBACK_TO_NX`` (default=False) : Setting this variable to `True` will
      instruct tests to use a NetworkX ``Graph`` for algorithms not implemented by your
      custom backend. Setting this to `False` will only run the tests for algorithms
      implemented by your custom backend and tests for other algorithms will ``xfail``.

2. Running Tests:
    You can invoke NetworkX tests for your custom backend with the following commands::

        NETWORKX_TEST_BACKEND=<backend_name>
        NETWORKX_FALLBACK_TO_NX=True # or False
        pytest --pyargs networkx

How tests are run?
------------------

1. While dispatching to the backend implementation the ``_convert_and_call`` function
   is used and while testing the ``_convert_and_call_for_tests`` function is used.
   Other than testing it also checks for functions that return numpy scalars, and
   for functions that return graphs it runs the backend implementation and the
   networkx implementation and then converts the backend graph into a NetworkX graph
   and then compares them, and returns the networkx graph. This can be regarded as
   (pragmatic) technical debt. We may replace these checks in the future.

2. Conversions while running tests:
    - Convert NetworkX graphs using ``<your_backend_interface_object>.convert_from_nx(G, ...)`` into
      the backend graph.
    - Pass the backend graph objects to the backend implementation of the algorithm.
    - Convert the result back to a form expected by NetworkX tests using
      ``<your_backend_interface_object>.convert_to_nx(result, ...)``.
    - For nx_loopback, the graph is copied using the dispatchable metadata

3. Dispatchable algorithms that are not implemented by the backend
   will cause a ``pytest.xfail``, when the ``NETWORKX_FALLBACK_TO_NX``
   environment variable is set to ``False``, giving some indication that
   not all tests are running, while avoiding causing an explicit failure.
"""

import inspect
import itertools
import logging
import os
import warnings
from functools import partial
from importlib.metadata import entry_points

import networkx as nx

from .decorators import argmap

__all__ = ["_dispatchable"]

_logger = logging.getLogger(__name__)


def _do_nothing():
    """This does nothing at all, yet it helps turn `_dispatchable` into functions."""


def _get_backends(group, *, load_and_call=False):
    """
    Retrieve NetworkX ``backends`` and ``backend_info`` from the entry points.

    Parameters
    -----------
    group : str
        The entry_point to be retrieved.
    load_and_call : bool, optional
        If True, load and call the backend. Defaults to False.

    Returns
    --------
    dict
        A dictionary mapping backend names to their respective backend objects.

    Notes
    ------
    If a backend is defined more than once, a warning is issued.
    The `nx_loopback` backend is removed if it exists, as it is only available during testing.
    A warning is displayed if an error occurs while loading a backend.
    """
    items = entry_points(group=group)
    rv = {}
    for ep in items:
        if ep.name in rv:
            warnings.warn(
                f"networkx backend defined more than once: {ep.name}",
                RuntimeWarning,
                stacklevel=2,
            )
        elif load_and_call:
            try:
                rv[ep.name] = ep.load()()
            except Exception as exc:
                warnings.warn(
                    f"Error encountered when loading info for backend {ep.name}: {exc}",
                    RuntimeWarning,
                    stacklevel=2,
                )
        else:
            rv[ep.name] = ep
    rv.pop("nx_loopback", None)
    return rv


# Note: "networkx" will be in `backend_info`, but not `backends` or `config.backends`.
# It is valid to use "networkx"` as backend argument and in `config.backend_priority`.
# We may make "networkx" a "proper" backend and have it in `backends` and `config.backends`.
backends = _get_backends("networkx.backends")
backend_info = _get_backends("networkx.backend_info", load_and_call=True)
# Ensure all backends are in `backend_info`
backend_info.update((backend, {}) for backend in backends.keys() - backend_info.keys())

# Load and cache backends on-demand
_loaded_backends = {}  # type: ignore[var-annotated]
_registered_algorithms = {}

# We must import from config after defining `backends` above
from .configs import Config, config

# Initialize default configuration for backends
config.backends = Config(
    **{
        backend: (
            cfg if isinstance(cfg := info["default_config"], Config) else Config(**cfg)
        )
        if "default_config" in info
        else Config()
        for backend, info in backend_info.items()
    }
)
backend_info["networkx"] = {}
type(config.backends).__doc__ = "All installed NetworkX backends and their configs."


# Get default configuration from environment variables at import time
def _comma_sep_to_list(string):
    return [stripped for x in string.strip().split(",") if (stripped := x.strip())]


def _set_backend_priority_from_environment():
    """Initialize ``nx.config.backend_priority``.

    This gets default values from environment variables (see ``nx.config`` for details).
    This function is run at the very end of importing networkx. It is run at this time
    for predictability and cleanliness, but it may be fine to run this function whenever.
    """
    # NETWORKX_BACKEND_PRIORITY is the same as NETWORKX_BACKEND_PRIORITY_ALGOS
    priorities = {
        key[26:].lower(): val
        for key, val in os.environ.items()
        if key.startswith("NETWORKX_BACKEND_PRIORITY_")
    }
    backend_priority = config.backend_priority
    backend_priority.algos = (
        _comma_sep_to_list(priorities.pop("algos"))
        if "algos" in priorities
        else _comma_sep_to_list(
            os.environ.get(
                "NETWORKX_BACKEND_PRIORITY",
                os.environ.get("NETWORKX_AUTOMATIC_BACKENDS", ""),
            )
        )
    )
    backend_priority.generators = _comma_sep_to_list(priorities.pop("generators", ""))
    for key in sorted(priorities):
        backend_priority[key] = _comma_sep_to_list(priorities[key])


_set_backend_priority_from_environment()


def _always_run(name, args, kwargs):
    return True


def _load_backend(backend_name):
    if backend_name in _loaded_backends:
        return _loaded_backends[backend_name]
    if backend_name not in backends:
        raise ImportError(f"'{backend_name}' backend is not installed")
    rv = _loaded_backends[backend_name] = backends[backend_name].load()
    if not hasattr(rv, "can_run"):
        rv.can_run = _always_run
    if not hasattr(rv, "should_run"):
        rv.should_run = _always_run
    return rv


class _dispatchable:
    _is_testing = False

    class _fallback_to_nx:
        """Class property that returns ``nx.config.fallback_to_nx``."""

        def __get__(self, instance, owner=None):
            warnings.warn(
                "`_dispatchable._fallback_to_nx` is deprecated and will be removed "
                "in NetworkX v3.5. Use `nx.config.fallback_to_nx` instead.",
                category=DeprecationWarning,
                stacklevel=2,
            )
            return config.fallback_to_nx

    # Note that chaining `@classmethod` and `@property` was removed in Python 3.13
    _fallback_to_nx = _fallback_to_nx()  # type: ignore[assignment,misc]

    def __new__(
        cls,
        func=None,
        *,
        name=None,
        graphs="G",
        edge_attrs=None,
        node_attrs=None,
        preserve_edge_attrs=False,
        preserve_node_attrs=False,
        preserve_graph_attrs=False,
        preserve_all_attrs=False,
        mutates_input=False,
        returns_graph=False,
    ):
        """A decorator function that is used to redirect the execution of ``func``
        function to its backend implementation.

        This decorator function dispatches to
        a different backend implementation based on the input graph types, and it also
        manages all the ``backend_kwargs``. Usage can be any of the following decorator
        forms:

        - ``@_dispatchable``
        - ``@_dispatchable()``
        - ``@_dispatchable(name="override_name")``
        - ``@_dispatchable(graphs="graph_var_name")``
        - ``@_dispatchable(edge_attrs="weight")``
        - ``@_dispatchable(graphs={"G": 0, "H": 1}, edge_attrs={"weight": "default"})``
            with 0 and 1 giving the position in the signature function for graph
            objects. When ``edge_attrs`` is a dict, keys are keyword names and values
            are defaults.

        Parameters
        ----------
        func : callable, optional
            The function to be decorated. If ``func`` is not provided, returns a
            partial object that can be used to decorate a function later. If ``func``
            is provided, returns a new callable object that dispatches to a backend
            algorithm based on input graph types.

        name : str, optional
            The name of the algorithm to use for dispatching. If not provided,
            the name of ``func`` will be used. ``name`` is useful to avoid name
            conflicts, as all dispatched algorithms live in a single namespace.
            For example, ``tournament.is_strongly_connected`` had a name conflict
            with the standard ``nx.is_strongly_connected``, so we used
            ``@_dispatchable(name="tournament_is_strongly_connected")``.

        graphs : str or dict or None, default "G"
            If a string, the parameter name of the graph, which must be the first
            argument of the wrapped function. If more than one graph is required
            for the algorithm (or if the graph is not the first argument), provide
            a dict keyed to argument names with argument position as values for each
            graph argument. For example, ``@_dispatchable(graphs={"G": 0, "auxiliary?": 4})``
            indicates the 0th parameter ``G`` of the function is a required graph,
            and the 4th parameter ``auxiliary?`` is an optional graph.
            To indicate that an argument is a list of graphs, do ``"[graphs]"``.
            Use ``graphs=None``, if *no* arguments are NetworkX graphs such as for
            graph generators, readers, and conversion functions.

        edge_attrs : str or dict, optional
            ``edge_attrs`` holds information about edge attribute arguments
            and default values for those edge attributes.
            If a string, ``edge_attrs`` holds the function argument name that
            indicates a single edge attribute to include in the converted graph.
            The default value for this attribute is 1. To indicate that an argument
            is a list of attributes (all with default value 1), use e.g. ``"[attrs]"``.
            If a dict, ``edge_attrs`` holds a dict keyed by argument names, with
            values that are either the default value or, if a string, the argument
            name that indicates the default value.

        node_attrs : str or dict, optional
            Like ``edge_attrs``, but for node attributes.

        preserve_edge_attrs : bool or str or dict, optional
            For bool, whether to preserve all edge attributes.
            For str, the parameter name that may indicate (with ``True`` or a
            callable argument) whether all edge attributes should be preserved
            when converting.
            For dict of ``{graph_name: {attr: default}}``, indicate pre-determined
            edge attributes (and defaults) to preserve for input graphs.

        preserve_node_attrs : bool or str or dict, optional
            Like ``preserve_edge_attrs``, but for node attributes.

        preserve_graph_attrs : bool or set
            For bool, whether to preserve all graph attributes.
            For set, which input graph arguments to preserve graph attributes.

        preserve_all_attrs : bool
            Whether to preserve all edge, node and graph attributes.
            This overrides all the other preserve_*_attrs.

        mutates_input : bool or dict, default False
            For bool, whether the function mutates an input graph argument.
            For dict of ``{arg_name: arg_pos}``, arguments that indicate whether an
            input graph will be mutated, and ``arg_name`` may begin with ``"not "``
            to negate the logic (for example, this is used by ``copy=`` arguments).
            By default, dispatching doesn't convert input graphs to a different
            backend for functions that mutate input graphs.

        returns_graph : bool, default False
            Whether the function can return or yield a graph object. By default,
            dispatching doesn't convert input graphs to a different backend for
            functions that return graphs.
        """
        if func is None:
            return partial(
                _dispatchable,
                name=name,
                graphs=graphs,
                edge_attrs=edge_attrs,
                node_attrs=node_attrs,
                preserve_edge_attrs=preserve_edge_attrs,
                preserve_node_attrs=preserve_node_attrs,
                preserve_graph_attrs=preserve_graph_attrs,
                preserve_all_attrs=preserve_all_attrs,
                mutates_input=mutates_input,
                returns_graph=returns_graph,
            )
        if isinstance(func, str):
            raise TypeError("'name' and 'graphs' must be passed by keyword") from None
        # If name not provided, use the name of the function
        if name is None:
            name = func.__name__

        self = object.__new__(cls)

        # standard function-wrapping stuff
        # __annotations__ not used
        self.__name__ = func.__name__
        # self.__doc__ = func.__doc__  # __doc__ handled as cached property
        self.__defaults__ = func.__defaults__
        # We "magically" add `backend=` keyword argument to allow backend to be specified
        if func.__kwdefaults__:
            self.__kwdefaults__ = {**func.__kwdefaults__, "backend": None}
        else:
            self.__kwdefaults__ = {"backend": None}
        self.__module__ = func.__module__
        self.__qualname__ = func.__qualname__
        self.__dict__.update(func.__dict__)
        self.__wrapped__ = func

        # Supplement docstring with backend info; compute and cache when needed
        self._orig_doc = func.__doc__
        self._cached_doc = None

        self.orig_func = func
        self.name = name
        self.edge_attrs = edge_attrs
        self.node_attrs = node_attrs
        self.preserve_edge_attrs = preserve_edge_attrs or preserve_all_attrs
        self.preserve_node_attrs = preserve_node_attrs or preserve_all_attrs
        self.preserve_graph_attrs = preserve_graph_attrs or preserve_all_attrs
        self.mutates_input = mutates_input
        # Keep `returns_graph` private for now, b/c we may extend info on return types
        self._returns_graph = returns_graph

        if edge_attrs is not None and not isinstance(edge_attrs, str | dict):
            raise TypeError(
                f"Bad type for edge_attrs: {type(edge_attrs)}. Expected str or dict."
            ) from None
        if node_attrs is not None and not isinstance(node_attrs, str | dict):
            raise TypeError(
                f"Bad type for node_attrs: {type(node_attrs)}. Expected str or dict."
            ) from None
        if not isinstance(self.preserve_edge_attrs, bool | str | dict):
            raise TypeError(
                f"Bad type for preserve_edge_attrs: {type(self.preserve_edge_attrs)}."
                " Expected bool, str, or dict."
            ) from None
        if not isinstance(self.preserve_node_attrs, bool | str | dict):
            raise TypeError(
                f"Bad type for preserve_node_attrs: {type(self.preserve_node_attrs)}."
                " Expected bool, str, or dict."
            ) from None
        if not isinstance(self.preserve_graph_attrs, bool | set):
            raise TypeError(
                f"Bad type for preserve_graph_attrs: {type(self.preserve_graph_attrs)}."
                " Expected bool or set."
            ) from None
        if not isinstance(self.mutates_input, bool | dict):
            raise TypeError(
                f"Bad type for mutates_input: {type(self.mutates_input)}."
                " Expected bool or dict."
            ) from None
        if not isinstance(self._returns_graph, bool):
            raise TypeError(
                f"Bad type for returns_graph: {type(self._returns_graph)}."
                " Expected bool."
            ) from None

        if isinstance(graphs, str):
            graphs = {graphs: 0}
        elif graphs is None:
            pass
        elif not isinstance(graphs, dict):
            raise TypeError(
                f"Bad type for graphs: {type(graphs)}. Expected str or dict."
            ) from None
        elif len(graphs) == 0:
            raise KeyError("'graphs' must contain at least one variable name") from None

        # This dict comprehension is complicated for better performance; equivalent shown below.
        self.optional_graphs = set()
        self.list_graphs = set()
        if graphs is None:
            self.graphs = {}
        else:
            self.graphs = {
                self.optional_graphs.add(val := k[:-1]) or val
                if (last := k[-1]) == "?"
                else self.list_graphs.add(val := k[1:-1]) or val
                if last == "]"
                else k: v
                for k, v in graphs.items()
            }
        # The above is equivalent to:
        # self.optional_graphs = {k[:-1] for k in graphs if k[-1] == "?"}
        # self.list_graphs = {k[1:-1] for k in graphs if k[-1] == "]"}
        # self.graphs = {k[:-1] if k[-1] == "?" else k: v for k, v in graphs.items()}

        # Compute and cache the signature on-demand
        self._sig = None

        # Which backends implement this function?
        self.backends = {
            backend
            for backend, info in backend_info.items()
            if "functions" in info and name in info["functions"]
        }

        if name in _registered_algorithms:
            raise KeyError(
                f"Algorithm already exists in dispatch registry: {name}"
            ) from None
        # Use the magic of `argmap` to turn `self` into a function. This does result
        # in small additional overhead compared to calling `_dispatchable` directly,
        # but `argmap` has the magical property that it can stack with other `argmap`
        # decorators "for free". Being a function is better for REPRs and type-checkers.
        self = argmap(_do_nothing)(self)
        _registered_algorithms[name] = self
        return self

    @property
    def __doc__(self):
        """If the cached documentation exists, it is returned.
        Otherwise, the documentation is generated using _make_doc() method,
        cached, and then returned."""

        if (rv := self._cached_doc) is not None:
            return rv
        rv = self._cached_doc = self._make_doc()
        return rv

    @__doc__.setter
    def __doc__(self, val):
        """Sets the original documentation to the given value and resets the
        cached documentation."""

        self._orig_doc = val
        self._cached_doc = None

    @property
    def __signature__(self):
        """Return the signature of the original function, with the addition of
        the `backend` and `backend_kwargs` parameters."""

        if self._sig is None:
            sig = inspect.signature(self.orig_func)
            # `backend` is now a reserved argument used by dispatching.
            # assert "backend" not in sig.parameters
            if not any(
                p.kind == inspect.Parameter.VAR_KEYWORD for p in sig.parameters.values()
            ):
                sig = sig.replace(
                    parameters=[
                        *sig.parameters.values(),
                        inspect.Parameter(
                            "backend", inspect.Parameter.KEYWORD_ONLY, default=None
                        ),
                        inspect.Parameter(
                            "backend_kwargs", inspect.Parameter.VAR_KEYWORD
                        ),
                    ]
                )
            else:
                *parameters, var_keyword = sig.parameters.values()
                sig = sig.replace(
                    parameters=[
                        *parameters,
                        inspect.Parameter(
                            "backend", inspect.Parameter.KEYWORD_ONLY, default=None
                        ),
                        var_keyword,
                    ]
                )
            self._sig = sig
        return self._sig

    def __call__(self, /, *args, backend=None, **kwargs):
        """Returns the result of the original function, or the backend function if
        the backend is specified and that backend implements `func`."""

        if not backends:
            # Fast path if no backends are installed
            if backend is not None and backend != "networkx":
                raise ImportError(f"'{backend}' backend is not installed")
            return self.orig_func(*args, **kwargs)

        # Use `backend_name` in this function instead of `backend`.
        # This is purely for aesthetics and to make it easier to search for this
        # variable since "backend" is used in many comments and log/error messages.
        backend_name = backend
        if backend_name is not None and backend_name not in backend_info:
            raise ImportError(f"'{backend_name}' backend is not installed")

        graphs_resolved = {}
        for gname, pos in self.graphs.items():
            if pos < len(args):
                if gname in kwargs:
                    raise TypeError(f"{self.name}() got multiple values for {gname!r}")
                graph = args[pos]
            elif gname in kwargs:
                graph = kwargs[gname]
            elif gname not in self.optional_graphs:
                raise TypeError(
                    f"{self.name}() missing required graph argument: {gname}"
                )
            else:
                continue
            if graph is None:
                if gname not in self.optional_graphs:
                    raise TypeError(
                        f"{self.name}() required graph argument {gname!r} is None; must be a graph"
                    )
            else:
                graphs_resolved[gname] = graph

        # Alternative to the above that does not check duplicated args or missing required graphs.
        # graphs_resolved = {
        #     gname: graph
        #     for gname, pos in self.graphs.items()
        #     if (graph := args[pos] if pos < len(args) else kwargs.get(gname)) is not None
        # }

        # Check if any graph comes from a backend
        if self.list_graphs:
            # Make sure we don't lose values by consuming an iterator
            args = list(args)
            for gname in self.list_graphs & graphs_resolved.keys():
                list_of_graphs = list(graphs_resolved[gname])
                graphs_resolved[gname] = list_of_graphs
                if gname in kwargs:
                    kwargs[gname] = list_of_graphs
                else:
                    args[self.graphs[gname]] = list_of_graphs

            graph_backend_names = {
                getattr(g, "__networkx_backend__", None)
                for gname, g in graphs_resolved.items()
                if gname not in self.list_graphs
            }
            for gname in self.list_graphs & graphs_resolved.keys():
                graph_backend_names.update(
                    getattr(g, "__networkx_backend__", None)
                    for g in graphs_resolved[gname]
                )
        else:
            graph_backend_names = {
                getattr(g, "__networkx_backend__", None)
                for g in graphs_resolved.values()
            }

        backend_priority = config.backend_priority.get(
            self.name,
            config.backend_priority.generators
            if self._returns_graph
            else config.backend_priority.algos,
        )
        if self._is_testing and backend_priority and backend_name is None:
            # Special path if we are running networkx tests with a backend.
            # This even runs for (and handles) functions that mutate input graphs.
            return self._convert_and_call_for_tests(
                backend_priority[0],
                args,
                kwargs,
                fallback_to_nx=config.fallback_to_nx,
            )

        graph_backend_names.discard(None)
        if backend_name is not None:
            # Must run with the given backend.
            # `can_run` only used for better log and error messages.
            # Check `mutates_input` for logging, not behavior.
            blurb = (
                "No other backends will be attempted, because the backend was "
                f"specified with the `backend='{backend_name}'` keyword argument."
            )
            extra_message = (
                f"'{backend_name}' backend raised NotImplementedError when calling "
                f"`{self.name}'. {blurb}"
            )
            if not graph_backend_names or graph_backend_names == {backend_name}:
                # All graphs are backend graphs--no need to convert!
                if self._can_backend_run(backend_name, args, kwargs):
                    return self._call_with_backend(
                        backend_name, args, kwargs, extra_message=extra_message
                    )
                if self._does_backend_have(backend_name):
                    extra = " for the given arguments"
                else:
                    extra = ""
                raise NotImplementedError(
                    f"`{self.name}' is not implemented by '{backend_name}' backend"
                    f"{extra}. {blurb}"
                )
            if self._can_convert(backend_name, graph_backend_names):
                if self._can_backend_run(backend_name, args, kwargs):
                    if self._will_call_mutate_input(args, kwargs):
                        _logger.debug(
                            "`%s' will mutate an input graph. This prevents automatic conversion "
                            "to, and use of, backends listed in `nx.config.backend_priority`. "
                            "Using backend specified by the "
                            "`backend='%s'` keyword argument. This may change behavior by not "
                            "mutating inputs.",
                            self.name,
                            backend_name,
                        )
                        mutations = []
                    else:
                        mutations = None
                    rv = self._convert_and_call(
                        backend_name,
                        graph_backend_names,
                        args,
                        kwargs,
                        extra_message=extra_message,
                        mutations=mutations,
                    )
                    if mutations:
                        for cache, key in mutations:
                            # If the call mutates inputs, then remove all inputs gotten
                            # from cache. We do this after all conversions (and call) so
                            # that a graph can be gotten from a cache multiple times.
                            cache.pop(key, None)
                    return rv
                if self._does_backend_have(backend_name):
                    extra = " for the given arguments"
                else:
                    extra = ""
                raise NotImplementedError(
                    f"`{self.name}' is not implemented by '{backend_name}' backend"
                    f"{extra}. {blurb}"
                )
            if len(graph_backend_names) == 1:
                maybe_s = ""
                graph_backend_names = f"'{next(iter(graph_backend_names))}'"
            else:
                maybe_s = "s"
            raise TypeError(
                f"`{self.name}' is unable to convert graph from backend{maybe_s} "
                f"{graph_backend_names} to '{backend_name}' backend, which was "
                f"specified with the `backend='{backend_name}'` keyword argument. "
                f"{blurb}"
            )

        if self._will_call_mutate_input(args, kwargs):
            # The current behavior for functions that mutate input graphs:
            #
            # 1. If backend is specified by `backend=` keyword, use it (done above).
            # 2. If inputs are from one backend, try to use it.
            # 3. If all input graphs are instances of `nx.Graph`, then run with the
            #    default "networkx" implementation.
            #
            # Do not automatically convert if a call will mutate inputs, because doing
            # so would change behavior. Hence, we should fail if there are multiple input
            # backends or if the input backend does not implement the function. However,
            # we offer a way for backends to circumvent this if they do not implement
            # this function: we will fall back to the default "networkx" implementation
            # without using conversions if all input graphs are subclasses of `nx.Graph`.
            blurb = (
                "conversions between backends (if configured) will not be attempted, "
                "because this may change behavior. You may specify a backend to use "
                "by passing e.g. `backend='networkx'` keyword, but this may also "
                "change behavior by not mutating inputs."
            )
            fallback_blurb = (
                "This call will mutate inputs, so fall back to 'networkx' "
                "backend (without converting) since all input graphs are "
                "instances of nx.Graph and are hopefully compatible.",
            )
            if len(graph_backend_names) == 1:
                [backend_name] = graph_backend_names
                msg_template = (
                    f"Backend '{backend_name}' does not implement `{self.name}'%s. "
                    f"This call will mutate an input, so automatic {blurb}"
                )
                # `can_run` is only used for better log and error messages
                try:
                    if self._can_backend_run(backend_name, args, kwargs):
                        return self._call_with_backend(
                            backend_name,
                            args,
                            kwargs,
                            extra_message=msg_template % " with these arguments",
                        )
                except NotImplementedError as exc:
                    if all(isinstance(g, nx.Graph) for g in graphs_resolved.values()):
                        _logger.debug(
                            "Backend '%s' raised when calling `%s': %s. %s",
                            backend_name,
                            self.name,
                            exc,
                            fallback_blurb,
                        )
                    else:
                        raise
                else:
                    if config.fallback_to_nx and all(
                        # Consider dropping the `isinstance` check here to allow
                        # duck-type graphs, but let's wait for a backend to ask us.
                        isinstance(g, nx.Graph)
                        for g in graphs_resolved.values()
                    ):
                        # Log that we are falling back to networkx
                        _logger.debug(
                            "Backend '%s' can't run `%s'. %s",
                            backend_name,
                            self.name,
                            fallback_blurb,
                        )
                    else:
                        if self._does_backend_have(backend_name):
                            extra = " with these arguments"
                        else:
                            extra = ""
                        raise NotImplementedError(msg_template % extra)
            elif config.fallback_to_nx and all(
                # Consider dropping the `isinstance` check here to allow
                # duck-type graphs, but let's wait for a backend to ask us.
                isinstance(g, nx.Graph)
                for g in graphs_resolved.values()
            ):
                # Log that we are falling back to networkx
                _logger.debug(
                    "`%s' was called with inputs from multiple backends: %s. %s",
                    self.name,
                    graph_backend_names,
                    fallback_blurb,
                )
            else:
                raise RuntimeError(
                    f"`{self.name}' will mutate an input, but it was called with inputs "
                    f"from multiple backends: {graph_backend_names}. Automatic {blurb}"
                )
            # At this point, no backends are available to handle the call with
            # the input graph types, but if the input graphs are compatible
            # nx.Graph instances, fall back to networkx without converting.
            return self.orig_func(*args, **kwargs)

        # We may generalize fallback configuration as e.g. `nx.config.backend_fallback`
        if config.fallback_to_nx or not graph_backend_names:
            # Use "networkx" by default if there are no inputs from backends.
            # For example, graph generators should probably return NetworkX graphs
            # instead of raising NotImplementedError.
            backend_fallback = ["networkx"]
        else:
            backend_fallback = []

        # ##########################
        # # How this behaves today #
        # ##########################
        #
        # The prose below describes the implementation and a *possible* way to
        # generalize "networkx" as "just another backend". The code is structured
        # to perhaps someday support backend-to-backend conversions (including
        # simply passing objects from one backend directly to another backend;
        # the dispatch machinery does not necessarily need to perform conversions),
        # but since backend-to-backend matching is not yet supported, the following
        # code is merely a convenient way to implement dispatch behaviors that have
        # been carefully developed since NetworkX 3.0 and to include falling back
        # to the default NetworkX implementation.
        #
        # The current behavior for functions that don't mutate input graphs:
        #
        # 1. If backend is specified by `backend=` keyword, use it (done above).
        # 2. If input is from a backend other than "networkx", try to use it.
        #    - Note: if present, "networkx" graphs will be converted to the backend.
        # 3. If input is from "networkx" (or no backend), try to use backends from
        #    `backend_priority` before running with the default "networkx" implementation.
        # 4. If configured, "fall back" and run with the default "networkx" implementation.
        #
        # ################################################
        # # How this is implemented and may work someday #
        # ################################################
        #
        # Let's determine the order of backends we should try according
        # to `backend_priority`, `backend_fallback`, and input backends.
        # There are two† dimensions of priorities to consider:
        #   backend_priority > unspecified > backend_fallback
        # and
        #   backend of an input > not a backend of an input
        # These are combined to form five groups of priorities as such:
        #
        #                    input   ~input
        #                  +-------+-------+
        # backend_priority |   1   |   2   |
        #      unspecified |   3   |  N/A  | (if only 1)
        # backend_fallback |   4   |   5   |
        #                  +-------+-------+
        #
        # This matches the behaviors we developed in versions 3.0 to 3.2, it
        # ought to cover virtually all use cases we expect, and I (@eriknw) don't
        # think it can be done any simpler (although it can be generalized further
        # and made to be more complicated to capture 100% of *possible* use cases).
        # Some observations:
        #
        #   1. If an input is in `backend_priority`, it will be used before trying a
        #      backend that is higher priority in `backend_priority` and not an input.
        #   2. To prioritize converting from one backend to another even if both implement
        #      a function, list one in `backend_priority` and one in `backend_fallback`.
        #   3. To disable conversions, set `backend_priority` and `backend_fallback` to [].
        #
        # †: There is actually a third dimension of priorities:
        #        should_run == True > should_run == False
        #    Backends with `can_run == True` and `should_run == False` are tried last.
        #
        seen = set()
        group1 = []  # In backend_priority, and an input
        group2 = []  # In backend_priority, but not an input
        for name in backend_priority:
            if name in seen:
                continue
            seen.add(name)
            if name in graph_backend_names:
                group1.append(name)
            else:
                group2.append(name)
        group4 = []  # In backend_fallback, and an input
        group5 = []  # In backend_fallback, but not an input
        for name in backend_fallback:
            if name in seen:
                continue
            seen.add(name)
            if name in graph_backend_names:
                group4.append(name)
            else:
                group5.append(name)
        # An input, but not in backend_priority or backend_fallback.
        group3 = graph_backend_names - seen
        if len(group3) > 1:
            # `group3` backends are not configured for automatic conversion or fallback.
            # There are at least two issues if this group contains multiple backends:
            #
            #   1. How should we prioritize them? We have no good way to break ties.
            #      Although we could arbitrarily choose alphabetical or left-most,
            #      let's follow the Zen of Python and refuse the temptation to guess.
            #   2. We probably shouldn't automatically convert to these backends,
            #      because we are not configured to do so.
            #
            # (2) is important to allow disabling all conversions by setting both
            # `nx.config.backend_priority` and `nx.config.backend_fallback` to [].
            #
            # If there is a single backend in `group3`, then giving it priority over
            # the fallback backends is what is generally expected. For example, this
            # allows input graphs of `backend_fallback` backends (such as "networkx")
            # to be converted to, and run with, the unspecified backend.
            _logger.debug(
                "Call to `%s' has inputs from multiple backends, %s, that "
                "have no priority set in `nx.config.backend_priority`, "
                "so automatic conversions to "
                "these backends will not be attempted.",
                self.name,
                group3,
            )
            group3 = ()

        try_order = list(itertools.chain(group1, group2, group3, group4, group5))
        if len(try_order) > 1:
            # Should we consider adding an option for more verbose logging?
            # For example, we could explain the order of `try_order` in detail.
            _logger.debug(
                "Call to `%s' has inputs from %s backends, and will try to use "
                "backends in the following order: %s",
                self.name,
                graph_backend_names or "no",
                try_order,
            )
        backends_to_try_again = []
        for is_not_first, backend_name in enumerate(try_order):
            if is_not_first:
                _logger.debug("Trying next backend: '%s'", backend_name)
            try:
                if not graph_backend_names or graph_backend_names == {backend_name}:
                    if self._can_backend_run(backend_name, args, kwargs):
                        return self._call_with_backend(backend_name, args, kwargs)
                elif self._can_convert(
                    backend_name, graph_backend_names
                ) and self._can_backend_run(backend_name, args, kwargs):
                    if self._should_backend_run(backend_name, args, kwargs):
                        rv = self._convert_and_call(
                            backend_name, graph_backend_names, args, kwargs
                        )
                        if (
                            self._returns_graph
                            and graph_backend_names
                            and backend_name not in graph_backend_names
                        ):
                            # If the function has graph inputs and graph output, we try
                            # to make it so the backend of the return type will match the
                            # backend of the input types. In case this is not possible,
                            # let's tell the user that the backend of the return graph
                            # has changed. Perhaps we could try to convert back, but
                            # "fallback" backends for graph generators should typically
                            # be compatible with NetworkX graphs.
                            _logger.debug(
                                "Call to `%s' is returning a graph from a different "
                                "backend! It has inputs from %s backends, but ran with "
                                "'%s' backend and is returning graph from '%s' backend",
                                self.name,
                                graph_backend_names,
                                backend_name,
                                backend_name,
                            )
                        return rv
                    # `should_run` is False, but `can_run` is True, so try again later
                    backends_to_try_again.append(backend_name)
            except NotImplementedError as exc:
                _logger.debug(
                    "Backend '%s' raised when calling `%s': %s",
                    backend_name,
                    self.name,
                    exc,
                )

        # We are about to fail. Let's try backends with can_run=True and should_run=False.
        # This is unlikely to help today since we try to run with "networkx" before this.
        for backend_name in backends_to_try_again:
            _logger.debug(
                "Trying backend: '%s' (ignoring `should_run=False`)", backend_name
            )
            try:
                rv = self._convert_and_call(
                    backend_name, graph_backend_names, args, kwargs
                )
                if (
                    self._returns_graph
                    and graph_backend_names
                    and backend_name not in graph_backend_names
                ):
                    _logger.debug(
                        "Call to `%s' is returning a graph from a different "
                        "backend! It has inputs from %s backends, but ran with "
                        "'%s' backend and is returning graph from '%s' backend",
                        self.name,
                        graph_backend_names,
                        backend_name,
                        backend_name,
                    )
                return rv
            except NotImplementedError as exc:
                _logger.debug(
                    "Backend '%s' raised when calling `%s': %s",
                    backend_name,
                    self.name,
                    exc,
                )
        # As a final effort, we could try to convert and run with `group3` backends
        # that we discarded when `len(group3) > 1`, but let's not consider doing
        # so until there is a reasonable request for it.

        if len(unspecified_backends := graph_backend_names - seen) > 1:
            raise TypeError(
                f"Unable to convert inputs from {graph_backend_names} backends and "
                f"run `{self.name}'. NetworkX is configured to automatically convert "
                f"to {try_order} backends. To remedy this, you may enable automatic "
                f"conversion to {unspecified_backends} backends by adding them to "
                "`nx.config.backend_priority`, or you "
                "may specify a backend to use with the `backend=` keyword argument."
            )
        raise NotImplementedError(
            f"`{self.name}' is not implemented by {try_order} backends. To remedy "
            "this, you may enable automatic conversion to more backends (including "
            "'networkx') by adding them to `nx.config.backend_priority`, "
            "or you may specify a backend to use with "
            "the `backend=` keyword argument."
        )

    def _will_call_mutate_input(self, args, kwargs):
        return (mutates_input := self.mutates_input) and (
            mutates_input is True
            or any(
                # If `mutates_input` begins with "not ", then assume the argument is bool,
                # otherwise treat it as a node or edge attribute if it's not None.
                not (
                    args[arg_pos]
                    if len(args) > arg_pos
                    # This assumes that e.g. `copy=True` is the default
                    else kwargs.get(arg_name[4:], True)
                )
                if arg_name.startswith("not ")
                else (args[arg_pos] if len(args) > arg_pos else kwargs.get(arg_name))
                is not None
                for arg_name, arg_pos in mutates_input.items()
            )
        )

    def _can_convert(self, backend_name, graph_backend_names):
        # Backend-to-backend conversion not supported yet.
        # We can only convert to and from networkx.
        rv = backend_name == "networkx" or graph_backend_names.issubset(
            {"networkx", backend_name}
        )
        if not rv:
            _logger.debug(
                "Unable to convert from %s backends to '%s' backend",
                graph_backend_names,
                backend_name,
            )
        return rv

    def _does_backend_have(self, backend_name):
        """Does the specified backend have this algorithm?"""
        if backend_name == "networkx":
            return True
        # Inspect the backend; don't trust metadata used to create `self.backends`
        backend = _load_backend(backend_name)
        return hasattr(backend, self.name)

    def _can_backend_run(self, backend_name, args, kwargs):
        """Can the specified backend run this algorithm with these arguments?"""
        if backend_name == "networkx":
            return True
        backend = _load_backend(backend_name)
        # `backend.can_run` and `backend.should_run` may return strings that describe
        # why they can't or shouldn't be run.
        if not hasattr(backend, self.name):
            _logger.debug(
                "Backend '%s' does not implement `%s'", backend_name, self.name
            )
            return False
        can_run = backend.can_run(self.name, args, kwargs)
        if isinstance(can_run, str) or not can_run:
            reason = f", because: {can_run}" if isinstance(can_run, str) else ""
            _logger.debug(
                "Backend '%s' can't run `%s` with arguments: %s%s",
                backend_name,
                self.name,
                _LazyArgsRepr(self, args, kwargs),
                reason,
            )
            return False
        return True

    def _should_backend_run(self, backend_name, args, kwargs):
        """Should the specified backend run this algorithm with these arguments?

        Note that this does not check ``backend.can_run``.
        """
        # `backend.can_run` and `backend.should_run` may return strings that describe
        # why they can't or shouldn't be run.
        if backend_name == "networkx":
            return True
        backend = _load_backend(backend_name)
        should_run = backend.should_run(self.name, args, kwargs)
        if isinstance(should_run, str) or not should_run:
            reason = f", because: {should_run}" if isinstance(should_run, str) else ""
            _logger.debug(
                "Backend '%s' shouldn't run `%s` with arguments: %s%s",
                backend_name,
                self.name,
                _LazyArgsRepr(self, args, kwargs),
                reason,
            )
            return False
        return True

<<<<<<< HEAD
    def _get_convert_kwargs(self, args, kwargs, *, bound=None):
=======
    def _get_convert_kwargs(self, backend_name, args, kwargs, *, bound=None):
>>>>>>> 7e0cd696
        """Get the keyword arguments to use for ``backend_interface.convert_from_nx``.

        This translates e.g. ``self.edge_attrs`` to ``edge_attrs=`` used in
        ``convert_from_nx`` given the arguments passed to this function.

        Parameters
        ----------
        args : tuple of arguments
        kwargs : dict of keyword arguments
        bound : inspect.BoundArguments, optional
            The signature with arguments `args`, `kwargs`, and defaults bound to it.

        Returns
        -------
        dict
             A dictionary with ``edge_attrs``, ``node_attrs``, ``preserve_edge_attrs``,
            ``preserve_node_attrs``, and ``preserve_graph_attrs`` items.
        """
        if bound is None:
            bound = self.__signature__.bind(*args, **kwargs)
            bound.apply_defaults()

<<<<<<< HEAD
=======
        if backend_name == "networkx":
            # `backend_interface.convert_from_nx` preserves everything
            preserve_edge_attrs = preserve_node_attrs = True
        else:
            preserve_edge_attrs = self.preserve_edge_attrs
            preserve_node_attrs = self.preserve_node_attrs
            edge_attrs = self.edge_attrs
            node_attrs = self.node_attrs

>>>>>>> 7e0cd696
        # Include the edge and/or node labels if provided to the algorithm
        if preserve_edge_attrs is False:
            # e.g. `preserve_edge_attrs=False`
            pass
        elif preserve_edge_attrs is True:
            # e.g. `preserve_edge_attrs=True`
            edge_attrs = None
        elif isinstance(preserve_edge_attrs, str):
            if bound.arguments[preserve_edge_attrs] is True or callable(
                bound.arguments[preserve_edge_attrs]
            ):
                # e.g. `preserve_edge_attrs="attr"` and `func(attr=True)`
                # e.g. `preserve_edge_attrs="attr"` and `func(attr=myfunc)`
                preserve_edge_attrs = True
                edge_attrs = None
            elif bound.arguments[preserve_edge_attrs] is False and (
                isinstance(edge_attrs, str)
                and edge_attrs == preserve_edge_attrs
                or isinstance(edge_attrs, dict)
                and preserve_edge_attrs in edge_attrs
            ):
                # e.g. `preserve_edge_attrs="attr"` and `func(attr=False)`
                # Treat `False` argument as meaning "preserve_edge_data=False"
                # and not `False` as the edge attribute to use.
                preserve_edge_attrs = False
                edge_attrs = None
            else:
                # e.g. `preserve_edge_attrs="attr"` and `func(attr="weight")`
                preserve_edge_attrs = False
        # Else: e.g. `preserve_edge_attrs={"G": {"weight": 1}}`

        if edge_attrs is None:
            # May have been set to None above b/c all attributes are preserved
            pass
        elif isinstance(edge_attrs, str):
            if edge_attrs[0] == "[":
                # e.g. `edge_attrs="[edge_attributes]"` (argument of list of attributes)
                # e.g. `func(edge_attributes=["foo", "bar"])`
                edge_attrs = {
                    edge_attr: 1 for edge_attr in bound.arguments[edge_attrs[1:-1]]
                }
            elif callable(bound.arguments[edge_attrs]):
                # e.g. `edge_attrs="weight"` and `func(weight=myfunc)`
                preserve_edge_attrs = True
                edge_attrs = None
            elif bound.arguments[edge_attrs] is not None:
                # e.g. `edge_attrs="weight"` and `func(weight="foo")` (default of 1)
                edge_attrs = {bound.arguments[edge_attrs]: 1}
            elif self.name == "to_numpy_array" and hasattr(
                bound.arguments["dtype"], "names"
            ):
                # Custom handling: attributes may be obtained from `dtype`
                edge_attrs = {
                    edge_attr: 1 for edge_attr in bound.arguments["dtype"].names
                }
            else:
                # e.g. `edge_attrs="weight"` and `func(weight=None)`
                edge_attrs = None
        else:
            # e.g. `edge_attrs={"attr": "default"}` and `func(attr="foo", default=7)`
            # e.g. `edge_attrs={"attr": 0}` and `func(attr="foo")`
            edge_attrs = {
                edge_attr: bound.arguments.get(val, 1) if isinstance(val, str) else val
                for key, val in edge_attrs.items()
                if (edge_attr := bound.arguments[key]) is not None
            }

        if preserve_node_attrs is False:
            # e.g. `preserve_node_attrs=False`
            pass
        elif preserve_node_attrs is True:
            # e.g. `preserve_node_attrs=True`
            node_attrs = None
        elif isinstance(preserve_node_attrs, str):
            if bound.arguments[preserve_node_attrs] is True or callable(
                bound.arguments[preserve_node_attrs]
            ):
                # e.g. `preserve_node_attrs="attr"` and `func(attr=True)`
                # e.g. `preserve_node_attrs="attr"` and `func(attr=myfunc)`
                preserve_node_attrs = True
                node_attrs = None
            elif bound.arguments[preserve_node_attrs] is False and (
                isinstance(node_attrs, str)
                and node_attrs == preserve_node_attrs
                or isinstance(node_attrs, dict)
                and preserve_node_attrs in node_attrs
            ):
                # e.g. `preserve_node_attrs="attr"` and `func(attr=False)`
                # Treat `False` argument as meaning "preserve_node_data=False"
                # and not `False` as the node attribute to use. Is this used?
                preserve_node_attrs = False
                node_attrs = None
            else:
                # e.g. `preserve_node_attrs="attr"` and `func(attr="weight")`
                preserve_node_attrs = False
        # Else: e.g. `preserve_node_attrs={"G": {"pos": None}}`

        if node_attrs is None:
            # May have been set to None above b/c all attributes are preserved
            pass
        elif isinstance(node_attrs, str):
            if node_attrs[0] == "[":
                # e.g. `node_attrs="[node_attributes]"` (argument of list of attributes)
                # e.g. `func(node_attributes=["foo", "bar"])`
                node_attrs = {
                    node_attr: None for node_attr in bound.arguments[node_attrs[1:-1]]
                }
            elif callable(bound.arguments[node_attrs]):
                # e.g. `node_attrs="weight"` and `func(weight=myfunc)`
                preserve_node_attrs = True
                node_attrs = None
            elif bound.arguments[node_attrs] is not None:
                # e.g. `node_attrs="weight"` and `func(weight="foo")`
                node_attrs = {bound.arguments[node_attrs]: None}
            else:
                # e.g. `node_attrs="weight"` and `func(weight=None)`
                node_attrs = None
        else:
            # e.g. `node_attrs={"attr": "default"}` and `func(attr="foo", default=7)`
            # e.g. `node_attrs={"attr": 0}` and `func(attr="foo")`
            node_attrs = {
                node_attr: bound.arguments.get(val) if isinstance(val, str) else val
                for key, val in node_attrs.items()
                if (node_attr := bound.arguments[key]) is not None
            }
        return {
            "edge_attrs": edge_attrs,
            "node_attrs": node_attrs,
            "preserve_edge_attrs": preserve_edge_attrs,
            "preserve_node_attrs": preserve_node_attrs,
            "preserve_graph_attrs": self.preserve_graph_attrs,
        }

<<<<<<< HEAD
    def _convert_arguments(self, backend_name, args, kwargs, *, use_cache):
=======
    def _convert_arguments(self, backend_name, args, kwargs, *, use_cache, mutations):
>>>>>>> 7e0cd696
        """Convert graph arguments to the specified backend.

        Returns
        -------
        args tuple and kwargs dict
        """
        bound = self.__signature__.bind(*args, **kwargs)
        bound.apply_defaults()
        if not self.graphs:
            bound_kwargs = bound.kwargs
            del bound_kwargs["backend"]
            return bound.args, bound_kwargs

        # Convert graphs into backend graph-like object
<<<<<<< HEAD
        convert_kwargs = self._get_convert_kwargs(args, kwargs, bound=bound)
=======
        convert_kwargs = self._get_convert_kwargs(
            backend_name, args, kwargs, bound=bound
        )
>>>>>>> 7e0cd696

        # It should be safe to assume that we either have networkx graphs or backend graphs.
        # Future work: allow conversions between backends.
        for gname in self.graphs:
            if gname in self.list_graphs:
                bound.arguments[gname] = [
                    self._convert_graph(
                        backend_name,
                        g,
                        graph_name=gname,
                        use_cache=use_cache,
<<<<<<< HEAD
=======
                        mutations=mutations,
>>>>>>> 7e0cd696
                        **convert_kwargs,
                    )
                    if getattr(g, "__networkx_backend__", "networkx") != backend_name
                    else g
                    for g in bound.arguments[gname]
                ]
            else:
                graph = bound.arguments[gname]
                if graph is None:
                    if gname in self.optional_graphs:
                        continue
                    raise TypeError(
                        f"Missing required graph argument `{gname}` in {self.name} function"
                    )

                preserve_edges = convert_kwargs["preserve_edge_attrs"]
                if isinstance(preserve_edges, dict):
                    edges = preserve_edges.get(gname, convert_kwargs["edge_attrs"])
                    preserve_edges = False
                else:
                    edges = convert_kwargs["edge_attrs"]
                preserve_nodes = convert_kwargs["preserve_node_attrs"]
                if isinstance(preserve_nodes, dict):
                    nodes = preserve_nodes.get(gname, convert_kwargs["node_attrs"])
                    preserve_nodes = False
                else:
                    nodes = convert_kwargs["node_attrs"]
                preserve_graph = convert_kwargs["preserve_graph_attrs"]
                if isinstance(preserve_graph, set):
                    preserve_graph = gname in preserve_graph
<<<<<<< HEAD
                if getattr(graph, "__networkx_backend__", "networkx") == "networkx":
=======
                if getattr(graph, "__networkx_backend__", "networkx") != backend_name:
>>>>>>> 7e0cd696
                    bound.arguments[gname] = self._convert_graph(
                        backend_name,
                        graph,
                        edge_attrs=edges,
                        node_attrs=nodes,
                        preserve_edge_attrs=preserve_edges,
                        preserve_node_attrs=preserve_nodes,
                        preserve_graph_attrs=preserve_graph,
                        graph_name=gname,
                        use_cache=use_cache,
                        mutations=mutations,
                    )
        bound_kwargs = bound.kwargs
        del bound_kwargs["backend"]
        return bound.args, bound_kwargs

    def _convert_graph(
        self,
        backend_name,
        graph,
        *,
        edge_attrs,
        node_attrs,
        preserve_edge_attrs,
        preserve_node_attrs,
        preserve_graph_attrs,
        graph_name,
        use_cache,
        mutations,
    ):
        if (
            use_cache
            and (nx_cache := getattr(graph, "__networkx_cache__", None)) is not None
        ):
            cache = nx_cache.setdefault("backends", {}).setdefault(backend_name, {})
            key = _get_cache_key(
                edge_attrs=edge_attrs,
                node_attrs=node_attrs,
                preserve_edge_attrs=preserve_edge_attrs,
                preserve_node_attrs=preserve_node_attrs,
                preserve_graph_attrs=preserve_graph_attrs,
            )
            compat_key, rv = _get_from_cache(cache, key, mutations=mutations)
            if rv is not None:
                warnings.warn(
                    f"Using cached graph for {backend_name!r} backend in "
                    f"call to {self.name}.\n\nFor the cache to be consistent "
                    "(i.e., correct), the input graph must not have been "
                    "manually mutated since the cached graph was created. "
                    "Examples of manually mutating the graph data structures "
                    "resulting in an inconsistent cache include:\n\n"
                    "    >>> G[u][v][key] = val\n\n"
                    "and\n\n"
                    "    >>> for u, v, d in G.edges(data=True):\n"
                    "    ...     d[key] = val\n\n"
                    "Using methods such as `G.add_edge(u, v, weight=val)` "
                    "will correctly clear the cache to keep it consistent. "
                    "You may also use `G.__networkx_cache__.clear()` to "
                    "manually clear the cache, or set `G.__networkx_cache__` "
                    "to None to disable caching for G. Enable or disable caching "
                    "globally via `nx.config.cache_converted_graphs` config."
                )
                _logger.debug(
                    "Using cached converted graph (from '%s' to '%s' backend) "
                    "in call to `%s' for '%s' argument",
                    getattr(graph, "__networkx_backend__", None),
                    backend_name,
                    self.name,
                    graph_name,
                )
                return rv

        if backend_name == "networkx":
            # Perhaps we should check that "__networkx_backend__" attribute exists
            # and return the original object if not.
            if not hasattr(graph, "__networkx_backend__"):
                _logger.debug(
                    "Unable to convert input to 'networkx' backend in call to `%s' for "
                    "'%s argument, because it is not from a backend (i.e., it does not "
                    "have `G.__networkx_backend__` attribute). Using the original "
                    "object: %s",
                    self.name,
                    graph_name,
                    graph,
                )
                # This may fail, but let it fail in the networkx function
                return graph
            backend = _load_backend(graph.__networkx_backend__)
            rv = backend.convert_to_nx(graph)
        else:
            backend = _load_backend(backend_name)
            rv = backend.convert_from_nx(
                graph,
                edge_attrs=edge_attrs,
                node_attrs=node_attrs,
                preserve_edge_attrs=preserve_edge_attrs,
                preserve_node_attrs=preserve_node_attrs,
                # Always preserve graph attrs when we are caching b/c this should be
                # cheap and may help prevent extra (unnecessary) conversions. Because
                # we do this, we don't need `preserve_graph_attrs` in the cache key.
                preserve_graph_attrs=preserve_graph_attrs or use_cache,
                name=self.name,
                graph_name=graph_name,
            )
        if use_cache and nx_cache is not None and mutations is None:
            _set_to_cache(cache, key, rv)
            _logger.debug(
                "Caching converted graph (from '%s' to '%s' backend) "
                "in call to `%s' for '%s' argument",
                getattr(graph, "__networkx_backend__", None),
                backend_name,
                self.name,
                graph_name,
            )

        return rv

    def _call_with_backend(self, backend_name, args, kwargs, *, extra_message=None):
        """Call this dispatchable function with a backend without converting inputs."""
        if backend_name == "networkx":
            return self.orig_func(*args, **kwargs)
        backend = _load_backend(backend_name)
        _logger.debug(
            "Using backend '%s' for call to `%s' with arguments: %s",
            backend_name,
            self.name,
            _LazyArgsRepr(self, args, kwargs),
        )
        try:
            return getattr(backend, self.name)(*args, **kwargs)
        except NotImplementedError as exc:
            if extra_message is not None:
                _logger.debug(
                    "Backend '%s' raised when calling `%s': %s",
                    backend_name,
                    self.name,
                    exc,
                )
                raise NotImplementedError(extra_message) from exc
            raise

    def _convert_and_call(
        self,
        backend_name,
        input_backend_names,
        args,
        kwargs,
        *,
        extra_message=None,
        mutations=None,
    ):
        """Call this dispatchable function with a backend after converting inputs.

        Parameters
        ----------
        backend_name : str
        input_backend_names : set[str]
        args : arguments tuple
        kwargs : keywords dict
        extra_message : str, optional
            Additional message to log if NotImplementedError is raised by backend.
        mutations : list, optional
            Used to clear objects gotten from cache if inputs will be mutated.
        """
        if backend_name == "networkx":
            func = self.orig_func
        else:
            backend = _load_backend(backend_name)
            func = getattr(backend, self.name)
        other_backend_names = input_backend_names - {backend_name}
        _logger.debug(
            "Converting input graphs from %s backend%s to '%s' backend for call to `%s'",
            other_backend_names
            if len(other_backend_names) > 1
            else f"'{next(iter(other_backend_names))}'",
            "s" if len(other_backend_names) > 1 else "",
            backend_name,
            self.name,
        )
        try:
            converted_args, converted_kwargs = self._convert_arguments(
                backend_name,
                args,
                kwargs,
                use_cache=config.cache_converted_graphs,
                mutations=mutations,
            )
        except NotImplementedError as exc:
            # Only log the exception if we are adding an extra message
            # because we don't want to lose any information.
            _logger.debug(
                "Failed to convert graphs from %s to '%s' backend for call to `%s'"
                + ("" if extra_message is None else ": %s"),
                input_backend_names,
                backend_name,
                self.name,
                *(() if extra_message is None else (exc,)),
            )
            if extra_message is not None:
                raise NotImplementedError(extra_message) from exc
            raise
        if backend_name != "networkx":
            _logger.debug(
                "Using backend '%s' for call to `%s' with arguments: %s",
                backend_name,
                self.name,
                _LazyArgsRepr(self, converted_args, converted_kwargs),
            )
        try:
            return func(*converted_args, **converted_kwargs)
        except NotImplementedError as exc:
            if extra_message is not None:
                _logger.debug(
                    "Backend '%s' raised when calling `%s': %s",
                    backend_name,
                    self.name,
                    exc,
                )
                raise NotImplementedError(extra_message) from exc
            raise

    def _convert_and_call_for_tests(
        self, backend_name, args, kwargs, *, fallback_to_nx=False
    ):
        """Call this dispatchable function with a backend; for use with testing."""
        backend = _load_backend(backend_name)
        if not self._can_backend_run(backend_name, args, kwargs):
            if fallback_to_nx or not self.graphs:
                if fallback_to_nx:
                    _logger.debug(
                        "Falling back to use 'networkx' instead of '%s' backend "
                        "for call to `%s' with arguments: %s",
                        backend_name,
                        self.name,
                        _LazyArgsRepr(self, args, kwargs),
                    )
                return self.orig_func(*args, **kwargs)

            import pytest

            msg = f"'{self.name}' not implemented by {backend_name}"
            if hasattr(backend, self.name):
                msg += " with the given arguments"
            pytest.xfail(msg)

        from collections.abc import Iterable, Iterator, Mapping
        from copy import copy, deepcopy
        from io import BufferedReader, BytesIO, StringIO, TextIOWrapper
        from itertools import tee
        from random import Random

        import numpy as np
        from numpy.random import Generator, RandomState
        from scipy.sparse import sparray

        # We sometimes compare the backend result to the original result,
        # so we need two sets of arguments. We tee iterators and copy
        # random state so that they may be used twice.
        if not args:
            args1 = args2 = args
        else:
            args1, args2 = zip(
                *(
                    (arg, deepcopy(arg))
                    if isinstance(arg, RandomState)
                    else (arg, copy(arg))
                    if isinstance(arg, BytesIO | StringIO | Random | Generator)
                    else tee(arg)
                    if isinstance(arg, Iterator)
                    and not isinstance(arg, BufferedReader | TextIOWrapper)
                    else (arg, arg)
                    for arg in args
                )
            )
        if not kwargs:
            kwargs1 = kwargs2 = kwargs
        else:
            kwargs1, kwargs2 = zip(
                *(
                    ((k, v), (k, deepcopy(v)))
                    if isinstance(v, RandomState)
                    else ((k, v), (k, copy(v)))
                    if isinstance(v, BytesIO | StringIO | Random | Generator)
                    else ((k, (teed := tee(v))[0]), (k, teed[1]))
                    if isinstance(v, Iterator)
                    and not isinstance(v, BufferedReader | TextIOWrapper)
                    else ((k, v), (k, v))
                    for k, v in kwargs.items()
                )
            )
            kwargs1 = dict(kwargs1)
            kwargs2 = dict(kwargs2)
        try:
            converted_args, converted_kwargs = self._convert_arguments(
                backend_name, args1, kwargs1, use_cache=False, mutations=None
            )
            _logger.debug(
                "Using backend '%s' for call to `%s' with arguments: %s",
                backend_name,
                self.name,
                _LazyArgsRepr(self, converted_args, converted_kwargs),
            )
            result = getattr(backend, self.name)(*converted_args, **converted_kwargs)
        except NotImplementedError as exc:
            if fallback_to_nx:
                _logger.debug(
                    "Graph conversion failed; falling back to use 'networkx' instead "
                    "of '%s' backend for call to `%s'",
                    backend_name,
                    self.name,
                )
                return self.orig_func(*args2, **kwargs2)
            import pytest

            pytest.xfail(
                exc.args[0] if exc.args else f"{self.name} raised {type(exc).__name__}"
            )
        # Verify that `self._returns_graph` is correct. This compares the return type
        # to the type expected from `self._returns_graph`. This handles tuple and list
        # return types, but *does not* catch functions that yield graphs.
        if (
            self._returns_graph
            != (
                isinstance(result, nx.Graph)
                or hasattr(result, "__networkx_backend__")
                or isinstance(result, tuple | list)
                and any(
                    isinstance(x, nx.Graph) or hasattr(x, "__networkx_backend__")
                    for x in result
                )
            )
            and not (
                # May return Graph or None
                self.name in {"check_planarity", "check_planarity_recursive"}
                and any(x is None for x in result)
            )
            and not (
                # May return Graph or dict
                self.name in {"held_karp_ascent"}
                and any(isinstance(x, dict) for x in result)
            )
            and self.name
            not in {
                # yields graphs
                "all_triads",
                "general_k_edge_subgraphs",
                # yields graphs or arrays
                "nonisomorphic_trees",
            }
        ):
            raise RuntimeError(f"`returns_graph` is incorrect for {self.name}")

        def check_result(val, depth=0):
            if isinstance(val, np.number):
                raise RuntimeError(
                    f"{self.name} returned a numpy scalar {val} ({type(val)}, depth={depth})"
                )
            if isinstance(val, np.ndarray | sparray):
                return
            if isinstance(val, nx.Graph):
                check_result(val._node, depth=depth + 1)
                check_result(val._adj, depth=depth + 1)
                return
            if isinstance(val, Iterator):
                raise NotImplementedError
            if isinstance(val, Iterable) and not isinstance(val, str):
                for x in val:
                    check_result(x, depth=depth + 1)
            if isinstance(val, Mapping):
                for x in val.values():
                    check_result(x, depth=depth + 1)

        def check_iterator(it):
            for val in it:
                try:
                    check_result(val)
                except RuntimeError as exc:
                    raise RuntimeError(
                        f"{self.name} returned a numpy scalar {val} ({type(val)})"
                    ) from exc
                yield val

        if self.name in {"from_edgelist"}:
            # numpy scalars are explicitly given as values in some tests
            pass
        elif isinstance(result, Iterator):
            result = check_iterator(result)
        else:
            try:
                check_result(result)
            except RuntimeError as exc:
                raise RuntimeError(
                    f"{self.name} returned a numpy scalar {result} ({type(result)})"
                ) from exc
            check_result(result)

        if self.name in {
            "edmonds_karp",
            "barycenter",
            "contracted_edge",
            "contracted_nodes",
            "stochastic_graph",
            "relabel_nodes",
            "maximum_branching",
            "incremental_closeness_centrality",
            "minimal_branching",
            "minimum_spanning_arborescence",
            "recursive_simple_cycles",
            "connected_double_edge_swap",
        }:
            # Special-case algorithms that mutate input graphs
            bound = self.__signature__.bind(*converted_args, **converted_kwargs)
            bound.apply_defaults()
            bound2 = self.__signature__.bind(*args2, **kwargs2)
            bound2.apply_defaults()
            if self.name in {
                "minimal_branching",
                "minimum_spanning_arborescence",
                "recursive_simple_cycles",
                "connected_double_edge_swap",
            }:
                G1 = backend.convert_to_nx(bound.arguments["G"])
                G2 = bound2.arguments["G"]
                G2._adj = G1._adj
                if G2.is_directed():
                    G2._pred = G1._pred
                nx._clear_cache(G2)
            elif self.name == "edmonds_karp":
                R1 = backend.convert_to_nx(bound.arguments["residual"])
                R2 = bound2.arguments["residual"]
                if R1 is not None and R2 is not None:
                    for k, v in R1.edges.items():
                        R2.edges[k]["flow"] = v["flow"]
                    R2.graph.update(R1.graph)
                    nx._clear_cache(R2)
            elif self.name == "barycenter" and bound.arguments["attr"] is not None:
                G1 = backend.convert_to_nx(bound.arguments["G"])
                G2 = bound2.arguments["G"]
                attr = bound.arguments["attr"]
                for k, v in G1.nodes.items():
                    G2.nodes[k][attr] = v[attr]
                nx._clear_cache(G2)
            elif (
                self.name in {"contracted_nodes", "contracted_edge"}
                and not bound.arguments["copy"]
            ):
                # Edges and nodes changed; node "contraction" and edge "weight" attrs
                G1 = backend.convert_to_nx(bound.arguments["G"])
                G2 = bound2.arguments["G"]
                G2.__dict__.update(G1.__dict__)
                nx._clear_cache(G2)
            elif self.name == "stochastic_graph" and not bound.arguments["copy"]:
                G1 = backend.convert_to_nx(bound.arguments["G"])
                G2 = bound2.arguments["G"]
                for k, v in G1.edges.items():
                    G2.edges[k]["weight"] = v["weight"]
                nx._clear_cache(G2)
            elif (
                self.name == "relabel_nodes"
                and not bound.arguments["copy"]
                or self.name in {"incremental_closeness_centrality"}
            ):
                G1 = backend.convert_to_nx(bound.arguments["G"])
                G2 = bound2.arguments["G"]
                if G1 is G2:
                    return G2
                G2._node.clear()
                G2._node.update(G1._node)
                G2._adj.clear()
                G2._adj.update(G1._adj)
                if hasattr(G1, "_pred") and hasattr(G2, "_pred"):
                    G2._pred.clear()
                    G2._pred.update(G1._pred)
                if hasattr(G1, "_succ") and hasattr(G2, "_succ"):
                    G2._succ.clear()
                    G2._succ.update(G1._succ)
                nx._clear_cache(G2)
                if self.name == "relabel_nodes":
                    return G2
            return backend.convert_to_nx(result)

        converted_result = backend.convert_to_nx(result)
        if isinstance(converted_result, nx.Graph) and self.name not in {
            "boykov_kolmogorov",
            "preflow_push",
            "quotient_graph",
            "shortest_augmenting_path",
            "spectral_graph_forge",
            # We don't handle tempfile.NamedTemporaryFile arguments
            "read_gml",
            "read_graph6",
            "read_sparse6",
            # We don't handle io.BufferedReader or io.TextIOWrapper arguments
            "bipartite_read_edgelist",
            "read_adjlist",
            "read_edgelist",
            "read_graphml",
            "read_multiline_adjlist",
            "read_pajek",
            "from_pydot",
            "pydot_read_dot",
            "agraph_read_dot",
            # graph comparison fails b/c of nan values
            "read_gexf",
        }:
            # For graph return types (e.g. generators), we compare that results are
            # the same between the backend and networkx, then return the original
            # networkx result so the iteration order will be consistent in tests.
            G = self.orig_func(*args2, **kwargs2)
            if not nx.utils.graphs_equal(G, converted_result):
                assert G.number_of_nodes() == converted_result.number_of_nodes()
                assert G.number_of_edges() == converted_result.number_of_edges()
                assert G.graph == converted_result.graph
                assert G.nodes == converted_result.nodes
                assert G.adj == converted_result.adj
                assert type(G) is type(converted_result)
                raise AssertionError("Graphs are not equal")
            return G
        return converted_result

    def _make_doc(self):
        """Generate the backends section at the end for functions having an alternate
        backend implementation(s) using the `backend_info` entry-point."""

        if not self.backends:
            return self._orig_doc
        lines = [
            "Backends",
            "--------",
        ]
        for backend in sorted(self.backends):
            info = backend_info[backend]
            if "short_summary" in info:
                lines.append(f"{backend} : {info['short_summary']}")
            else:
                lines.append(backend)
            if "functions" not in info or self.name not in info["functions"]:
                lines.append("")
                continue

            func_info = info["functions"][self.name]

            # Renaming extra_docstring to additional_docs
            if func_docs := (
                func_info.get("additional_docs") or func_info.get("extra_docstring")
            ):
                lines.extend(
                    f"  {line}" if line else line for line in func_docs.split("\n")
                )
                add_gap = True
            else:
                add_gap = False

            # Renaming extra_parameters to additional_parameters
            if extra_parameters := (
                func_info.get("extra_parameters")
                or func_info.get("additional_parameters")
            ):
                if add_gap:
                    lines.append("")
                lines.append("  Additional parameters:")
                for param in sorted(extra_parameters):
                    lines.append(f"    {param}")
                    if desc := extra_parameters[param]:
                        lines.append(f"      {desc}")
                    lines.append("")
            else:
                lines.append("")

            if func_url := func_info.get("url"):
                lines.append(f"[`Source <{func_url}>`_]")
                lines.append("")

        lines.pop()  # Remove last empty line
        to_add = "\n    ".join(lines)
        return f"{self._orig_doc.rstrip()}\n\n    {to_add}"

    def __reduce__(self):
        """Allow this object to be serialized with pickle.

        This uses the global registry `_registered_algorithms` to deserialize.
        """
        return _restore_dispatchable, (self.name,)


def _restore_dispatchable(name):
    return _registered_algorithms[name].__wrapped__


def _get_cache_key(
    *,
    edge_attrs,
    node_attrs,
    preserve_edge_attrs,
    preserve_node_attrs,
    preserve_graph_attrs,
):
    """Return key used by networkx caching given arguments for ``convert_from_nx``."""
    # edge_attrs: dict | None
    # node_attrs: dict | None
    # preserve_edge_attrs: bool (False if edge_attrs is not None)
    # preserve_node_attrs: bool (False if node_attrs is not None)
    return (
        frozenset(edge_attrs.items())
        if edge_attrs is not None
        else preserve_edge_attrs,
        frozenset(node_attrs.items())
        if node_attrs is not None
        else preserve_node_attrs,
    )


def _get_from_cache(cache, key, *, backend_name=None, mutations=None):
    """Search the networkx cache for a graph that is compatible with ``key``.

    Parameters
    ----------
    cache : dict
        If ``backend_name`` is given, then this is treated as ``G.__networkx_cache__``,
        but if ``backend_name`` is None, then this is treated as the resolved inner
        cache such as ``G.__networkx_cache__["backends"][backend_name]``.
    key : tuple
        Cache key from ``_get_cache_key``.
    backend_name : str, optional
        Name of the backend to control how ``cache`` is interpreted.
    mutations : list, optional
        Used internally to clear objects gotten from cache if inputs will be mutated.

    Returns
    -------
    tuple or None
        The key of the compatible graph found in the cache.
    graph or None
        A compatible graph or None.
    """
    if backend_name is not None:
        cache = cache.get("backends", {}).get(backend_name, {})
    if not cache:
        return None, None

    # Do a simple search for a cached graph with compatible data.
    # For example, if we need a single attribute, then it's okay
    # to use a cached graph that preserved all attributes.
    # This looks for an exact match first.
    edge_key, node_key = key
    for compat_key in itertools.product(
        (edge_key, True) if edge_key is not True else (True,),
        (node_key, True) if node_key is not True else (True,),
    ):
        if (rv := cache.get(compat_key)) is not None:
            if mutations is not None:
                # Remove this item from the cache (after all conversions) if
                # the call to this dispatchable function will mutate an input.
                mutations.append((cache, compat_key))
            return compat_key, rv
    if edge_key is not True and node_key is not True:
        # Iterate over the items in `cache` to see if any are compatible.
        # For example, if no edge attributes are needed, then a graph
        # with any edge attribute will suffice. We use the same logic
        # below (but switched) to clear unnecessary items from the cache.
        # Use `list(cache.items())` to be thread-safe.
        for (ekey, nkey), graph in list(cache.items()):
            if edge_key is False or ekey is True:
                pass  # Cache works for edge data!
            elif edge_key is True or ekey is False or not edge_key.issubset(ekey):
                continue  # Cache missing required edge data; does not work
            if node_key is False or nkey is True:
                pass  # Cache works for node data!
            elif node_key is True or nkey is False or not node_key.issubset(nkey):
                continue  # Cache missing required node data; does not work
            if mutations is not None:
                # Remove this item from the cache (after all conversions) if
                # the call to this dispatchable function will mutate an input.
                mutations.append((cache, (ekey, nkey)))
            return (ekey, nkey), graph
    return None, None


def _set_to_cache(cache, key, graph, *, backend_name=None):
    """Set a backend graph to the cache, and remove unnecessary cached items.

    Parameters
    ----------
    cache : dict
        If ``backend_name`` is given, then this is treated as ``G.__networkx_cache__``,
        but if ``backend_name`` is None, then this is treated as the resolved inner
        cache such as ``G.__networkx_cache__["backends"][backend_name]``.
    key : tuple
        Cache key from ``_get_cache_key``.
    graph : graph
    backend_name : str, optional
        Name of the backend to control how ``cache`` is interpreted.

    Returns
    -------
    dict
        The items that were removed from the cache.
    """
    if backend_name is not None:
        cache = cache.setdefault("backends", {}).setdefault(backend_name, {})
    # Remove old cached items that are no longer necessary since they
    # are dominated/subsumed/outdated by what was just calculated.
    # This uses the same logic as above, but with keys switched.
    # Also, don't update the cache here if the call will mutate an input.
    removed = {}
    edge_key, node_key = key
    cache[key] = graph  # Set at beginning to be thread-safe
    for cur_key in list(cache):
        if cur_key == key:
            continue
        ekey, nkey = cur_key
        if ekey is False or edge_key is True:
            pass
        elif ekey is True or edge_key is False or not ekey.issubset(edge_key):
            continue
        if nkey is False or node_key is True:
            pass
        elif nkey is True or node_key is False or not nkey.issubset(node_key):
            continue
        # Use pop instead of del to try to be thread-safe
        if (graph := cache.pop(cur_key, None)) is not None:
            removed[cur_key] = graph
    return removed


class _LazyArgsRepr:
    """Simple wrapper to display arguments of dispatchable functions in logging calls."""

    def __init__(self, func, args, kwargs):
        self.func = func
        self.args = args
        self.kwargs = kwargs
        self.value = None

    def __repr__(self):
        if self.value is None:
            bound = self.func.__signature__.bind_partial(*self.args, **self.kwargs)
            inner = ", ".join(f"{key}={val!r}" for key, val in bound.arguments.items())
            self.value = f"({inner})"
        return self.value


if os.environ.get("_NETWORKX_BUILDING_DOCS_"):
    # When building docs with Sphinx, use the original function with the
    # dispatched __doc__, b/c Sphinx renders normal Python functions better.
    # This doesn't show e.g. `*, backend=None, **backend_kwargs` in the
    # signatures, which is probably okay. It does allow the docstring to be
    # updated based on the installed backends.
    _orig_dispatchable = _dispatchable

    def _dispatchable(func=None, **kwargs):  # type: ignore[no-redef]
        if func is None:
            return partial(_dispatchable, **kwargs)
        dispatched_func = _orig_dispatchable(func, **kwargs)
        func.__doc__ = dispatched_func.__doc__
        return func

    _dispatchable.__doc__ = _orig_dispatchable.__new__.__doc__  # type: ignore[method-assign,assignment]
    _sig = inspect.signature(_orig_dispatchable.__new__)
    _dispatchable.__signature__ = _sig.replace(  # type: ignore[method-assign,assignment]
        parameters=[v for k, v in _sig.parameters.items() if k != "cls"]
    )<|MERGE_RESOLUTION|>--- conflicted
+++ resolved
@@ -1389,11 +1389,7 @@
             return False
         return True
 
-<<<<<<< HEAD
-    def _get_convert_kwargs(self, args, kwargs, *, bound=None):
-=======
     def _get_convert_kwargs(self, backend_name, args, kwargs, *, bound=None):
->>>>>>> 7e0cd696
         """Get the keyword arguments to use for ``backend_interface.convert_from_nx``.
 
         This translates e.g. ``self.edge_attrs`` to ``edge_attrs=`` used in
@@ -1416,8 +1412,6 @@
             bound = self.__signature__.bind(*args, **kwargs)
             bound.apply_defaults()
 
-<<<<<<< HEAD
-=======
         if backend_name == "networkx":
             # `backend_interface.convert_from_nx` preserves everything
             preserve_edge_attrs = preserve_node_attrs = True
@@ -1427,7 +1421,6 @@
             edge_attrs = self.edge_attrs
             node_attrs = self.node_attrs
 
->>>>>>> 7e0cd696
         # Include the edge and/or node labels if provided to the algorithm
         if preserve_edge_attrs is False:
             # e.g. `preserve_edge_attrs=False`
@@ -1561,11 +1554,7 @@
             "preserve_graph_attrs": self.preserve_graph_attrs,
         }
 
-<<<<<<< HEAD
-    def _convert_arguments(self, backend_name, args, kwargs, *, use_cache):
-=======
     def _convert_arguments(self, backend_name, args, kwargs, *, use_cache, mutations):
->>>>>>> 7e0cd696
         """Convert graph arguments to the specified backend.
 
         Returns
@@ -1580,13 +1569,9 @@
             return bound.args, bound_kwargs
 
         # Convert graphs into backend graph-like object
-<<<<<<< HEAD
-        convert_kwargs = self._get_convert_kwargs(args, kwargs, bound=bound)
-=======
         convert_kwargs = self._get_convert_kwargs(
             backend_name, args, kwargs, bound=bound
         )
->>>>>>> 7e0cd696
 
         # It should be safe to assume that we either have networkx graphs or backend graphs.
         # Future work: allow conversions between backends.
@@ -1598,10 +1583,7 @@
                         g,
                         graph_name=gname,
                         use_cache=use_cache,
-<<<<<<< HEAD
-=======
                         mutations=mutations,
->>>>>>> 7e0cd696
                         **convert_kwargs,
                     )
                     if getattr(g, "__networkx_backend__", "networkx") != backend_name
@@ -1632,11 +1614,7 @@
                 preserve_graph = convert_kwargs["preserve_graph_attrs"]
                 if isinstance(preserve_graph, set):
                     preserve_graph = gname in preserve_graph
-<<<<<<< HEAD
-                if getattr(graph, "__networkx_backend__", "networkx") == "networkx":
-=======
                 if getattr(graph, "__networkx_backend__", "networkx") != backend_name:
->>>>>>> 7e0cd696
                     bound.arguments[gname] = self._convert_graph(
                         backend_name,
                         graph,
