"""
Docs for backend users
~~~~~~~~~~~~~~~~~~~~~~

NetworkX utilizes a plugin-dispatch architecture, which means we can plug in and
out of backends with minimal code changes. A valid NetworkX backend specifies
`entry points <https://packaging.python.org/en/latest/specifications/entry-points>`_,
named ``networkx.backends`` and an optional ``networkx.backend_info`` when it is
installed (not imported). This allows NetworkX to dispatch (redirect) function calls
to the backend so the execution flows to the designated backend
implementation, similar to how plugging a charger into a socket redirects the
electricity to your phone. This design enhances flexibility and integration, making
NetworkX more adaptable and efficient.

There are three main ways to use a backend after the package is installed.
You can set environment variables and run the exact same code you run for
NetworkX. You can use a keyword argument ``backend=...`` with the NetworkX
function. Or, you can convert the NetworkX Graph to a backend graph type and
call a NetworkX function supported by that backend. Environment variables
and backend keywords automatically convert your NetworkX Graph to the
backend type. Manually converting it yourself allows you to use that same
backend graph for more than one function call, reducing conversion time.

For example, you can set an environment variable before starting python to request
all dispatchable functions automatically dispatch to the given backend::

    bash> NETWORKX_AUTOMATIC_BACKENDS=cugraph python my_networkx_script.py

or you can specify the backend as a kwarg::

    nx.betweenness_centrality(G, k=10, backend="parallel")

or you can convert the NetworkX Graph object ``G`` into a Graph-like
object specific to the backend and then pass that in the NetworkX function::

    H = nx_parallel.ParallelGraph(G)
    nx.betweenness_centrality(H, k=10)

The first approach is useful when you don't want to change your NetworkX code and just want
to run your code on different backend(s). The second approach comes in handy when you
need to pass additional backend-specific arguments, for example::

    nx.betweenness_centrality(G, k=10, backend="parallel", get_chunks=get_chunks)

Here, ``get_chunks`` is not a NetworkX argument, but a nx_parallel-specific argument.

How does this work?
-------------------

You might have seen the ``@nx._dispatchable`` decorator on
many of the NetworkX functions in the codebase. This decorator function works
by dispatching a NetworkX function to a specified backend if available, or running
it with NetworkX if no backend is specified or available. It checks if the specified
backend is valid and installed. If not, it raises an ``ImportError``. It also
resolves the graph arguments from the provided ``args`` and ``kwargs``, handling cases
where graphs are passed as positional arguments or keyword arguments. It then checks if
any of the resolved graphs are from a backend by checking if they have a
``__networkx_backend__`` attribute. The attribute ``__networkx_backend__`` holds a
string with the name of the ``entry_point`` (more on them later). If there are graphs
from a backend, it determines the priority of the backends based on the
``backend_priority`` configuration. If there are dispatchable graphs (i.e., graphs from
a backend), it checks if all graphs are from the same backend. If not, it raises a
``TypeError``. If a backend is specified and it matches the backend of the graphs, it
loads the backend and calls the corresponding function on the backend along with the
additional backend-specific ``backend_kwargs``. After calling the function the networkx
logger displays the ``DEBUG`` message, if the logging is enabled
(see :ref:`Introspection <introspect>` below). If no compatible
backend is found or the function is not implemented by the backend, it raises a
``NetworkXNotImplemented`` exception. And, if the function mutates the input graph or
returns a graph, graph generator or loader then it tries to convert and run the
function with a backend with automatic conversion. And it only convert and run if
``backend.should_run(...)`` returns ``True``. If no backend is used, it falls back to
running the original function with NetworkX. Refer the ``__call__`` method of the
``_dispatchable`` class for more details.

The NetworkX library does not need to know that a backend exists for it
to work. As long as the backend package creates the ``entry_point``, and
provides the correct interface, it will be called when the user requests
it using one of the three approaches described above. Some backends have
been working with the NetworkX developers to ensure smooth operation.
They are the following:

- `graphblas <https://github.com/python-graphblas/graphblas-algorithms>`_:
  OpenMP-enabled sparse linear algebra backend.
- `cugraph <https://github.com/rapidsai/cugraph/tree/branch-24.04/python/nx-cugraph>`_:
  GPU-accelerated backend.
- `parallel <https://github.com/networkx/nx-parallel>`_:
  Parallel backend for NetworkX algorithms.
- `loopback <https://github.com/networkx/networkx/blob/main/pyproject.toml#L53>`_:
  It's for testing purposes only and is not a real backend.

Note that the ``backend_name`` is e.g. ``parallel``, the package installed
is ``nx-parallel``, and we use ``nx_parallel`` while importing the package.

.. _introspect:

Introspection
-------------
Introspection techniques aim to demystify dispatching and backend graph conversion behaviors.

The primary way to see what the dispatch machinery is doing is by enabling logging.
This can help you verify that the backend you specified is being used.
You can enable NetworkX's backend logger to print to ``sys.stderr`` like this::

    import logging
    nxl = logging.getLogger("networkx")
    nxl.addHandler(logging.StreamHandler())
    nxl.setLevel(logging.DEBUG)

And you can disable it by running this::

    nxl.setLevel(logging.CRITICAL)

Refer to :external+python:mod:`logging` to learn more about the logging facilities in Python.

By looking at the ``.backends`` attribute, you can get the set of all currently
installed backends that implement a particular function. For example::

    >>> nx.betweenness_centrality.backends  # doctest: +SKIP
    {'parallel'}

The function docstring will also show which installed backends support it
along with any backend-specific notes and keyword arguments::

    >>> help(nx.betweenness_centrality)  # doctest: +SKIP
    ...
    Backends
    --------
    parallel : Parallel backend for NetworkX algorithms
      The parallel computation is implemented by dividing the nodes into chunks
      and computing betweenness centrality for each chunk concurrently.
    ...

The NetworkX documentation website also includes info about trusted backends of NetworkX in function references.
For example, see :func:`~networkx.algorithms.shortest_paths.weighted.all_pairs_bellman_ford_path_length`.

Introspection capabilities are currently limited, but we are working to improve them.
We plan to make it easier to answer questions such as:

- What happened (and why)?
- What *will* happen (and why)?
- Where was time spent (including conversions)?
- What is in the cache and how much memory is it using?

Transparency is essential to allow for greater understanding, debug-ability,
and customization. After all, NetworkX dispatching is extremely flexible and can
support advanced workflows with multiple backends and fine-tuned configuration,
but introspection is necessary to inform *when* and *how* to evolve your workflow
to meet your needs. If you have suggestions for how to improve introspection, please
`let us know <https://github.com/networkx/networkx/issues/new>`_!

Docs for backend developers
~~~~~~~~~~~~~~~~~~~~~~~~~~~

Creating a custom backend
-------------------------

1.  Defining a ``BackendInterface`` object:

    Note that the ``BackendInterface`` doesn't need to must be a class. It can be an
    instance of a class, or a module as well. You can define the following methods or
    functions in your backend's ``BackendInterface`` object.:

    1. ``convert_from_nx`` and ``convert_to_nx`` methods or functions are required for
       backend dispatching to work. The arguments to ``convert_from_nx`` are:

       - ``G`` : NetworkX Graph
       - ``edge_attrs`` : dict, optional
            Dictionary mapping edge attributes to default values if missing in ``G``.
            If None, then no edge attributes will be converted and default may be 1.
       - ``node_attrs``: dict, optional
            Dictionary mapping node attributes to default values if missing in ``G``.
            If None, then no node attributes will be converted.
       - ``preserve_edge_attrs`` : bool
            Whether to preserve all edge attributes.
       - ``preserve_node_attrs`` : bool
            Whether to preserve all node attributes.
       - ``preserve_graph_attrs`` : bool
            Whether to preserve all graph attributes.
       - ``preserve_all_attrs`` : bool
            Whether to preserve all graph, node, and edge attributes.
       - ``name`` : str
            The name of the algorithm.
       - ``graph_name`` : str
            The name of the graph argument being converted.

    2. ``can_run`` (Optional):
          If your backend only partially implements an algorithm, you can define
          a ``can_run(name, args, kwargs)`` function in your ``BackendInterface`` object that
          returns True or False indicating whether the backend can run the algorithm with
          the given arguments or not. Instead of a boolean you can also return a string
          message to inform the user why that algorithm can't be run.

    3. ``should_run`` (Optional):
          A backend may also define ``should_run(name, args, kwargs)``
          that is similar to ``can_run``, but answers whether the backend *should* be run.
          ``should_run`` is only run when performing backend graph conversions. Like
          ``can_run``, it receives the original arguments so it can decide whether it
          should be run by inspecting the arguments. ``can_run`` runs before
          ``should_run``, so ``should_run`` may assume ``can_run`` is True. If not
          implemented by the backend, ``can_run``and ``should_run`` are assumed to
          always return True if the backend implements the algorithm.

    4. ``on_start_tests`` (Optional):
          A special ``on_start_tests(items)`` function may be defined by the backend.
          It will be called with the list of NetworkX tests discovered. Each item
          is a test object that can be marked as xfail if the backend does not support
          the test using ``item.add_marker(pytest.mark.xfail(reason=...))``.

2.  Adding entry points

    To be discoverable by NetworkX, your package must register an
    `entry-point <https://packaging.python.org/en/latest/specifications/entry-points>`_
    ``networkx.backends`` in the package's metadata, with a `key pointing to your
    dispatch object <https://packaging.python.org/en/latest/guides/creating-and-discovering-plugins/#using-package-metadata>`_ .
    For example, if you are using ``setuptools`` to manage your backend package,
    you can `add the following to your pyproject.toml file <https://setuptools.pypa.io/en/latest/userguide/entry_point.html>`_::

        [project.entry-points."networkx.backends"]
        backend_name = "your_backend_interface_object"

    You can also add the ``backend_info`` entry-point. It points towards the ``get_info``
    function that returns all the backend information, which is then used to build the
    "Additional Backend Implementation" box at the end of algorithm's documentation
    page. Note that the `get_info` function shouldn't import your backend package.::

        [project.entry-points."networkx.backend_info"]
        backend_name = "your_get_info_function"

    The ``get_info`` should return a dictionary with following key-value pairs:
        - ``backend_name`` : str or None
            It is the name passed in the ``backend`` kwarg.
        - ``project`` : str or None
            The name of your backend project.
        - ``package`` : str or None
            The name of your backend package.
        - ``url`` : str or None
            This is the url to either your backend's codebase or documentation, and
            will be displayed as a hyperlink to the ``backend_name``, in the
            "Additional backend implementations" section.
        - ``short_summary`` : str or None
            One line summary of your backend which will be displayed in the
            "Additional backend implementations" section.
        - ``default_config`` : dict
            A dictionary mapping the backend config parameter names to their default values.
            This is used to automatically initialize the default configs for all the
            installed backends at the time of networkx's import.

            .. seealso:: `~networkx.utils.configs.Config`

        - ``functions`` : dict or None
            A dictionary mapping function names to a dictionary of information
            about the function. The information can include the following keys:

            - ``url`` : str or None
              The url to ``function``'s source code or documentation.
            - ``additional_docs`` : str or None
              A short description or note about the backend function's
              implementation.
            - ``additional_parameters`` : dict or None
              A dictionary mapping additional parameters headers to their
              short descriptions. For example::

                  "additional_parameters": {
                      'param1 : str, function (default = "chunks")' : "...",
                      'param2 : int' : "...",
                  }

            If any of these keys are not present, the corresponding information
            will not be displayed in the "Additional backend implementations"
            section on NetworkX docs website.

        Note that your backend's docs would only appear on the official NetworkX docs only
        if your backend is a trusted backend of NetworkX, and is present in the
        `.circleci/config.yml` and `.github/workflows/deploy-docs.yml` files in the
        NetworkX repository.

3.  Defining a Backend Graph class

    The backend must create an object with an attribute ``__networkx_backend__`` that holds
    a string with the entry point name::

        class BackendGraph:
            __networkx_backend__ = "backend_name"
            ...

    A backend graph instance may have a ``G.__networkx_cache__`` dict to enable
    caching, and care should be taken to clear the cache when appropriate.

Testing the Custom backend
--------------------------

To test your custom backend, you can run the NetworkX test suite on your backend.
This also ensures that the custom backend is compatible with NetworkX's API.
The following steps will help you run the tests:

1. Setting Backend Environment Variables:
    - ``NETWORKX_TEST_BACKEND`` : Setting this to your backend's ``backend_name`` will
      let NetworkX's dispatch machinery to automatically convert a regular NetworkX
      ``Graph``, ``DiGraph``, ``MultiGraph``, etc. to their backend equivalents, using
      ``your_backend_interface_object.convert_from_nx(G, ...)`` function.
    - ``NETWORKX_FALLBACK_TO_NX`` (default=False) : Setting this variable to `True` will
      instruct tests to use a NetworkX ``Graph`` for algorithms not implemented by your
      custom backend. Setting this to `False` will only run the tests for algorithms
      implemented by your custom backend and tests for other algorithms will ``xfail``.

2. Running Tests:
    You can invoke NetworkX tests for your custom backend with the following commands::

        NETWORKX_TEST_BACKEND=<backend_name>
        NETWORKX_FALLBACK_TO_NX=True # or False
        pytest --pyargs networkx

How tests are run?
------------------

1. While dispatching to the backend implementation the ``_convert_and_call`` function
   is used and while testing the ``_convert_and_call_for_tests`` function is used.
   Other than testing it also checks for functions that return numpy scalars, and
   for functions that return graphs it runs the backend implementation and the
   networkx implementation and then converts the backend graph into a NetworkX graph
   and then compares them, and returns the networkx graph. This can be regarded as
   (pragmatic) technical debt. We may replace these checks in the future.

2. Conversions while running tests:
    - Convert NetworkX graphs using ``<your_backend_interface_object>.convert_from_nx(G, ...)`` into
      the backend graph.
    - Pass the backend graph objects to the backend implementation of the algorithm.
    - Convert the result back to a form expected by NetworkX tests using
      ``<your_backend_interface_object>.convert_to_nx(result, ...)``.
    - For nx_loopback, the graph is copied using the dispatchable metadata

3. Dispatchable algorithms that are not implemented by the backend
   will cause a ``pytest.xfail``, when the ``NETWORKX_FALLBACK_TO_NX``
   environment variable is set to ``False``, giving some indication that
   not all tests are running, while avoiding causing an explicit failure.
"""

import inspect
import itertools
import logging
import os
import warnings
from functools import partial
from importlib.metadata import entry_points

import networkx as nx

from .decorators import argmap

__all__ = ["_dispatchable"]

_logger = logging.getLogger(__name__)


def _do_nothing():
    """This does nothing at all, yet it helps turn `_dispatchable` into functions."""


def _get_backends(group, *, load_and_call=False):
    """
    Retrieve NetworkX ``backends`` and ``backend_info`` from the entry points.

    Parameters
    -----------
    group : str
        The entry_point to be retrieved.
    load_and_call : bool, optional
        If True, load and call the backend. Defaults to False.

    Returns
    --------
    dict
        A dictionary mapping backend names to their respective backend objects.

    Notes
    ------
    If a backend is defined more than once, a warning is issued.
    The `nx_loopback` backend is removed if it exists, as it is only available during testing.
    A warning is displayed if an error occurs while loading a backend.
    """
    items = entry_points(group=group)
    rv = {}
    for ep in items:
        if ep.name in rv:
            warnings.warn(
                f"networkx backend defined more than once: {ep.name}",
                RuntimeWarning,
                stacklevel=2,
            )
        elif load_and_call:
            try:
                rv[ep.name] = ep.load()()
            except Exception as exc:
                warnings.warn(
                    f"Error encountered when loading info for backend {ep.name}: {exc}",
                    RuntimeWarning,
                    stacklevel=2,
                )
        else:
            rv[ep.name] = ep
    rv.pop("nx_loopback", None)
    return rv


backends = _get_backends("networkx.backends")
backend_info = _get_backends("networkx.backend_info", load_and_call=True)

# We must import from config after defining `backends` above
from .configs import Config, config

# Get default configuration from environment variables at import time
config.backend_priority = [
    x.strip()
    for x in os.environ.get(
        "NETWORKX_BACKEND_PRIORITY",
        os.environ.get("NETWORKX_AUTOMATIC_BACKENDS", ""),
    ).split(",")
    if x.strip()
]
# Initialize default configuration for backends
config.backends = Config(
    **{
        backend: (
            cfg if isinstance(cfg := info["default_config"], Config) else Config(**cfg)
        )
        if "default_config" in info
        else Config()
        for backend, info in backend_info.items()
    }
)
type(config.backends).__doc__ = "All installed NetworkX backends and their configs."

# Load and cache backends on-demand
_loaded_backends = {}  # type: ignore[var-annotated]


def _always_run(name, args, kwargs):
    return True


def _load_backend(backend_name):
    if backend_name in _loaded_backends:
        return _loaded_backends[backend_name]
    rv = _loaded_backends[backend_name] = backends[backend_name].load()
    if not hasattr(rv, "can_run"):
        rv.can_run = _always_run
    if not hasattr(rv, "should_run"):
        rv.should_run = _always_run
    return rv


_registered_algorithms = {}


class _dispatchable:
    _is_testing = False
    _fallback_to_nx = (
        os.environ.get("NETWORKX_FALLBACK_TO_NX", "true").strip().lower() == "true"
    )

    def __new__(
        cls,
        func=None,
        *,
        name=None,
        graphs="G",
        edge_attrs=None,
        node_attrs=None,
        preserve_edge_attrs=False,
        preserve_node_attrs=False,
        preserve_graph_attrs=False,
        preserve_all_attrs=False,
        mutates_input=False,
        returns_graph=False,
    ):
        """A decorator function that is used to redirect the execution of ``func``
        function to its backend implementation.

        This decorator function dispatches to
        a different backend implementation based on the input graph types, and it also
        manages all the ``backend_kwargs``. Usage can be any of the following decorator
        forms:

        - ``@_dispatchable``
        - ``@_dispatchable()``
        - ``@_dispatchable(name="override_name")``
        - ``@_dispatchable(graphs="graph_var_name")``
        - ``@_dispatchable(edge_attrs="weight")``
        - ``@_dispatchable(graphs={"G": 0, "H": 1}, edge_attrs={"weight": "default"})``
            with 0 and 1 giving the position in the signature function for graph
            objects. When ``edge_attrs`` is a dict, keys are keyword names and values
            are defaults.

        Parameters
        ----------
        func : callable, optional
            The function to be decorated. If ``func`` is not provided, returns a
            partial object that can be used to decorate a function later. If ``func``
            is provided, returns a new callable object that dispatches to a backend
            algorithm based on input graph types.

        name : str, optional
            The name of the algorithm to use for dispatching. If not provided,
            the name of ``func`` will be used. ``name`` is useful to avoid name
            conflicts, as all dispatched algorithms live in a single namespace.
            For example, ``tournament.is_strongly_connected`` had a name conflict
            with the standard ``nx.is_strongly_connected``, so we used
            ``@_dispatchable(name="tournament_is_strongly_connected")``.

        graphs : str or dict or None, default "G"
            If a string, the parameter name of the graph, which must be the first
            argument of the wrapped function. If more than one graph is required
            for the algorithm (or if the graph is not the first argument), provide
            a dict keyed to argument names with argument position as values for each
            graph argument. For example, ``@_dispatchable(graphs={"G": 0, "auxiliary?": 4})``
            indicates the 0th parameter ``G`` of the function is a required graph,
            and the 4th parameter ``auxiliary?`` is an optional graph.
            To indicate that an argument is a list of graphs, do ``"[graphs]"``.
            Use ``graphs=None``, if *no* arguments are NetworkX graphs such as for
            graph generators, readers, and conversion functions.

        edge_attrs : str or dict, optional
            ``edge_attrs`` holds information about edge attribute arguments
            and default values for those edge attributes.
            If a string, ``edge_attrs`` holds the function argument name that
            indicates a single edge attribute to include in the converted graph.
            The default value for this attribute is 1. To indicate that an argument
            is a list of attributes (all with default value 1), use e.g. ``"[attrs]"``.
            If a dict, ``edge_attrs`` holds a dict keyed by argument names, with
            values that are either the default value or, if a string, the argument
            name that indicates the default value.

        node_attrs : str or dict, optional
            Like ``edge_attrs``, but for node attributes.

        preserve_edge_attrs : bool or str or dict, optional
            For bool, whether to preserve all edge attributes.
            For str, the parameter name that may indicate (with ``True`` or a
            callable argument) whether all edge attributes should be preserved
            when converting.
            For dict of ``{graph_name: {attr: default}}``, indicate pre-determined
            edge attributes (and defaults) to preserve for input graphs.

        preserve_node_attrs : bool or str or dict, optional
            Like ``preserve_edge_attrs``, but for node attributes.

        preserve_graph_attrs : bool or set
            For bool, whether to preserve all graph attributes.
            For set, which input graph arguments to preserve graph attributes.

        preserve_all_attrs : bool
            Whether to preserve all edge, node and graph attributes.
            This overrides all the other preserve_*_attrs.

        mutates_input : bool or dict, default False
            For bool, whether the function mutates an input graph argument.
            For dict of ``{arg_name: arg_pos}``, arguments that indicate whether an
            input graph will be mutated, and ``arg_name`` may begin with ``"not "``
            to negate the logic (for example, this is used by ``copy=`` arguments).
            By default, dispatching doesn't convert input graphs to a different
            backend for functions that mutate input graphs.

        returns_graph : bool, default False
            Whether the function can return or yield a graph object. By default,
            dispatching doesn't convert input graphs to a different backend for
            functions that return graphs.
        """
        if func is None:
            return partial(
                _dispatchable,
                name=name,
                graphs=graphs,
                edge_attrs=edge_attrs,
                node_attrs=node_attrs,
                preserve_edge_attrs=preserve_edge_attrs,
                preserve_node_attrs=preserve_node_attrs,
                preserve_graph_attrs=preserve_graph_attrs,
                preserve_all_attrs=preserve_all_attrs,
                mutates_input=mutates_input,
                returns_graph=returns_graph,
            )
        if isinstance(func, str):
            raise TypeError("'name' and 'graphs' must be passed by keyword") from None
        # If name not provided, use the name of the function
        if name is None:
            name = func.__name__

        self = object.__new__(cls)

        # standard function-wrapping stuff
        # __annotations__ not used
        self.__name__ = func.__name__
        # self.__doc__ = func.__doc__  # __doc__ handled as cached property
        self.__defaults__ = func.__defaults__
        # We "magically" add `backend=` keyword argument to allow backend to be specified
        if func.__kwdefaults__:
            self.__kwdefaults__ = {**func.__kwdefaults__, "backend": None}
        else:
            self.__kwdefaults__ = {"backend": None}
        self.__module__ = func.__module__
        self.__qualname__ = func.__qualname__
        self.__dict__.update(func.__dict__)
        self.__wrapped__ = func

        # Supplement docstring with backend info; compute and cache when needed
        self._orig_doc = func.__doc__
        self._cached_doc = None

        self.orig_func = func
        self.name = name
        self.edge_attrs = edge_attrs
        self.node_attrs = node_attrs
        self.preserve_edge_attrs = preserve_edge_attrs or preserve_all_attrs
        self.preserve_node_attrs = preserve_node_attrs or preserve_all_attrs
        self.preserve_graph_attrs = preserve_graph_attrs or preserve_all_attrs
        self.mutates_input = mutates_input
        # Keep `returns_graph` private for now, b/c we may extend info on return types
        self._returns_graph = returns_graph

        if edge_attrs is not None and not isinstance(edge_attrs, str | dict):
            raise TypeError(
                f"Bad type for edge_attrs: {type(edge_attrs)}. Expected str or dict."
            ) from None
        if node_attrs is not None and not isinstance(node_attrs, str | dict):
            raise TypeError(
                f"Bad type for node_attrs: {type(node_attrs)}. Expected str or dict."
            ) from None
        if not isinstance(self.preserve_edge_attrs, bool | str | dict):
            raise TypeError(
                f"Bad type for preserve_edge_attrs: {type(self.preserve_edge_attrs)}."
                " Expected bool, str, or dict."
            ) from None
        if not isinstance(self.preserve_node_attrs, bool | str | dict):
            raise TypeError(
                f"Bad type for preserve_node_attrs: {type(self.preserve_node_attrs)}."
                " Expected bool, str, or dict."
            ) from None
        if not isinstance(self.preserve_graph_attrs, bool | set):
            raise TypeError(
                f"Bad type for preserve_graph_attrs: {type(self.preserve_graph_attrs)}."
                " Expected bool or set."
            ) from None
        if not isinstance(self.mutates_input, bool | dict):
            raise TypeError(
                f"Bad type for mutates_input: {type(self.mutates_input)}."
                " Expected bool or dict."
            ) from None
        if not isinstance(self._returns_graph, bool):
            raise TypeError(
                f"Bad type for returns_graph: {type(self._returns_graph)}."
                " Expected bool."
            ) from None

        if isinstance(graphs, str):
            graphs = {graphs: 0}
        elif graphs is None:
            pass
        elif not isinstance(graphs, dict):
            raise TypeError(
                f"Bad type for graphs: {type(graphs)}. Expected str or dict."
            ) from None
        elif len(graphs) == 0:
            raise KeyError("'graphs' must contain at least one variable name") from None

        # This dict comprehension is complicated for better performance; equivalent shown below.
        self.optional_graphs = set()
        self.list_graphs = set()
        if graphs is None:
            self.graphs = {}
        else:
            self.graphs = {
                self.optional_graphs.add(val := k[:-1]) or val
                if (last := k[-1]) == "?"
                else self.list_graphs.add(val := k[1:-1]) or val
                if last == "]"
                else k: v
                for k, v in graphs.items()
            }
        # The above is equivalent to:
        # self.optional_graphs = {k[:-1] for k in graphs if k[-1] == "?"}
        # self.list_graphs = {k[1:-1] for k in graphs if k[-1] == "]"}
        # self.graphs = {k[:-1] if k[-1] == "?" else k: v for k, v in graphs.items()}

        # Compute and cache the signature on-demand
        self._sig = None

        # Which backends implement this function?
        self.backends = {
            backend
            for backend, info in backend_info.items()
            if "functions" in info and name in info["functions"]
        }

        if name in _registered_algorithms:
            raise KeyError(
                f"Algorithm already exists in dispatch registry: {name}"
            ) from None
        # Use the magic of `argmap` to turn `self` into a function. This does result
        # in small additional overhead compared to calling `_dispatchable` directly,
        # but `argmap` has the magical property that it can stack with other `argmap`
        # decorators "for free". Being a function is better for REPRs and type-checkers.
        self = argmap(_do_nothing)(self)
        _registered_algorithms[name] = self
        return self

    @property
    def __doc__(self):
        """If the cached documentation exists, it is returned.
        Otherwise, the documentation is generated using _make_doc() method,
        cached, and then returned."""

        if (rv := self._cached_doc) is not None:
            return rv
        rv = self._cached_doc = self._make_doc()
        return rv

    @__doc__.setter
    def __doc__(self, val):
        """Sets the original documentation to the given value and resets the
        cached documentation."""

        self._orig_doc = val
        self._cached_doc = None

    @property
    def __signature__(self):
        """Return the signature of the original function, with the addition of
        the `backend` and `backend_kwargs` parameters."""

        if self._sig is None:
            sig = inspect.signature(self.orig_func)
            # `backend` is now a reserved argument used by dispatching.
            # assert "backend" not in sig.parameters
            if not any(
                p.kind == inspect.Parameter.VAR_KEYWORD for p in sig.parameters.values()
            ):
                sig = sig.replace(
                    parameters=[
                        *sig.parameters.values(),
                        inspect.Parameter(
                            "backend", inspect.Parameter.KEYWORD_ONLY, default=None
                        ),
                        inspect.Parameter(
                            "backend_kwargs", inspect.Parameter.VAR_KEYWORD
                        ),
                    ]
                )
            else:
                *parameters, var_keyword = sig.parameters.values()
                sig = sig.replace(
                    parameters=[
                        *parameters,
                        inspect.Parameter(
                            "backend", inspect.Parameter.KEYWORD_ONLY, default=None
                        ),
                        var_keyword,
                    ]
                )
            self._sig = sig
        return self._sig

    def __call__(self, /, *args, backend=None, **kwargs):
        """Returns the result of the original function, or the backend function if
        the backend is specified and that backend implements `func`."""

        if not backends:
            # Fast path if no backends are installed
            if backend is not None:
                raise ImportError(f"'{backend}' backend is not installed")
            return self.orig_func(*args, **kwargs)

        # Use `backend_name` in this function instead of `backend`
        backend_name = backend
        if backend_name is not None and backend_name not in backends:
            raise ImportError(f"'{backend_name}' backend is not installed")

        graphs_resolved = {}
        for gname, pos in self.graphs.items():
            if pos < len(args):
                if gname in kwargs:
                    raise TypeError(f"{self.name}() got multiple values for {gname!r}")
                val = args[pos]
            elif gname in kwargs:
                val = kwargs[gname]
            elif gname not in self.optional_graphs:
                raise TypeError(
                    f"{self.name}() missing required graph argument: {gname}"
                )
            else:
                continue
            if val is None:
                if gname not in self.optional_graphs:
                    raise TypeError(
                        f"{self.name}() required graph argument {gname!r} is None; must be a graph"
                    )
            else:
                graphs_resolved[gname] = val

        # Alternative to the above that does not check duplicated args or missing required graphs.
        # graphs_resolved = {
        #     val
        #     for gname, pos in self.graphs.items()
        #     if (val := args[pos] if pos < len(args) else kwargs.get(gname)) is not None
        # }

        # Check if any graph comes from a backend
        if self.list_graphs:
            # Make sure we don't lose values by consuming an iterator
            args = list(args)
            for gname in self.list_graphs & graphs_resolved.keys():
                val = list(graphs_resolved[gname])
                graphs_resolved[gname] = val
                if gname in kwargs:
                    kwargs[gname] = val
                else:
                    args[self.graphs[gname]] = val

            has_backends = any(
                hasattr(g, "__networkx_backend__")
                if gname not in self.list_graphs
                else any(hasattr(g2, "__networkx_backend__") for g2 in g)
                for gname, g in graphs_resolved.items()
            )
            if has_backends:
                graph_backend_names = {
                    getattr(g, "__networkx_backend__", "networkx")
                    for gname, g in graphs_resolved.items()
                    if gname not in self.list_graphs
                }
                for gname in self.list_graphs & graphs_resolved.keys():
                    graph_backend_names.update(
                        getattr(g, "__networkx_backend__", "networkx")
                        for g in graphs_resolved[gname]
                    )
        else:
            has_backends = any(
                hasattr(g, "__networkx_backend__") for g in graphs_resolved.values()
            )
            if has_backends:
                graph_backend_names = {
                    getattr(g, "__networkx_backend__", "networkx")
                    for g in graphs_resolved.values()
                }

        backend_priority = config.backend_priority
        if self._is_testing and backend_priority and backend_name is None:
            # Special path if we are running networkx tests with a backend.
            # This even runs for (and handles) functions that mutate input graphs.
            return self._convert_and_call_for_tests(
                backend_priority[0],
                args,
                kwargs,
                fallback_to_nx=self._fallback_to_nx,
            )

        if has_backends:
            # Dispatchable graphs found! Dispatch to backend function.
            # We don't handle calls with different backend graphs yet,
            # but we may be able to convert additional networkx graphs.
            backend_names = graph_backend_names - {"networkx"}
            if len(backend_names) != 1:
                # Future work: convert between backends and run if multiple backends found
                raise TypeError(
                    f"{self.name}() graphs must all be from the same backend, found {backend_names}"
                )
            [graph_backend_name] = backend_names
            if backend_name is not None and backend_name != graph_backend_name:
                # Future work: convert between backends to `backend_name` backend
                raise TypeError(
                    f"{self.name}() is unable to convert graph from backend {graph_backend_name!r} "
                    f"to the specified backend {backend_name!r}."
                )
            if graph_backend_name not in backends:
                raise ImportError(f"'{graph_backend_name}' backend is not installed")
            if (
                "networkx" in graph_backend_names
                and graph_backend_name not in backend_priority
            ):
                # Not configured to convert networkx graphs to this backend
                raise TypeError(
                    f"Unable to convert inputs and run {self.name}. "
                    f"{self.name}() has networkx and {graph_backend_name} graphs, but NetworkX is not "
                    f"configured to automatically convert graphs from networkx to {graph_backend_name}."
                )
            backend = _load_backend(graph_backend_name)
            if hasattr(backend, self.name):
                if "networkx" in graph_backend_names:
                    # We need to convert networkx graphs to backend graphs.
                    # There is currently no need to check `self.mutates_input` here.
                    return self._convert_and_call(
                        graph_backend_name,
                        args,
                        kwargs,
                        fallback_to_nx=self._fallback_to_nx,
                    )
                # All graphs are backend graphs--no need to convert!
                _logger.debug(
                    "Using backend '%s' for call to `%s' with args: %s, kwargs: %s",
                    graph_backend_name,
                    self.name,
                    args,
                    kwargs,
                )
                return getattr(backend, self.name)(*args, **kwargs)

            # At this point, no backends are available to handle the call with
            # the input graph types, but if the input graphs are compatible with
            # networkx.Graph instances, fall back to networkx.
            _logger.debug(
                "no backends are available to handle the call to "
                f"`{self.name}` with graph types {graph_backend_names}"
            )
            if all(isinstance(g, nx.Graph) for g in graphs_resolved.values()):
                _logger.debug(
                    f"falling back to backend 'networkx' for call to `{self.name}' "
                    f"with args: {args}, kwargs: {kwargs}"
                )
                return self.orig_func(*args, **kwargs)

            # Future work: try to convert and run with other backends in backend_priority
            raise nx.NetworkXNotImplemented(
                f"'{self.name}' not implemented by {graph_backend_name}"
            )

        # If backend was explicitly given by the user, so we need to use it no matter what
        if backend_name is not None:
            return self._convert_and_call(
                backend_name, args, kwargs, fallback_to_nx=False
            )

        # Only networkx graphs; try to convert and run with a backend with
        # automatic conversion, but don't do this by default for graph
        # generators or loaders if they are not known to return networkx.Graph
        # compatible graphs, or if the function mutates an input graph.
        # Only convert and run if `backend.should_run(...)` returns True.
        returns_incompatible_graph = (
            self._returns_graph
            and backend_name is not None
            and not self._backend_func_returns_networkx_compatible_graph(backend_name)
        )

        if (
            not returns_incompatible_graph
            and (
                not self.mutates_input
                or isinstance(self.mutates_input, dict)
                # If `mutates_input` begins with "not ", then assume the argument is boolean,
                # otherwise treat it as a node or edge attribute if it's not None.
                and any(
                    not (
                        args[arg_pos]
                        if len(args) > arg_pos
                        else kwargs.get(arg_name[4:], True)
                    )
                    if arg_name.startswith("not ")
                    else (
                        args[arg_pos] if len(args) > arg_pos else kwargs.get(arg_name)
                    )
                    is not None
                    for arg_name, arg_pos in self.mutates_input.items()
                )
            )
        ):
            # Should we warn or log if we don't convert b/c the input will be mutated?
            for backend_name in backend_priority:
                if self._should_backend_run(backend_name, args, kwargs):
                    return self._convert_and_call(
                        backend_name,
                        args,
                        kwargs,
                        fallback_to_nx=self._fallback_to_nx,
                    )
        # Default: run with networkx on networkx inputs
        return self.orig_func(*args, **kwargs)

<<<<<<< HEAD
    def _backend_func_returns_networkx_compatible_graph(self, backend_name):
        """Returns True if the backend function returns a graph that is considered
        compatible with a networkx.Graph. This means the function provided by
        the backend backend_name must have an attr named
        "returns_networkx_compatible_graph" which evaluates to True.

        Ideally, the graph object returned is also a subclass of nx.Graph
        (isinstance(G, nx.Graph) == True), which is required if the returned
        graph object is intended to be passed as an arg to a network function
        not provided by backend_name.
        """
        backend = _load_backend(backend_name)
        func = getattr(backend, self.name)
        return (
            (func is not None)
            and hasattr(func, "returns_networkx_compatible_graph")
            and func.returns_networkx_compatible_graph
        )

    def _can_backend_run(self, backend_name, /, *args, **kwargs):
=======
    def _can_backend_run(self, backend_name, args, kwargs, *, log=True):
>>>>>>> 0aaa392f
        """Can the specified backend run this algorithm with these arguments?"""
        backend = _load_backend(backend_name)
        # `backend.can_run` and `backend.should_run` may return strings that describe
        # why they can't or shouldn't be run.
        if not hasattr(backend, self.name):
            if log:
                _logger.debug(
                    "Backend '%s' does not implement `%s'", backend_name, self.name
                )
            return False
        can_run = backend.can_run(self.name, args, kwargs)
        if isinstance(can_run, str) or not can_run:
            if log:
                reason = f", because: {can_run}" if isinstance(can_run, str) else ""
                _logger.debug(
                    "Backend '%s' can't run `%s` with args: %s, kwargs: %s%s",
                    backend_name,
                    self.name,
                    args,
                    kwargs,
                    reason,
                )
            return False
        return True

    def _should_backend_run(self, backend_name, args, kwargs):
        """Can/should the specified backend run this algorithm with these arguments?"""
        # `backend.can_run` and `backend.should_run` may return strings that describe
        # why they can't or shouldn't be run.
        if not self._can_backend_run(backend_name, args, kwargs):
            return False
        backend = _load_backend(backend_name)
        should_run = backend.should_run(self.name, args, kwargs)
        if isinstance(should_run, str) or not should_run:
            reason = f", because: {should_run}" if isinstance(should_run, str) else ""
            _logger.debug(
                "Backend '%s' shouldn't run `%s` with args: %s, kwargs: %s%s",
                backend_name,
                self.name,
                args,
                kwargs,
                reason,
            )
            return False
        return True

    def _convert_arguments(self, backend_name, args, kwargs, *, use_cache):
        """Convert graph arguments to the specified backend.

        Returns
        -------
        args tuple and kwargs dict
        """
        bound = self.__signature__.bind(*args, **kwargs)
        bound.apply_defaults()
        if not self.graphs:
            bound_kwargs = bound.kwargs
            del bound_kwargs["backend"]
            return bound.args, bound_kwargs
        # Convert graphs into backend graph-like object
        # Include the edge and/or node labels if provided to the algorithm
        preserve_edge_attrs = self.preserve_edge_attrs
        edge_attrs = self.edge_attrs
        if preserve_edge_attrs is False:
            # e.g. `preserve_edge_attrs=False`
            pass
        elif preserve_edge_attrs is True:
            # e.g. `preserve_edge_attrs=True`
            edge_attrs = None
        elif isinstance(preserve_edge_attrs, str):
            if bound.arguments[preserve_edge_attrs] is True or callable(
                bound.arguments[preserve_edge_attrs]
            ):
                # e.g. `preserve_edge_attrs="attr"` and `func(attr=True)`
                # e.g. `preserve_edge_attrs="attr"` and `func(attr=myfunc)`
                preserve_edge_attrs = True
                edge_attrs = None
            elif bound.arguments[preserve_edge_attrs] is False and (
                isinstance(edge_attrs, str)
                and edge_attrs == preserve_edge_attrs
                or isinstance(edge_attrs, dict)
                and preserve_edge_attrs in edge_attrs
            ):
                # e.g. `preserve_edge_attrs="attr"` and `func(attr=False)`
                # Treat `False` argument as meaning "preserve_edge_data=False"
                # and not `False` as the edge attribute to use.
                preserve_edge_attrs = False
                edge_attrs = None
            else:
                # e.g. `preserve_edge_attrs="attr"` and `func(attr="weight")`
                preserve_edge_attrs = False
        # Else: e.g. `preserve_edge_attrs={"G": {"weight": 1}}`

        if edge_attrs is None:
            # May have been set to None above b/c all attributes are preserved
            pass
        elif isinstance(edge_attrs, str):
            if edge_attrs[0] == "[":
                # e.g. `edge_attrs="[edge_attributes]"` (argument of list of attributes)
                # e.g. `func(edge_attributes=["foo", "bar"])`
                edge_attrs = {
                    edge_attr: 1 for edge_attr in bound.arguments[edge_attrs[1:-1]]
                }
            elif callable(bound.arguments[edge_attrs]):
                # e.g. `edge_attrs="weight"` and `func(weight=myfunc)`
                preserve_edge_attrs = True
                edge_attrs = None
            elif bound.arguments[edge_attrs] is not None:
                # e.g. `edge_attrs="weight"` and `func(weight="foo")` (default of 1)
                edge_attrs = {bound.arguments[edge_attrs]: 1}
            elif self.name == "to_numpy_array" and hasattr(
                bound.arguments["dtype"], "names"
            ):
                # Custom handling: attributes may be obtained from `dtype`
                edge_attrs = {
                    edge_attr: 1 for edge_attr in bound.arguments["dtype"].names
                }
            else:
                # e.g. `edge_attrs="weight"` and `func(weight=None)`
                edge_attrs = None
        else:
            # e.g. `edge_attrs={"attr": "default"}` and `func(attr="foo", default=7)`
            # e.g. `edge_attrs={"attr": 0}` and `func(attr="foo")`
            edge_attrs = {
                edge_attr: bound.arguments.get(val, 1) if isinstance(val, str) else val
                for key, val in edge_attrs.items()
                if (edge_attr := bound.arguments[key]) is not None
            }

        preserve_node_attrs = self.preserve_node_attrs
        node_attrs = self.node_attrs
        if preserve_node_attrs is False:
            # e.g. `preserve_node_attrs=False`
            pass
        elif preserve_node_attrs is True:
            # e.g. `preserve_node_attrs=True`
            node_attrs = None
        elif isinstance(preserve_node_attrs, str):
            if bound.arguments[preserve_node_attrs] is True or callable(
                bound.arguments[preserve_node_attrs]
            ):
                # e.g. `preserve_node_attrs="attr"` and `func(attr=True)`
                # e.g. `preserve_node_attrs="attr"` and `func(attr=myfunc)`
                preserve_node_attrs = True
                node_attrs = None
            elif bound.arguments[preserve_node_attrs] is False and (
                isinstance(node_attrs, str)
                and node_attrs == preserve_node_attrs
                or isinstance(node_attrs, dict)
                and preserve_node_attrs in node_attrs
            ):
                # e.g. `preserve_node_attrs="attr"` and `func(attr=False)`
                # Treat `False` argument as meaning "preserve_node_data=False"
                # and not `False` as the node attribute to use. Is this used?
                preserve_node_attrs = False
                node_attrs = None
            else:
                # e.g. `preserve_node_attrs="attr"` and `func(attr="weight")`
                preserve_node_attrs = False
        # Else: e.g. `preserve_node_attrs={"G": {"pos": None}}`

        if node_attrs is None:
            # May have been set to None above b/c all attributes are preserved
            pass
        elif isinstance(node_attrs, str):
            if node_attrs[0] == "[":
                # e.g. `node_attrs="[node_attributes]"` (argument of list of attributes)
                # e.g. `func(node_attributes=["foo", "bar"])`
                node_attrs = {
                    node_attr: None for node_attr in bound.arguments[node_attrs[1:-1]]
                }
            elif callable(bound.arguments[node_attrs]):
                # e.g. `node_attrs="weight"` and `func(weight=myfunc)`
                preserve_node_attrs = True
                node_attrs = None
            elif bound.arguments[node_attrs] is not None:
                # e.g. `node_attrs="weight"` and `func(weight="foo")`
                node_attrs = {bound.arguments[node_attrs]: None}
            else:
                # e.g. `node_attrs="weight"` and `func(weight=None)`
                node_attrs = None
        else:
            # e.g. `node_attrs={"attr": "default"}` and `func(attr="foo", default=7)`
            # e.g. `node_attrs={"attr": 0}` and `func(attr="foo")`
            node_attrs = {
                node_attr: bound.arguments.get(val) if isinstance(val, str) else val
                for key, val in node_attrs.items()
                if (node_attr := bound.arguments[key]) is not None
            }

        preserve_graph_attrs = self.preserve_graph_attrs

        # It should be safe to assume that we either have networkx graphs or backend graphs.
        # Future work: allow conversions between backends.
        for gname in self.graphs:
            if gname in self.list_graphs:
                bound.arguments[gname] = [
                    self._convert_graph(
                        backend_name,
                        g,
                        edge_attrs=edge_attrs,
                        node_attrs=node_attrs,
                        preserve_edge_attrs=preserve_edge_attrs,
                        preserve_node_attrs=preserve_node_attrs,
                        preserve_graph_attrs=preserve_graph_attrs,
                        graph_name=gname,
                        use_cache=use_cache,
                    )
                    if getattr(g, "__networkx_backend__", "networkx") == "networkx"
                    else g
                    for g in bound.arguments[gname]
                ]
            else:
                graph = bound.arguments[gname]
                if graph is None:
                    if gname in self.optional_graphs:
                        continue
                    raise TypeError(
                        f"Missing required graph argument `{gname}` in {self.name} function"
                    )
                if isinstance(preserve_edge_attrs, dict):
                    preserve_edges = False
                    edges = preserve_edge_attrs.get(gname, edge_attrs)
                else:
                    preserve_edges = preserve_edge_attrs
                    edges = edge_attrs
                if isinstance(preserve_node_attrs, dict):
                    preserve_nodes = False
                    nodes = preserve_node_attrs.get(gname, node_attrs)
                else:
                    preserve_nodes = preserve_node_attrs
                    nodes = node_attrs
                if isinstance(preserve_graph_attrs, set):
                    preserve_graph = gname in preserve_graph_attrs
                else:
                    preserve_graph = preserve_graph_attrs
                if getattr(graph, "__networkx_backend__", "networkx") == "networkx":
                    bound.arguments[gname] = self._convert_graph(
                        backend_name,
                        graph,
                        edge_attrs=edges,
                        node_attrs=nodes,
                        preserve_edge_attrs=preserve_edges,
                        preserve_node_attrs=preserve_nodes,
                        preserve_graph_attrs=preserve_graph,
                        graph_name=gname,
                        use_cache=use_cache,
                    )
        bound_kwargs = bound.kwargs
        del bound_kwargs["backend"]
        return bound.args, bound_kwargs

    def _convert_graph(
        self,
        backend_name,
        graph,
        *,
        edge_attrs,
        node_attrs,
        preserve_edge_attrs,
        preserve_node_attrs,
        preserve_graph_attrs,
        graph_name,
        use_cache,
    ):
        if (
            use_cache
            and (nx_cache := getattr(graph, "__networkx_cache__", None)) is not None
        ):
            cache = nx_cache.setdefault("backends", {}).setdefault(backend_name, {})
            # edge_attrs: dict | None
            # node_attrs: dict | None
            # preserve_edge_attrs: bool (False if edge_attrs is not None)
            # preserve_node_attrs: bool (False if node_attrs is not None)
            key = edge_key, node_key = (
                frozenset(edge_attrs.items())
                if edge_attrs is not None
                else preserve_edge_attrs,
                frozenset(node_attrs.items())
                if node_attrs is not None
                else preserve_node_attrs,
            )
            if cache:
                warning_message = (
                    f"Using cached graph for {backend_name!r} backend in "
                    f"call to {self.name}.\n\nFor the cache to be consistent "
                    "(i.e., correct), the input graph must not have been "
                    "manually mutated since the cached graph was created. "
                    "Examples of manually mutating the graph data structures "
                    "resulting in an inconsistent cache include:\n\n"
                    "    >>> G[u][v][key] = val\n\n"
                    "and\n\n"
                    "    >>> for u, v, d in G.edges(data=True):\n"
                    "    ...     d[key] = val\n\n"
                    "Using methods such as `G.add_edge(u, v, weight=val)` "
                    "will correctly clear the cache to keep it consistent. "
                    "You may also use `G.__networkx_cache__.clear()` to "
                    "manually clear the cache, or set `G.__networkx_cache__` "
                    "to None to disable caching for G. Enable or disable caching "
                    "globally via `nx.config.cache_converted_graphs` config."
                )
                # Do a simple search for a cached graph with compatible data.
                # For example, if we need a single attribute, then it's okay
                # to use a cached graph that preserved all attributes.
                # This looks for an exact match first.
                for compat_key in itertools.product(
                    (edge_key, True) if edge_key is not True else (True,),
                    (node_key, True) if node_key is not True else (True,),
                ):
                    if (rv := cache.get(compat_key)) is not None:
                        warnings.warn(warning_message)
                        _logger.debug(
                            "Using cached converted graph (from 'networkx' to '%s' backend) "
                            "in call to `%s' for '%s' argument",
                            backend_name,
                            self.name,
                            graph_name,
                        )
                        return rv
                if edge_key is not True and node_key is not True:
                    # Iterate over the items in `cache` to see if any are compatible.
                    # For example, if no edge attributes are needed, then a graph
                    # with any edge attribute will suffice. We use the same logic
                    # below (but switched) to clear unnecessary items from the cache.
                    # Use `list(cache.items())` to be thread-safe.
                    for (ekey, nkey), val in list(cache.items()):
                        if edge_key is False or ekey is True:
                            pass  # Cache works for edge data!
                        elif (
                            edge_key is True
                            or ekey is False
                            or not edge_key.issubset(ekey)
                        ):
                            continue  # Cache missing required edge data; does not work
                        if node_key is False or nkey is True:
                            pass  # Cache works for node data!
                        elif (
                            node_key is True
                            or nkey is False
                            or not node_key.issubset(nkey)
                        ):
                            continue  # Cache missing required node data; does not work
                        warnings.warn(warning_message)
                        _logger.debug(
                            "Using cached converted graph (from 'networkx' to '%s' backend) "
                            "in call to `%s' for '%s' argument",
                            backend_name,
                            self.name,
                            graph_name,
                        )
                        return val

        backend = _load_backend(backend_name)
        rv = backend.convert_from_nx(
            graph,
            edge_attrs=edge_attrs,
            node_attrs=node_attrs,
            preserve_edge_attrs=preserve_edge_attrs,
            preserve_node_attrs=preserve_node_attrs,
            # Always preserve graph attrs when we are caching b/c this should be
            # cheap and may help prevent extra (unnecessary) conversions. Because
            # we do this, we don't need `preserve_graph_attrs` in the cache key.
            preserve_graph_attrs=preserve_graph_attrs or use_cache,
            name=self.name,
            graph_name=graph_name,
        )
        if use_cache and nx_cache is not None:
            # Remove old cached items that are no longer necessary since they
            # are dominated/subsumed/outdated by what was just calculated.
            # This uses the same logic as above, but with keys switched.
            cache[key] = rv  # Set at beginning to be thread-safe
            for cur_key in list(cache):
                if cur_key == key:
                    continue
                ekey, nkey = cur_key
                if ekey is False or edge_key is True:
                    pass
                elif ekey is True or edge_key is False or not ekey.issubset(edge_key):
                    continue
                if nkey is False or node_key is True:
                    pass
                elif nkey is True or node_key is False or not nkey.issubset(node_key):
                    continue
                cache.pop(cur_key, None)  # Use pop instead of del to be thread-safe
            _logger.debug(
                "Caching converted graph (from 'networkx' to '%s' backend) "
                "in call to `%s' for '%s' argument",
                backend_name,
                self.name,
                graph_name,
            )

        return rv

    def _convert_and_call(self, backend_name, args, kwargs, *, fallback_to_nx=False):
        """Call this dispatchable function with a backend, converting graphs if necessary."""
        backend = _load_backend(backend_name)
        # Don't log in `_can_backend_run` here to avoid duplicating info in the exception
        if not self._can_backend_run(backend_name, args, kwargs, log=fallback_to_nx):
            if fallback_to_nx:
                _logger.debug(
                    "Falling back to use 'networkx' instead of '%s' backend "
                    "for call to `%s' with args: %s, kwargs: %s",
                    backend_name,
                    self.name,
                    args,
                    kwargs,
                )
                return self.orig_func(*args, **kwargs)
            msg = f"'{self.name}' not implemented by {backend_name}"
            if hasattr(backend, self.name):
                msg += " with the given arguments"
            raise RuntimeError(msg)

        try:
            converted_args, converted_kwargs = self._convert_arguments(
                backend_name, args, kwargs, use_cache=config.cache_converted_graphs
            )
            _logger.debug(
                "Using backend '%s' for call to `%s' with args: %s, kwargs: %s",
                backend_name,
                self.name,
                converted_args,
                converted_kwargs,
            )
            result = getattr(backend, self.name)(*converted_args, **converted_kwargs)
        except (NotImplementedError, nx.NetworkXNotImplemented) as exc:
            if fallback_to_nx:
                _logger.debug(
                    "Graph conversion failed; falling back to use 'networkx' instead "
                    "of '%s' backend for call to `%s'",
                    backend_name,
                    self.name,
                )
                return self.orig_func(*args, **kwargs)
            raise

        return result

    def _convert_and_call_for_tests(
        self, backend_name, args, kwargs, *, fallback_to_nx=False
    ):
        """Call this dispatchable function with a backend; for use with testing."""
        backend = _load_backend(backend_name)
        if not self._can_backend_run(backend_name, args, kwargs):
            if fallback_to_nx or not self.graphs:
                if fallback_to_nx:
                    _logger.debug(
                        "Falling back to use 'networkx' instead of '%s' backend "
                        "for call to `%s' with args: %s, kwargs: %s",
                        backend_name,
                        self.name,
                        args,
                        kwargs,
                    )
                return self.orig_func(*args, **kwargs)

            import pytest

            msg = f"'{self.name}' not implemented by {backend_name}"
            if hasattr(backend, self.name):
                msg += " with the given arguments"
            pytest.xfail(msg)

        from collections.abc import Iterable, Iterator, Mapping
        from copy import copy, deepcopy
        from io import BufferedReader, BytesIO, StringIO, TextIOWrapper
        from itertools import tee
        from random import Random

        import numpy as np
        from numpy.random import Generator, RandomState
        from scipy.sparse import sparray

        # We sometimes compare the backend result to the original result,
        # so we need two sets of arguments. We tee iterators and copy
        # random state so that they may be used twice.
        if not args:
            args1 = args2 = args
        else:
            args1, args2 = zip(
                *(
                    (arg, deepcopy(arg))
                    if isinstance(arg, RandomState)
                    else (arg, copy(arg))
                    if isinstance(arg, BytesIO | StringIO | Random | Generator)
                    else tee(arg)
                    if isinstance(arg, Iterator)
                    and not isinstance(arg, BufferedReader | TextIOWrapper)
                    else (arg, arg)
                    for arg in args
                )
            )
        if not kwargs:
            kwargs1 = kwargs2 = kwargs
        else:
            kwargs1, kwargs2 = zip(
                *(
                    ((k, v), (k, deepcopy(v)))
                    if isinstance(v, RandomState)
                    else ((k, v), (k, copy(v)))
                    if isinstance(v, BytesIO | StringIO | Random | Generator)
                    else ((k, (teed := tee(v))[0]), (k, teed[1]))
                    if isinstance(v, Iterator)
                    and not isinstance(v, BufferedReader | TextIOWrapper)
                    else ((k, v), (k, v))
                    for k, v in kwargs.items()
                )
            )
            kwargs1 = dict(kwargs1)
            kwargs2 = dict(kwargs2)
        try:
            converted_args, converted_kwargs = self._convert_arguments(
                backend_name, args1, kwargs1, use_cache=False
            )
            _logger.debug(
                "Using backend '%s' for call to `%s' with args: %s, kwargs: %s",
                backend_name,
                self.name,
                converted_args,
                converted_kwargs,
            )
            result = getattr(backend, self.name)(*converted_args, **converted_kwargs)
        except (NotImplementedError, nx.NetworkXNotImplemented) as exc:
            if fallback_to_nx:
                _logger.debug(
                    "Graph conversion failed; falling back to use 'networkx' instead "
                    "of '%s' backend for call to `%s'",
                    backend_name,
                    self.name,
                )
                return self.orig_func(*args2, **kwargs2)
            import pytest

            pytest.xfail(
                exc.args[0] if exc.args else f"{self.name} raised {type(exc).__name__}"
            )
        # Verify that `self._returns_graph` is correct. This compares the return type
        # to the type expected from `self._returns_graph`. This handles tuple and list
        # return types, but *does not* catch functions that yield graphs.
        if (
            self._returns_graph
            != (
                isinstance(result, nx.Graph)
                or hasattr(result, "__networkx_backend__")
                or isinstance(result, tuple | list)
                and any(
                    isinstance(x, nx.Graph) or hasattr(x, "__networkx_backend__")
                    for x in result
                )
            )
            and not (
                # May return Graph or None
                self.name in {"check_planarity", "check_planarity_recursive"}
                and any(x is None for x in result)
            )
            and not (
                # May return Graph or dict
                self.name in {"held_karp_ascent"}
                and any(isinstance(x, dict) for x in result)
            )
            and self.name
            not in {
                # yields graphs
                "all_triads",
                "general_k_edge_subgraphs",
                # yields graphs or arrays
                "nonisomorphic_trees",
            }
        ):
            raise RuntimeError(f"`returns_graph` is incorrect for {self.name}")

        def check_result(val, depth=0):
            if isinstance(val, np.number):
                raise RuntimeError(
                    f"{self.name} returned a numpy scalar {val} ({type(val)}, depth={depth})"
                )
            if isinstance(val, np.ndarray | sparray):
                return
            if isinstance(val, nx.Graph):
                check_result(val._node, depth=depth + 1)
                check_result(val._adj, depth=depth + 1)
                return
            if isinstance(val, Iterator):
                raise NotImplementedError
            if isinstance(val, Iterable) and not isinstance(val, str):
                for x in val:
                    check_result(x, depth=depth + 1)
            if isinstance(val, Mapping):
                for x in val.values():
                    check_result(x, depth=depth + 1)

        def check_iterator(it):
            for val in it:
                try:
                    check_result(val)
                except RuntimeError as exc:
                    raise RuntimeError(
                        f"{self.name} returned a numpy scalar {val} ({type(val)})"
                    ) from exc
                yield val

        if self.name in {"from_edgelist"}:
            # numpy scalars are explicitly given as values in some tests
            pass
        elif isinstance(result, Iterator):
            result = check_iterator(result)
        else:
            try:
                check_result(result)
            except RuntimeError as exc:
                raise RuntimeError(
                    f"{self.name} returned a numpy scalar {result} ({type(result)})"
                ) from exc
            check_result(result)

        if self.name in {
            "edmonds_karp",
            "barycenter",
            "contracted_edge",
            "contracted_nodes",
            "stochastic_graph",
            "relabel_nodes",
            "maximum_branching",
            "incremental_closeness_centrality",
            "minimal_branching",
            "minimum_spanning_arborescence",
            "recursive_simple_cycles",
            "connected_double_edge_swap",
        }:
            # Special-case algorithms that mutate input graphs
            bound = self.__signature__.bind(*converted_args, **converted_kwargs)
            bound.apply_defaults()
            bound2 = self.__signature__.bind(*args2, **kwargs2)
            bound2.apply_defaults()
            if self.name in {
                "minimal_branching",
                "minimum_spanning_arborescence",
                "recursive_simple_cycles",
                "connected_double_edge_swap",
            }:
                G1 = backend.convert_to_nx(bound.arguments["G"])
                G2 = bound2.arguments["G"]
                G2._adj = G1._adj
                if G2.is_directed():
                    G2._pred = G1._pred
                nx._clear_cache(G2)
            elif self.name == "edmonds_karp":
                R1 = backend.convert_to_nx(bound.arguments["residual"])
                R2 = bound2.arguments["residual"]
                if R1 is not None and R2 is not None:
                    for k, v in R1.edges.items():
                        R2.edges[k]["flow"] = v["flow"]
                    R2.graph.update(R1.graph)
                    nx._clear_cache(R2)
            elif self.name == "barycenter" and bound.arguments["attr"] is not None:
                G1 = backend.convert_to_nx(bound.arguments["G"])
                G2 = bound2.arguments["G"]
                attr = bound.arguments["attr"]
                for k, v in G1.nodes.items():
                    G2.nodes[k][attr] = v[attr]
                nx._clear_cache(G2)
            elif (
                self.name in {"contracted_nodes", "contracted_edge"}
                and not bound.arguments["copy"]
            ):
                # Edges and nodes changed; node "contraction" and edge "weight" attrs
                G1 = backend.convert_to_nx(bound.arguments["G"])
                G2 = bound2.arguments["G"]
                G2.__dict__.update(G1.__dict__)
                nx._clear_cache(G2)
            elif self.name == "stochastic_graph" and not bound.arguments["copy"]:
                G1 = backend.convert_to_nx(bound.arguments["G"])
                G2 = bound2.arguments["G"]
                for k, v in G1.edges.items():
                    G2.edges[k]["weight"] = v["weight"]
                nx._clear_cache(G2)
            elif (
                self.name == "relabel_nodes"
                and not bound.arguments["copy"]
                or self.name in {"incremental_closeness_centrality"}
            ):
                G1 = backend.convert_to_nx(bound.arguments["G"])
                G2 = bound2.arguments["G"]
                if G1 is G2:
                    return G2
                G2._node.clear()
                G2._node.update(G1._node)
                G2._adj.clear()
                G2._adj.update(G1._adj)
                if hasattr(G1, "_pred") and hasattr(G2, "_pred"):
                    G2._pred.clear()
                    G2._pred.update(G1._pred)
                if hasattr(G1, "_succ") and hasattr(G2, "_succ"):
                    G2._succ.clear()
                    G2._succ.update(G1._succ)
                nx._clear_cache(G2)
                if self.name == "relabel_nodes":
                    return G2
            return backend.convert_to_nx(result)

        converted_result = backend.convert_to_nx(result)
        if isinstance(converted_result, nx.Graph) and self.name not in {
            "boykov_kolmogorov",
            "preflow_push",
            "quotient_graph",
            "shortest_augmenting_path",
            "spectral_graph_forge",
            # We don't handle tempfile.NamedTemporaryFile arguments
            "read_gml",
            "read_graph6",
            "read_sparse6",
            # We don't handle io.BufferedReader or io.TextIOWrapper arguments
            "bipartite_read_edgelist",
            "read_adjlist",
            "read_edgelist",
            "read_graphml",
            "read_multiline_adjlist",
            "read_pajek",
            "from_pydot",
            "pydot_read_dot",
            "agraph_read_dot",
            # graph comparison fails b/c of nan values
            "read_gexf",
        }:
            # For graph return types (e.g. generators), we compare that results are
            # the same between the backend and networkx, then return the original
            # networkx result so the iteration order will be consistent in tests.
            G = self.orig_func(*args2, **kwargs2)
            if not nx.utils.graphs_equal(G, converted_result):
                assert G.number_of_nodes() == converted_result.number_of_nodes()
                assert G.number_of_edges() == converted_result.number_of_edges()
                assert G.graph == converted_result.graph
                assert G.nodes == converted_result.nodes
                assert G.adj == converted_result.adj
                assert type(G) is type(converted_result)
                raise AssertionError("Graphs are not equal")
            return G
        return converted_result

    def _make_doc(self):
        """Generate the backends section at the end for functions having an alternate
        backend implementation(s) using the `backend_info` entry-point."""

        if not self.backends:
            return self._orig_doc
        lines = [
            "Backends",
            "--------",
        ]
        for backend in sorted(self.backends):
            info = backend_info[backend]
            if "short_summary" in info:
                lines.append(f"{backend} : {info['short_summary']}")
            else:
                lines.append(backend)
            if "functions" not in info or self.name not in info["functions"]:
                lines.append("")
                continue

            func_info = info["functions"][self.name]

            # Renaming extra_docstring to additional_docs
            if func_docs := (
                func_info.get("additional_docs") or func_info.get("extra_docstring")
            ):
                lines.extend(
                    f"  {line}" if line else line for line in func_docs.split("\n")
                )
                add_gap = True
            else:
                add_gap = False

            # Renaming extra_parameters to additional_parameters
            if extra_parameters := (
                func_info.get("extra_parameters")
                or func_info.get("additional_parameters")
            ):
                if add_gap:
                    lines.append("")
                lines.append("  Additional parameters:")
                for param in sorted(extra_parameters):
                    lines.append(f"    {param}")
                    if desc := extra_parameters[param]:
                        lines.append(f"      {desc}")
                    lines.append("")
            else:
                lines.append("")

            if func_url := func_info.get("url"):
                lines.append(f"[`Source <{func_url}>`_]")
                lines.append("")

        lines.pop()  # Remove last empty line
        to_add = "\n    ".join(lines)
        return f"{self._orig_doc.rstrip()}\n\n    {to_add}"

    def __reduce__(self):
        """Allow this object to be serialized with pickle.

        This uses the global registry `_registered_algorithms` to deserialize.
        """
        return _restore_dispatchable, (self.name,)


def _restore_dispatchable(name):
    return _registered_algorithms[name]


if os.environ.get("_NETWORKX_BUILDING_DOCS_"):
    # When building docs with Sphinx, use the original function with the
    # dispatched __doc__, b/c Sphinx renders normal Python functions better.
    # This doesn't show e.g. `*, backend=None, **backend_kwargs` in the
    # signatures, which is probably okay. It does allow the docstring to be
    # updated based on the installed backends.
    _orig_dispatchable = _dispatchable

    def _dispatchable(func=None, **kwargs):  # type: ignore[no-redef]
        if func is None:
            return partial(_dispatchable, **kwargs)
        dispatched_func = _orig_dispatchable(func, **kwargs)
        func.__doc__ = dispatched_func.__doc__
        return func

    _dispatchable.__doc__ = _orig_dispatchable.__new__.__doc__  # type: ignore[method-assign,assignment]
    _sig = inspect.signature(_orig_dispatchable.__new__)
    _dispatchable.__signature__ = _sig.replace(  # type: ignore[method-assign,assignment]
        parameters=[v for k, v in _sig.parameters.items() if k != "cls"]
    )<|MERGE_RESOLUTION|>--- conflicted
+++ resolved
@@ -974,7 +974,6 @@
         # Default: run with networkx on networkx inputs
         return self.orig_func(*args, **kwargs)
 
-<<<<<<< HEAD
     def _backend_func_returns_networkx_compatible_graph(self, backend_name):
         """Returns True if the backend function returns a graph that is considered
         compatible with a networkx.Graph. This means the function provided by
@@ -983,7 +982,7 @@
 
         Ideally, the graph object returned is also a subclass of nx.Graph
         (isinstance(G, nx.Graph) == True), which is required if the returned
-        graph object is intended to be passed as an arg to a network function
+        graph object is intended to be passed as an arg to a networkx function
         not provided by backend_name.
         """
         backend = _load_backend(backend_name)
@@ -994,10 +993,7 @@
             and func.returns_networkx_compatible_graph
         )
 
-    def _can_backend_run(self, backend_name, /, *args, **kwargs):
-=======
     def _can_backend_run(self, backend_name, args, kwargs, *, log=True):
->>>>>>> 0aaa392f
         """Can the specified backend run this algorithm with these arguments?"""
         backend = _load_backend(backend_name)
         # `backend.can_run` and `backend.should_run` may return strings that describe
