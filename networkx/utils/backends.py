"""
Docs for backend users
~~~~~~~~~~~~~~~~~~~~~~

NetworkX utilizes a plugin-dispatch architecture, which means we can plug in and
out of backends with minimal code changes. A valid NetworkX backend specifies
`entry points <https://packaging.python.org/en/latest/specifications/entry-points>`_,
named ``networkx.backends`` and an optional ``networkx.backend_info`` when it is
installed (not imported). This allows NetworkX to dispatch (redirect) function calls
to the backend so the execution flows to the designated backend
implementation, similar to how plugging a charger into a socket redirects the
electricity to your phone. This design enhances flexibility and integration, making
NetworkX more adaptable and efficient.

There are three main ways to use a backend after the package is installed.
You can set environment variables and run the exact same code you run for
NetworkX. You can use a keyword argument ``backend=...`` with the NetworkX
function. Or, you can convert the NetworkX Graph to a backend graph type and
call a NetworkX function supported by that backend. Environment variables
and backend keywords automatically convert your NetworkX Graph to the
backend type. Manually converting it yourself allows you to use that same
backend graph for more than one function call, reducing conversion time.

For example, you can set an environment variable before starting python to request
all dispatchable functions automatically dispatch to the given backend::

    bash> NETWORKX_AUTOMATIC_BACKENDS=cugraph python my_networkx_script.py

or you can specify the backend as a kwarg::

    nx.betweenness_centrality(G, k=10, backend="parallel")

or you can convert the NetworkX Graph object ``G`` into a Graph-like
object specific to the backend and then pass that in the NetworkX function::

    H = nx_parallel.ParallelGraph(G)
    nx.betweenness_centrality(H, k=10)

The first approach is useful when you don't want to change your NetworkX code and just want
to run your code on different backend(s). The second approach comes in handy when you
need to pass additional backend-specific arguments, for example::

    nx.betweenness_centrality(G, k=10, backend="parallel", get_chunks=get_chunks)

Here, ``get_chunks`` is not a NetworkX argument, but a nx_parallel-specific argument.

Note that ``"networkx"`` is the backend name for NetworkX. Hence, you may pass
``backend="networkx"`` to use the default implementation (converting if necessary).

How does this work?
-------------------

You might have seen the ``@nx._dispatchable`` decorator on
many of the NetworkX functions in the codebase. This decorator function works
by dispatching a NetworkX function to a specified backend if available, or running
it with NetworkX if no backend is specified or available. It checks if the specified
backend is valid and installed. If not, it raises an ``ImportError``. It also
resolves the graph arguments from the provided ``args`` and ``kwargs``, handling cases
where graphs are passed as positional arguments or keyword arguments. It then checks if
any of the resolved graphs are from a backend by checking if they have a
``__networkx_backend__`` attribute. The attribute ``__networkx_backend__`` holds a
string with the name of the ``entry_point`` (more on them later). If there are graphs
from a backend, it determines the priority of the backends based on the
``backend_priority`` configuration. If there are dispatchable graphs (i.e., graphs from
a backend), it checks if all graphs are from the same backend. If not, it raises a
``TypeError``. If a backend is specified and it matches the backend of the graphs, it
loads the backend and calls the corresponding function on the backend along with the
additional backend-specific ``backend_kwargs``. After calling the function the networkx
logger displays the ``DEBUG`` message, if the logging is enabled
(see :ref:`Introspection <introspect>` below). If no compatible
backend is found or the function is not implemented by the backend, it raises a
``NetworkXNotImplemented`` exception. And, if the function mutates the input graph or
returns a graph, graph generator or loader then it tries to convert and run the
function with a backend with automatic conversion. And it only convert and run if
``backend.should_run(...)`` returns ``True``. If no backend is used, it falls back to
running the original function with NetworkX. Refer the ``__call__`` method of the
``_dispatchable`` class for more details.

The NetworkX library does not need to know that a backend exists for it
to work. As long as the backend package creates the ``entry_point``, and
provides the correct interface, it will be called when the user requests
it using one of the three approaches described above. Some backends have
been working with the NetworkX developers to ensure smooth operation.
They are the following:

- `graphblas <https://github.com/python-graphblas/graphblas-algorithms>`_:
    OpenMP-enabled sparse linear algebra backend.
- `cugraph <https://github.com/rapidsai/cugraph/tree/branch-24.04/python/nx-cugraph>`_:
    GPU-accelerated backend.
- `parallel <https://github.com/networkx/nx-parallel>`_:
    Parallel backend for NetworkX algorithms.
- `loopback <https://github.com/networkx/networkx/blob/main/pyproject.toml#L53>`_:
    It's for testing purposes only and is not a real backend.

Note that the ``backend_name`` is e.g. ``parallel``, the package installed
is ``nx-parallel``, and we use ``nx_parallel`` while importing the package.

.. _introspect:

Introspection
-------------
Introspection techniques aim to demystify dispatching and backend graph conversion behaviors.

The primary way to see what the dispatch machinery is doing is by enabling logging.
This can help you verify that the backend you specified is being used.
You can enable NetworkX's backend logger to print to ``sys.stderr`` like this::

    import logging
    nxl = logging.getLogger("networkx")
    nxl.addHandler(logging.StreamHandler())
    nxl.setLevel(logging.DEBUG)

And you can disable it by running this::

    nxl.setLevel(logging.CRITICAL)

Refer to :external+python:mod:`logging` to learn more about the logging facilities in Python.

By looking at the ``.backends`` attribute, you can get the set of all currently
installed backends that implement a particular function. For example::

    >>> nx.betweenness_centrality.backends  # doctest: +SKIP
    {'parallel'}

The function docstring will also show which installed backends support it
along with any backend-specific notes and keyword arguments::

    >>> help(nx.betweenness_centrality)  # doctest: +SKIP
    ...
    Backends
    --------
    parallel : Parallel backend for NetworkX algorithms
      The parallel computation is implemented by dividing the nodes into chunks
      and computing betweenness centrality for each chunk concurrently.
    ...

The NetworkX documentation website also includes info about trusted backends of NetworkX in function references.
For example, see :func:`~networkx.algorithms.shortest_paths.weighted.all_pairs_bellman_ford_path_length`.

Introspection capabilities are currently limited, but we are working to improve them.
We plan to make it easier to answer questions such as:

- What happened (and why)?
- What *will* happen (and why)?
- Where was time spent (including conversions)?
- What is in the cache and how much memory is it using?

Transparency is essential to allow for greater understanding, debug-ability,
and customization. After all, NetworkX dispatching is extremely flexible and can
support advanced workflows with multiple backends and fine-tuned configuration,
but introspection is necessary to inform *when* and *how* to evolve your workflow
to meet your needs. If you have suggestions for how to improve introspection, please
`let us know <https://github.com/networkx/networkx/issues/new>`_!

Docs for backend developers
~~~~~~~~~~~~~~~~~~~~~~~~~~~

Creating a custom backend
-------------------------

1.  Defining a ``BackendInterface`` object:

    Note that the ``BackendInterface`` doesn't need to must be a class. It can be an
    instance of a class, or a module as well. You can define the following methods or
    functions in your backend's ``BackendInterface`` object.:

    1. ``convert_from_nx`` and ``convert_to_nx`` methods or functions are required for
       backend dispatching to work. The arguments to ``convert_from_nx`` are:

       - ``G`` : NetworkX Graph
       - ``edge_attrs`` : dict, optional
            Dictionary mapping edge attributes to default values if missing in ``G``.
            If None, then no edge attributes will be converted and default may be 1.
       - ``node_attrs``: dict, optional
            Dictionary mapping node attributes to default values if missing in ``G``.
            If None, then no node attributes will be converted.
       - ``preserve_edge_attrs`` : bool
            Whether to preserve all edge attributes.
       - ``preserve_node_attrs`` : bool
            Whether to preserve all node attributes.
       - ``preserve_graph_attrs`` : bool
            Whether to preserve all graph attributes.
       - ``preserve_all_attrs`` : bool
            Whether to preserve all graph, node, and edge attributes.
       - ``name`` : str
            The name of the algorithm.
       - ``graph_name`` : str
            The name of the graph argument being converted.

    2. ``can_run`` (Optional):
          If your backend only partially implements an algorithm, you can define
          a ``can_run(name, args, kwargs)`` function in your ``BackendInterface`` object that
          returns True or False indicating whether the backend can run the algorithm with
          the given arguments or not. Instead of a boolean you can also return a string
          message to inform the user why that algorithm can't be run.

    3. ``should_run`` (Optional):
          A backend may also define ``should_run(name, args, kwargs)``
          that is similar to ``can_run``, but answers whether the backend *should* be run.
          ``should_run`` is only run when performing backend graph conversions. Like
          ``can_run``, it receives the original arguments so it can decide whether it
          should be run by inspecting the arguments. ``can_run`` runs before
          ``should_run``, so ``should_run`` may assume ``can_run`` is True. If not
          implemented by the backend, ``can_run``and ``should_run`` are assumed to
          always return True if the backend implements the algorithm.

    4. ``on_start_tests`` (Optional):
          A special ``on_start_tests(items)`` function may be defined by the backend.
          It will be called with the list of NetworkX tests discovered. Each item
          is a test object that can be marked as xfail if the backend does not support
          the test using ``item.add_marker(pytest.mark.xfail(reason=...))``.

2.  Adding entry points

    To be discoverable by NetworkX, your package must register an
    `entry-point <https://packaging.python.org/en/latest/specifications/entry-points>`_
    ``networkx.backends`` in the package's metadata, with a `key pointing to your
    dispatch object <https://packaging.python.org/en/latest/guides/creating-and-discovering-plugins/#using-package-metadata>`_ .
    For example, if you are using ``setuptools`` to manage your backend package,
    you can `add the following to your pyproject.toml file <https://setuptools.pypa.io/en/latest/userguide/entry_point.html>`_::

        [project.entry-points."networkx.backends"]
        backend_name = "your_backend_interface_object"

    You can also add the ``backend_info`` entry-point. It points towards the ``get_info``
    function that returns all the backend information, which is then used to build the
    "Additional Backend Implementation" box at the end of algorithm's documentation
    page. Note that the `get_info` function shouldn't import your backend package.::

        [project.entry-points."networkx.backend_info"]
        backend_name = "your_get_info_function"

    The ``get_info`` should return a dictionary with following key-value pairs:
        - ``backend_name`` : str or None
            It is the name passed in the ``backend`` kwarg.
        - ``project`` : str or None
            The name of your backend project.
        - ``package`` : str or None
            The name of your backend package.
        - ``url`` : str or None
            This is the url to either your backend's codebase or documentation, and
            will be displayed as a hyperlink to the ``backend_name``, in the
            "Additional backend implementations" section.
        - ``short_summary`` : str or None
            One line summary of your backend which will be displayed in the
            "Additional backend implementations" section.
        - ``default_config`` : dict
            A dictionary mapping the backend config parameter names to their default values.
            This is used to automatically initialise the default configs for all the
            installed backends at the time of networkx's import.

            .. seealso:: `~networkx.utils.configs.Config`

        - ``functions`` : dict or None
            A dictionary mapping function names to a dictionary of information
            about the function. The information can include the following keys:

            - ``url`` : str or None
              The url to ``function``'s source code or documentation.
            - ``additional_docs`` : str or None
              A short description or note about the backend function's
              implementation.
            - ``additional_parameters`` : dict or None
              A dictionary mapping additional parameters headers to their
              short descriptions. For example::

                  "additional_parameters": {
                      'param1 : str, function (default = "chunks")' : "...",
                      'param2 : int' : "...",
                  }

            If any of these keys are not present, the corresponding information
            will not be displayed in the "Additional backend implementations"
            section on NetworkX docs website.

        Note that your backend's docs would only appear on the official NetworkX docs only
        if your backend is a trusted backend of NetworkX, and is present in the
        `.circleci/config.yml` and `.github/workflows/deploy-docs.yml` files in the
        NetworkX repository.

3.  Defining a Backend Graph class

    The backend must create an object with an attribute ``__networkx_backend__`` that holds
    a string with the entry point name::

        class BackendGraph:
            __networkx_backend__ = "backend_name"
            ...

    A backend graph instance may have a ``G.__networkx_cache__`` dict to enable
    caching, and care should be taken to clear the cache when appropriate.

Testing the Custom backend
--------------------------

To test your custom backend, you can run the NetworkX test suite on your backend.
This also ensures that the custom backend is compatible with NetworkX's API.
The following steps will help you run the tests:

1. Setting Backend Environment Variables:
    - ``NETWORKX_TEST_BACKEND`` : Setting this to your backend's ``backend_name`` will
      let NetworkX's dispatch machinery to automatically convert a regular NetworkX
      ``Graph``, ``DiGraph``, ``MultiGraph``, etc. to their backend equivalents, using
      ``your_backend_interface_object.convert_from_nx(G, ...)`` function.
    - ``NETWORKX_FALLBACK_TO_NX`` (default=False) : Setting this variable to `True` will
      instruct tests to use a NetworkX ``Graph`` for algorithms not implemented by your
      custom backend. Setting this to `False` will only run the tests for algorithms
      implemented by your custom backend and tests for other algorithms will ``xfail``.

2. Running Tests:
    You can invoke NetworkX tests for your custom backend with the following commands::

        NETWORKX_TEST_BACKEND=<backend_name>
        NETWORKX_FALLBACK_TO_NX=True # or False
        pytest --pyargs networkx

How tests are run?
------------------

1. While dispatching to the backend implementation the ``_convert_and_call`` function
   is used and while testing the ``_convert_and_call_for_tests`` function is used.
   Other than testing it also checks for functions that return numpy scalars, and
   for functions that return graphs it runs the backend implementation and the
   networkx implementation and then converts the backend graph into a NetworkX graph
   and then compares them, and returns the networkx graph. This can be regarded as
   (pragmatic) technical debt. We may replace these checks in the future.

2. Conversions while running tests:
    - Convert NetworkX graphs using ``<your_backend_interface_object>.convert_from_nx(G, ...)`` into
      the backend graph.
    - Pass the backend graph objects to the backend implementation of the algorithm.
    - Convert the result back to a form expected by NetworkX tests using
      ``<your_backend_interface_object>.convert_to_nx(result, ...)``.
    - For nx_loopback, the graph is copied using the dispatchable metadata

3. Dispatchable algorithms that are not implemented by the backend
   will cause a ``pytest.xfail``, when the ``NETWORKX_FALLBACK_TO_NX``
   environment variable is set to ``False``, giving some indication that
   not all tests are running, while avoiding causing an explicit failure.
"""

import inspect
import itertools
import logging
import os
import warnings
from functools import partial
from importlib.metadata import entry_points

import networkx as nx

from .decorators import argmap

__all__ = ["_dispatchable"]

_logger = logging.getLogger(__name__)


def _do_nothing():
    """This does nothing at all, yet it helps turn `_dispatchable` into functions."""


def _get_backends(group, *, load_and_call=False):
    """
    Retrieve NetworkX ``backends`` and ``backend_info`` from the entry points.

    Parameters
    -----------
    group : str
        The entry_point to be retrieved.
    load_and_call : bool, optional
        If True, load and call the backend. Defaults to False.

    Returns
    --------
    dict
        A dictionary mapping backend names to their respective backend objects.

    Notes
    ------
    If a backend is defined more than once, a warning is issued.
    The `nx_loopback` backend is removed if it exists, as it is only available during testing.
    A warning is displayed if an error occurs while loading a backend.
    """
    items = entry_points(group=group)
    rv = {}
    for ep in items:
        if ep.name in rv:
            warnings.warn(
                f"networkx backend defined more than once: {ep.name}",
                RuntimeWarning,
                stacklevel=2,
            )
        elif load_and_call:
            try:
                rv[ep.name] = ep.load()()
            except Exception as exc:
                warnings.warn(
                    f"Error encountered when loading info for backend {ep.name}: {exc}",
                    RuntimeWarning,
                    stacklevel=2,
                )
        else:
            rv[ep.name] = ep
    rv.pop("nx_loopback", None)
    return rv


# Note: "networkx" will be in `backend_info`, but not `backends` or `config.backends`.
# It is valid to use "networkx"` as backend argument and in `config.backend_priority`.
backends = _get_backends("networkx.backends")
backend_info = _get_backends("networkx.backend_info", load_and_call=True)
# Ensure all backends are in `backend_info`
backend_info.update((backend, {}) for backend in backends.keys() - backend_info.keys())

# Load and cache backends on-demand
_loaded_backends = {}  # type: ignore[var-annotated]
_registered_algorithms = {}

# We must import from config after defining `backends` above
from .configs import Config, config


# Get default configuration from environment variables at import time
def _comma_sep_to_list(string):
    return [stripped for x in string.strip().split(",") if (stripped := x.strip())]


def _finish_init_of_backends_and_config():
    # TODO: document what this is all about
    _default_backend_priority = _comma_sep_to_list(
        os.environ.get(
            "NETWORKX_BACKEND_PRIORITY",
            os.environ.get("NETWORKX_AUTOMATIC_BACKENDS", ""),
        )
    )
    priorities = {
        key[26:].lower(): val
        for key, val in os.environ.items()
        if key.startswith("NETWORKX_BACKEND_PRIORITY_")
    }
    backend_priority = config.backend_priority
    backend_priority.algos = (
        _comma_sep_to_list(priorities.pop("algos"))
        if "algos" in priorities
        else list(_default_backend_priority)
    )
    backend_priority.generators = (
        _comma_sep_to_list(priorities.pop("generators"))
        if "generators" in priorities
        else list(_default_backend_priority)
    )
    for key in sorted(priorities):
        backend_priority[key] = _comma_sep_to_list(priorities[key])


# Initialize default configuration for backends
config.backends = Config(
    **{
        backend: (
            cfg if isinstance(cfg := info["default_config"], Config) else Config(**cfg)
        )
        if "default_config" in info
        else Config()
        for backend, info in backend_info.items()
    }
)
backend_info["networkx"] = {}
type(config.backends).__doc__ = "All installed NetworkX backends and their configs."


def _always_run(name, args, kwargs):
    return True


def _load_backend(backend_name):
    if backend_name in _loaded_backends:
        return _loaded_backends[backend_name]
    rv = _loaded_backends[backend_name] = backends[backend_name].load()
    if not hasattr(rv, "can_run"):
        rv.can_run = _always_run
    if not hasattr(rv, "should_run"):
        rv.should_run = _always_run
    return rv


class _dispatchable:
    _is_testing = False
    _fallback_to_nx = (
        os.environ.get("NETWORKX_FALLBACK_TO_NX", "true").strip().lower() == "true"
    )

    def __new__(
        cls,
        func=None,
        *,
        name=None,
        graphs="G",
        edge_attrs=None,
        node_attrs=None,
        preserve_edge_attrs=False,
        preserve_node_attrs=False,
        preserve_graph_attrs=False,
        preserve_all_attrs=False,
        mutates_input=False,
        returns_graph=False,
    ):
        """A decorator function that is used to redirect the execution of ``func``
        function to its backend implementation.

        This decorator function dispatches to
        a different backend implementation based on the input graph types, and it also
        manages all the ``backend_kwargs``. Usage can be any of the following decorator
        forms:

        - ``@_dispatchable``
        - ``@_dispatchable()``
        - ``@_dispatchable(name="override_name")``
        - ``@_dispatchable(graphs="graph_var_name")``
        - ``@_dispatchable(edge_attrs="weight")``
        - ``@_dispatchable(graphs={"G": 0, "H": 1}, edge_attrs={"weight": "default"})``
            with 0 and 1 giving the position in the signature function for graph
            objects. When ``edge_attrs`` is a dict, keys are keyword names and values
            are defaults.

        Parameters
        ----------
        func : callable, optional
            The function to be decorated. If ``func`` is not provided, returns a
            partial object that can be used to decorate a function later. If ``func``
            is provided, returns a new callable object that dispatches to a backend
            algorithm based on input graph types.

        name : str, optional
            The name of the algorithm to use for dispatching. If not provided,
            the name of ``func`` will be used. ``name`` is useful to avoid name
            conflicts, as all dispatched algorithms live in a single namespace.
            For example, ``tournament.is_strongly_connected`` had a name conflict
            with the standard ``nx.is_strongly_connected``, so we used
            ``@_dispatchable(name="tournament_is_strongly_connected")``.

        graphs : str or dict or None, default "G"
            If a string, the parameter name of the graph, which must be the first
            argument of the wrapped function. If more than one graph is required
            for the algorithm (or if the graph is not the first argument), provide
            a dict keyed to argument names with argument position as values for each
            graph argument. For example, ``@_dispatchable(graphs={"G": 0, "auxiliary?": 4})``
            indicates the 0th parameter ``G`` of the function is a required graph,
            and the 4th parameter ``auxiliary?`` is an optional graph.
            To indicate that an argument is a list of graphs, do ``"[graphs]"``.
            Use ``graphs=None``, if *no* arguments are NetworkX graphs such as for
            graph generators, readers, and conversion functions.

        edge_attrs : str or dict, optional
            ``edge_attrs`` holds information about edge attribute arguments
            and default values for those edge attributes.
            If a string, ``edge_attrs`` holds the function argument name that
            indicates a single edge attribute to include in the converted graph.
            The default value for this attribute is 1. To indicate that an argument
            is a list of attributes (all with default value 1), use e.g. ``"[attrs]"``.
            If a dict, ``edge_attrs`` holds a dict keyed by argument names, with
            values that are either the default value or, if a string, the argument
            name that indicates the default value.

        node_attrs : str or dict, optional
            Like ``edge_attrs``, but for node attributes.

        preserve_edge_attrs : bool or str or dict, optional
            For bool, whether to preserve all edge attributes.
            For str, the parameter name that may indicate (with ``True`` or a
            callable argument) whether all edge attributes should be preserved
            when converting.
            For dict of ``{graph_name: {attr: default}}``, indicate pre-determined
            edge attributes (and defaults) to preserve for input graphs.

        preserve_node_attrs : bool or str or dict, optional
            Like ``preserve_edge_attrs``, but for node attributes.

        preserve_graph_attrs : bool or set
            For bool, whether to preserve all graph attributes.
            For set, which input graph arguments to preserve graph attributes.

        preserve_all_attrs : bool
            Whether to preserve all edge, node and graph attributes.
            This overrides all the other preserve_*_attrs.

        mutates_input : bool or dict, default False
            For bool, whether the function mutates an input graph argument.
            For dict of ``{arg_name: arg_pos}``, arguments that indicate whether an
            input graph will be mutated, and ``arg_name`` may begin with ``"not "``
            to negate the logic (for example, this is used by ``copy=`` arguments).
            By default, dispatching doesn't convert input graphs to a different
            backend for functions that mutate input graphs.

        returns_graph : bool, default False
            Whether the function can return or yield a graph object. By default,
            dispatching doesn't convert input graphs to a different backend for
            functions that return graphs.
        """
        if func is None:
            return partial(
                _dispatchable,
                name=name,
                graphs=graphs,
                edge_attrs=edge_attrs,
                node_attrs=node_attrs,
                preserve_edge_attrs=preserve_edge_attrs,
                preserve_node_attrs=preserve_node_attrs,
                preserve_graph_attrs=preserve_graph_attrs,
                preserve_all_attrs=preserve_all_attrs,
                mutates_input=mutates_input,
                returns_graph=returns_graph,
            )
        if isinstance(func, str):
            raise TypeError("'name' and 'graphs' must be passed by keyword") from None
        # If name not provided, use the name of the function
        if name is None:
            name = func.__name__

        self = object.__new__(cls)

        # standard function-wrapping stuff
        # __annotations__ not used
        self.__name__ = func.__name__
        # self.__doc__ = func.__doc__  # __doc__ handled as cached property
        self.__defaults__ = func.__defaults__
        # We "magically" add `backend=` keyword argument to allow backend to be specified
        if func.__kwdefaults__:
            self.__kwdefaults__ = {**func.__kwdefaults__, "backend": None}
        else:
            self.__kwdefaults__ = {"backend": None}
        self.__module__ = func.__module__
        self.__qualname__ = func.__qualname__
        self.__dict__.update(func.__dict__)
        self.__wrapped__ = func

        # Supplement docstring with backend info; compute and cache when needed
        self._orig_doc = func.__doc__
        self._cached_doc = None

        self.orig_func = func
        self.name = name
        self.edge_attrs = edge_attrs
        self.node_attrs = node_attrs
        self.preserve_edge_attrs = preserve_edge_attrs or preserve_all_attrs
        self.preserve_node_attrs = preserve_node_attrs or preserve_all_attrs
        self.preserve_graph_attrs = preserve_graph_attrs or preserve_all_attrs
        self.mutates_input = mutates_input
        # Keep `returns_graph` private for now, b/c we may extend info on return types
        self._returns_graph = returns_graph

        if edge_attrs is not None and not isinstance(edge_attrs, str | dict):
            raise TypeError(
                f"Bad type for edge_attrs: {type(edge_attrs)}. Expected str or dict."
            ) from None
        if node_attrs is not None and not isinstance(node_attrs, str | dict):
            raise TypeError(
                f"Bad type for node_attrs: {type(node_attrs)}. Expected str or dict."
            ) from None
        if not isinstance(self.preserve_edge_attrs, bool | str | dict):
            raise TypeError(
                f"Bad type for preserve_edge_attrs: {type(self.preserve_edge_attrs)}."
                " Expected bool, str, or dict."
            ) from None
        if not isinstance(self.preserve_node_attrs, bool | str | dict):
            raise TypeError(
                f"Bad type for preserve_node_attrs: {type(self.preserve_node_attrs)}."
                " Expected bool, str, or dict."
            ) from None
        if not isinstance(self.preserve_graph_attrs, bool | set):
            raise TypeError(
                f"Bad type for preserve_graph_attrs: {type(self.preserve_graph_attrs)}."
                " Expected bool or set."
            ) from None
        if not isinstance(self.mutates_input, bool | dict):
            raise TypeError(
                f"Bad type for mutates_input: {type(self.mutates_input)}."
                " Expected bool or dict."
            ) from None
        if not isinstance(self._returns_graph, bool):
            raise TypeError(
                f"Bad type for returns_graph: {type(self._returns_graph)}."
                " Expected bool."
            ) from None

        if isinstance(graphs, str):
            graphs = {graphs: 0}
        elif graphs is None:
            pass
        elif not isinstance(graphs, dict):
            raise TypeError(
                f"Bad type for graphs: {type(graphs)}. Expected str or dict."
            ) from None
        elif len(graphs) == 0:
            raise KeyError("'graphs' must contain at least one variable name") from None

        # This dict comprehension is complicated for better performance; equivalent shown below.
        self.optional_graphs = set()
        self.list_graphs = set()
        if graphs is None:
            self.graphs = {}
        else:
            self.graphs = {
                self.optional_graphs.add(val := k[:-1]) or val
                if (last := k[-1]) == "?"
                else self.list_graphs.add(val := k[1:-1]) or val
                if last == "]"
                else k: v
                for k, v in graphs.items()
            }
        # The above is equivalent to:
        # self.optional_graphs = {k[:-1] for k in graphs if k[-1] == "?"}
        # self.list_graphs = {k[1:-1] for k in graphs if k[-1] == "]"}
        # self.graphs = {k[:-1] if k[-1] == "?" else k: v for k, v in graphs.items()}

        # Compute and cache the signature on-demand
        self._sig = None

        # Which backends implement this function?
        self.backends = {
            backend
            for backend, info in backend_info.items()
            if "functions" in info and name in info["functions"]
        }

        if name in _registered_algorithms:
            raise KeyError(
                f"Algorithm already exists in dispatch registry: {name}"
            ) from None
        # Use the magic of `argmap` to turn `self` into a function. This does result
        # in small additional overhead compared to calling `_dispatchable` directly,
        # but `argmap` has the magical property that it can stack with other `argmap`
        # decorators "for free". Being a function is better for REPRs and type-checkers.
        self = argmap(_do_nothing)(self)
        _registered_algorithms[name] = self
        return self

    @property
    def __doc__(self):
        """If the cached documentation exists, it is returned.
        Otherwise, the documentation is generated using _make_doc() method,
        cached, and then returned."""

        if (rv := self._cached_doc) is not None:
            return rv
        rv = self._cached_doc = self._make_doc()
        return rv

    @__doc__.setter
    def __doc__(self, val):
        """Sets the original documentation to the given value and resets the
        cached documentation."""

        self._orig_doc = val
        self._cached_doc = None

    @property
    def __signature__(self):
        """Return the signature of the original function, with the addition of
        the `backend` and `backend_kwargs` parameters."""

        if self._sig is None:
            sig = inspect.signature(self.orig_func)
            # `backend` is now a reserved argument used by dispatching.
            # assert "backend" not in sig.parameters
            if not any(
                p.kind == inspect.Parameter.VAR_KEYWORD for p in sig.parameters.values()
            ):
                sig = sig.replace(
                    parameters=[
                        *sig.parameters.values(),
                        inspect.Parameter(
                            "backend", inspect.Parameter.KEYWORD_ONLY, default=None
                        ),
                        inspect.Parameter(
                            "backend_kwargs", inspect.Parameter.VAR_KEYWORD
                        ),
                    ]
                )
            else:
                *parameters, var_keyword = sig.parameters.values()
                sig = sig.replace(
                    parameters=[
                        *parameters,
                        inspect.Parameter(
                            "backend", inspect.Parameter.KEYWORD_ONLY, default=None
                        ),
                        var_keyword,
                    ]
                )
            self._sig = sig
        return self._sig

    def __call__(self, /, *args, backend=None, **kwargs):
        """Returns the result of the original function, or the backend function if
        the backend is specified and that backend implements `func`."""

        if not backends:
            # Fast path if no backends are installed
            if backend is not None:
                raise ImportError(f"'{backend}' backend is not installed")
            return self.orig_func(*args, **kwargs)

        # Use `backend_name` in this function instead of `backend`
        backend_name = backend
        if backend_name is not None and backend_name not in backend_info:
            raise ImportError(f"'{backend_name}' backend is not installed")

        graphs_resolved = {}
        for gname, pos in self.graphs.items():
            if pos < len(args):
                if gname in kwargs:
                    raise TypeError(f"{self.name}() got multiple values for {gname!r}")
                graph = args[pos]
            elif gname in kwargs:
                graph = kwargs[gname]
            elif gname not in self.optional_graphs:
                raise TypeError(
                    f"{self.name}() missing required graph argument: {gname}"
                )
            else:
                continue
            if graph is None:
                if gname not in self.optional_graphs:
                    raise TypeError(
                        f"{self.name}() required graph argument {gname!r} is None; must be a graph"
                    )
            else:
                graphs_resolved[gname] = graph

        # Alternative to the above that does not check duplicated args or missing required graphs.
        # graphs_resolved = {
<<<<<<< HEAD
        #     gname: graph
=======
        #     gname: val
>>>>>>> 0900accd
        #     for gname, pos in self.graphs.items()
        #     if (graph := args[pos] if pos < len(args) else kwargs.get(gname)) is not None
        # }

        # Check if any graph comes from a backend
        if self.list_graphs:
            # Make sure we don't lose values by consuming an iterator
            args = list(args)
            for gname in self.list_graphs & graphs_resolved.keys():
                list_of_graphs = list(graphs_resolved[gname])
                graphs_resolved[gname] = list_of_graphs
                if gname in kwargs:
                    kwargs[gname] = list_of_graphs
                else:
                    args[self.graphs[gname]] = list_of_graphs

            graph_backend_names = {
                getattr(g, "__networkx_backend__", None)
                for gname, g in graphs_resolved.items()
                if gname not in self.list_graphs
            }
            for gname in self.list_graphs & graphs_resolved.keys():
                graph_backend_names.update(
                    getattr(g, "__networkx_backend__", None)
                    for g in graphs_resolved[gname]
                )
        else:
            graph_backend_names = {
                getattr(g, "__networkx_backend__", None)
                for g in graphs_resolved.values()
            }

        backend_priority = config.backend_priority.get(
            self.name,
            config.backend_priority.generators
            if self._returns_graph
            else config.backend_priority.algos,
        )
        if self._is_testing and backend_priority and backend_name is None:
            # Special path if we are running networkx tests with a backend.
            # This even runs for (and handles) functions that mutate input graphs.
            return self._convert_and_call_for_tests(
                backend_priority[0],
                args,
                kwargs,
                fallback_to_nx=self._fallback_to_nx,
            )

        if other_backend_names := graph_backend_names - {"networkx", None}:
            # Dispatchable graphs found! Dispatch to backend function.
            # We don't handle calls with different backend graphs yet,
            # but we may be able to convert additional networkx graphs.
            if backend_name == "networkx":
                # Convert backend graphs to networkx graphs
                converted_args, converted_kwargs = self._convert_arguments(
                    "networkx", args, kwargs, use_cache=config.cache_converted_graphs
                )
                return self.orig_func(*converted_args, **converted_kwargs)

            if len(other_backend_names) != 1:
                # Future work: convert between backends and run if multiple backends found
                raise TypeError(
                    f"{self.name}() graphs must all be from the same backend, found "
                    f"{other_backend_names}. Automatic conversions between backends "
                    "may become possible in future releases."
                )
            [graph_backend_name] = other_backend_names
            if backend_name is not None and backend_name != graph_backend_name:
                # Future work: convert between backends to `backend_name` backend
                raise TypeError(
                    f"{self.name}() is unable to convert graph from backend "
                    f"{graph_backend_name!r} to the specified backend "
                    f"{backend_name!r}. Automatic conversions between backends "
                    "may become possible in future releases."
                )
            if graph_backend_name not in backends:
                raise ImportError(f"'{graph_backend_name}' backend is not installed")
            if (
                "networkx" in graph_backend_names
                and graph_backend_name not in backend_priority
            ):
                # Not configured to convert networkx graphs to this backend
                raise TypeError(
                    f"Unable to convert inputs and run {self.name}. {self.name}() has "
                    f"networkx and {graph_backend_name} graphs, but NetworkX is not "
                    "configured to automatically convert graphs from networkx to "
                    f"{graph_backend_name}. To enable automatic conversions, set:\n\n"
                    f'    >>> nx.config.backend_priority = ["{graph_backend_name}"]'
                )
            backend = _load_backend(graph_backend_name)
            if hasattr(backend, self.name):
                try:
                    if "networkx" in graph_backend_names:
                        # We need to convert networkx graphs to backend graphs.
                        # There is currently no need to check `self.mutates_input` here.
                        return self._convert_and_call(
                            graph_backend_name,
                            args,
                            kwargs,
                            fallback_to_nx=self._fallback_to_nx,
                        )
                    # All graphs are backend graphs--no need to convert!
                    _logger.debug(
                        f"using backend '{graph_backend_name}' for call to `{self.name}' "
                        f"with args: {args}, kwargs: {kwargs}"
                    )
                    return getattr(backend, self.name)(*args, **kwargs)
                except NotImplementedError as exc:
                    # Future work: fallback to other backends in backend_priority.
                    # First step will be to support falling back to networkx, since
                    # we can already convert from backends to networkx. Supporting
                    # fallback to other backends listed in `backend_priority` will
                    # require backend-to-backend conversions.
                    _logger.debug(
                        f"Backend {backend_name!r} raised {type(exc).__name__} when "
                        f"calling `{self.name}`. In the future, this may try to fall"
                        "back to other backends in `nx.config.backend_priority`."
                    )
                    raise
            # Future work: try to convert and run with other backends in backend_priority
            raise NotImplementedError(
                f"'{self.name}' not implemented by {graph_backend_name}. "
                "In the future, this may try to fall back to other backends in "
                "`nx.config.backend_priority`."
            )

        # If backend was explicitly given by the user, so we need to use it no matter what
        if backend_name is not None:
            if backend_name == "networkx":
                # No conversions necessary here
                return self.orig_func(*args, **kwargs)
            return self._convert_and_call(
                backend_name, args, kwargs, fallback_to_nx=False
            )

        # Only networkx graphs; try to convert and run with a backend with automatic
        # conversion, but don't do this by default if the functions mutates an input
        # graph. Only convert and run if `backend.should_run(...)` returns True.
        if (
            not self.mutates_input
            or isinstance(self.mutates_input, dict)
            # If `mutates_input` begins with "not ", then assume the argument is boolean,
            # otherwise treat it as a node or edge attribute if it's not None.
            and any(
                not (
                    args[arg_pos]
                    if len(args) > arg_pos
                    else kwargs.get(arg_name[4:], True)
                )
                if arg_name.startswith("not ")
                else (args[arg_pos] if len(args) > arg_pos else kwargs.get(arg_name))
                is not None
                for arg_name, arg_pos in self.mutates_input.items()
            )
        ):
            # Should we warn or log if we don't convert b/c the input will be mutated?
            for backend_name in backend_priority:
                if backend_name == "networkx":
                    # Assume (for now) that networkx can and should run anything
                    break
                if self._should_backend_run(backend_name, *args, **kwargs):
                    try:
                        return self._convert_and_call(
                            backend_name,
                            args,
                            kwargs,
                            fallback_to_nx=self._fallback_to_nx,
                        )
                    except NotImplementedError as exc:
                        _logger.debug(
                            f"Backend {backend_name!r} raised {type(exc).__name__} "
                            f"when calling `{self.name}`. Trying next backend..."
                        )
        # Default: run with networkx on networkx inputs
        return self.orig_func(*args, **kwargs)

    def _can_backend_run(self, backend_name, /, *args, **kwargs):
        """Can the specified backend run this algorithm with these arguments?"""
        backend = _load_backend(backend_name)
        # `backend.can_run` and `backend.should_run` may return strings that describe
        # why they can't or shouldn't be run. We plan to use the strings in the future.
        return (
            hasattr(backend, self.name)
            and (can_run := backend.can_run(self.name, args, kwargs))
            and not isinstance(can_run, str)
        )

    def _should_backend_run(self, backend_name, /, *args, **kwargs):
        """Can/should the specified backend run this algorithm with these arguments?"""
        backend = _load_backend(backend_name)
        # `backend.can_run` and `backend.should_run` may return strings that describe
        # why they can't or shouldn't be run. We plan to use the strings in the future.
        return (
            hasattr(backend, self.name)
            and (can_run := backend.can_run(self.name, args, kwargs))
            and not isinstance(can_run, str)
            and (should_run := backend.should_run(self.name, args, kwargs))
            and not isinstance(should_run, str)
        )

    def _convert_arguments(self, backend_name, args, kwargs, *, use_cache):
        """Convert graph arguments to the specified backend.

        Returns
        -------
        args tuple and kwargs dict
        """
        bound = self.__signature__.bind(*args, **kwargs)
        bound.apply_defaults()
        if not self.graphs:
            bound_kwargs = bound.kwargs
            del bound_kwargs["backend"]
            return bound.args, bound_kwargs
        if backend_name == "networkx":
            # `backend_interface.convert_from_nx` preserves everything
            preserve_edge_attrs = preserve_node_attrs = preserve_graph_attrs = True
        else:
            preserve_edge_attrs = self.preserve_edge_attrs
            preserve_node_attrs = self.preserve_node_attrs
            preserve_graph_attrs = self.preserve_graph_attrs
            edge_attrs = self.edge_attrs
            node_attrs = self.node_attrs
        # Convert graphs into backend graph-like object
        # Include the edge and/or node labels if provided to the algorithm
        if preserve_edge_attrs is False:
            # e.g. `preserve_edge_attrs=False`
            pass
        elif preserve_edge_attrs is True:
            # e.g. `preserve_edge_attrs=True`
            edge_attrs = None
        elif isinstance(preserve_edge_attrs, str):
            if bound.arguments[preserve_edge_attrs] is True or callable(
                bound.arguments[preserve_edge_attrs]
            ):
                # e.g. `preserve_edge_attrs="attr"` and `func(attr=True)`
                # e.g. `preserve_edge_attrs="attr"` and `func(attr=myfunc)`
                preserve_edge_attrs = True
                edge_attrs = None
            elif bound.arguments[preserve_edge_attrs] is False and (
                isinstance(edge_attrs, str)
                and edge_attrs == preserve_edge_attrs
                or isinstance(edge_attrs, dict)
                and preserve_edge_attrs in edge_attrs
            ):
                # e.g. `preserve_edge_attrs="attr"` and `func(attr=False)`
                # Treat `False` argument as meaning "preserve_edge_data=False"
                # and not `False` as the edge attribute to use.
                preserve_edge_attrs = False
                edge_attrs = None
            else:
                # e.g. `preserve_edge_attrs="attr"` and `func(attr="weight")`
                preserve_edge_attrs = False
        # Else: e.g. `preserve_edge_attrs={"G": {"weight": 1}}`

        if edge_attrs is None:
            # May have been set to None above b/c all attributes are preserved
            pass
        elif isinstance(edge_attrs, str):
            if edge_attrs[0] == "[":
                # e.g. `edge_attrs="[edge_attributes]"` (argument of list of attributes)
                # e.g. `func(edge_attributes=["foo", "bar"])`
                edge_attrs = {
                    edge_attr: 1 for edge_attr in bound.arguments[edge_attrs[1:-1]]
                }
            elif callable(bound.arguments[edge_attrs]):
                # e.g. `edge_attrs="weight"` and `func(weight=myfunc)`
                preserve_edge_attrs = True
                edge_attrs = None
            elif bound.arguments[edge_attrs] is not None:
                # e.g. `edge_attrs="weight"` and `func(weight="foo")` (default of 1)
                edge_attrs = {bound.arguments[edge_attrs]: 1}
            elif self.name == "to_numpy_array" and hasattr(
                bound.arguments["dtype"], "names"
            ):
                # Custom handling: attributes may be obtained from `dtype`
                edge_attrs = {
                    edge_attr: 1 for edge_attr in bound.arguments["dtype"].names
                }
            else:
                # e.g. `edge_attrs="weight"` and `func(weight=None)`
                edge_attrs = None
        else:
            # e.g. `edge_attrs={"attr": "default"}` and `func(attr="foo", default=7)`
            # e.g. `edge_attrs={"attr": 0}` and `func(attr="foo")`
            edge_attrs = {
                edge_attr: bound.arguments.get(val, 1) if isinstance(val, str) else val
                for key, val in edge_attrs.items()
                if (edge_attr := bound.arguments[key]) is not None
            }

        if preserve_node_attrs is False:
            # e.g. `preserve_node_attrs=False`
            pass
        elif preserve_node_attrs is True:
            # e.g. `preserve_node_attrs=True`
            node_attrs = None
        elif isinstance(preserve_node_attrs, str):
            if bound.arguments[preserve_node_attrs] is True or callable(
                bound.arguments[preserve_node_attrs]
            ):
                # e.g. `preserve_node_attrs="attr"` and `func(attr=True)`
                # e.g. `preserve_node_attrs="attr"` and `func(attr=myfunc)`
                preserve_node_attrs = True
                node_attrs = None
            elif bound.arguments[preserve_node_attrs] is False and (
                isinstance(node_attrs, str)
                and node_attrs == preserve_node_attrs
                or isinstance(node_attrs, dict)
                and preserve_node_attrs in node_attrs
            ):
                # e.g. `preserve_node_attrs="attr"` and `func(attr=False)`
                # Treat `False` argument as meaning "preserve_node_data=False"
                # and not `False` as the node attribute to use. Is this used?
                preserve_node_attrs = False
                node_attrs = None
            else:
                # e.g. `preserve_node_attrs="attr"` and `func(attr="weight")`
                preserve_node_attrs = False
        # Else: e.g. `preserve_node_attrs={"G": {"pos": None}}`

        if node_attrs is None:
            # May have been set to None above b/c all attributes are preserved
            pass
        elif isinstance(node_attrs, str):
            if node_attrs[0] == "[":
                # e.g. `node_attrs="[node_attributes]"` (argument of list of attributes)
                # e.g. `func(node_attributes=["foo", "bar"])`
                node_attrs = {
                    node_attr: None for node_attr in bound.arguments[node_attrs[1:-1]]
                }
            elif callable(bound.arguments[node_attrs]):
                # e.g. `node_attrs="weight"` and `func(weight=myfunc)`
                preserve_node_attrs = True
                node_attrs = None
            elif bound.arguments[node_attrs] is not None:
                # e.g. `node_attrs="weight"` and `func(weight="foo")`
                node_attrs = {bound.arguments[node_attrs]: None}
            else:
                # e.g. `node_attrs="weight"` and `func(weight=None)`
                node_attrs = None
        else:
            # e.g. `node_attrs={"attr": "default"}` and `func(attr="foo", default=7)`
            # e.g. `node_attrs={"attr": 0}` and `func(attr="foo")`
            node_attrs = {
                node_attr: bound.arguments.get(val) if isinstance(val, str) else val
                for key, val in node_attrs.items()
                if (node_attr := bound.arguments[key]) is not None
            }

        # It should be safe to assume that we either have networkx graphs or backend graphs.
        # Future work: allow conversions between backends.
        for gname in self.graphs:
            if gname in self.list_graphs:
                bound.arguments[gname] = [
                    self._convert_graph(
                        backend_name,
                        g,
                        edge_attrs=edge_attrs,
                        node_attrs=node_attrs,
                        preserve_edge_attrs=preserve_edge_attrs,
                        preserve_node_attrs=preserve_node_attrs,
                        preserve_graph_attrs=preserve_graph_attrs,
                        graph_name=gname,
                        use_cache=use_cache,
                    )
                    if getattr(g, "__networkx_backend__", "networkx") != backend_name
                    else g
                    for g in bound.arguments[gname]
                ]
            else:
                graph = bound.arguments[gname]
                if graph is None:
                    if gname in self.optional_graphs:
                        continue
                    raise TypeError(
                        f"Missing required graph argument `{gname}` in {self.name} function"
                    )
                if isinstance(preserve_edge_attrs, dict):
                    preserve_edges = False
                    edges = preserve_edge_attrs.get(gname, edge_attrs)
                else:
                    preserve_edges = preserve_edge_attrs
                    edges = edge_attrs
                if isinstance(preserve_node_attrs, dict):
                    preserve_nodes = False
                    nodes = preserve_node_attrs.get(gname, node_attrs)
                else:
                    preserve_nodes = preserve_node_attrs
                    nodes = node_attrs
                if isinstance(preserve_graph_attrs, set):
                    preserve_graph = gname in preserve_graph_attrs
                else:
                    preserve_graph = preserve_graph_attrs
                if getattr(graph, "__networkx_backend__", "networkx") != backend_name:
                    bound.arguments[gname] = self._convert_graph(
                        backend_name,
                        graph,
                        edge_attrs=edges,
                        node_attrs=nodes,
                        preserve_edge_attrs=preserve_edges,
                        preserve_node_attrs=preserve_nodes,
                        preserve_graph_attrs=preserve_graph,
                        graph_name=gname,
                        use_cache=use_cache,
                    )
        bound_kwargs = bound.kwargs
        del bound_kwargs["backend"]
        return bound.args, bound_kwargs

    def _convert_graph(
        self,
        backend_name,
        graph,
        *,
        edge_attrs,
        node_attrs,
        preserve_edge_attrs,
        preserve_node_attrs,
        preserve_graph_attrs,
        graph_name,
        use_cache,
    ):
        if (
            use_cache
            and (nx_cache := getattr(graph, "__networkx_cache__", None)) is not None
        ):
            cache = nx_cache.setdefault("backends", {}).setdefault(backend_name, {})
            # edge_attrs: dict | None
            # node_attrs: dict | None
            # preserve_edge_attrs: bool (False if edge_attrs is not None)
            # preserve_node_attrs: bool (False if node_attrs is not None)
            key = edge_key, node_key = (
                frozenset(edge_attrs.items())
                if edge_attrs is not None
                else preserve_edge_attrs,
                frozenset(node_attrs.items())
                if node_attrs is not None
                else preserve_node_attrs,
            )
            if cache:
                warning_message = (
                    f"Using cached graph for {backend_name!r} backend in "
                    f"call to {self.name}.\n\nFor the cache to be consistent "
                    "(i.e., correct), the input graph must not have been "
                    "manually mutated since the cached graph was created. "
                    "Examples of manually mutating the graph data structures "
                    "resulting in an inconsistent cache include:\n\n"
                    "    >>> G[u][v][key] = val\n\n"
                    "and\n\n"
                    "    >>> for u, v, d in G.edges(data=True):\n"
                    "    ...     d[key] = val\n\n"
                    "Using methods such as `G.add_edge(u, v, weight=val)` "
                    "will correctly clear the cache to keep it consistent. "
                    "You may also use `G.__networkx_cache__.clear()` to "
                    "manually clear the cache, or set `G.__networkx_cache__` "
                    "to None to disable caching for G. Enable or disable caching "
                    "globally via `nx.config.cache_converted_graphs` config."
                )
                # Do a simple search for a cached graph with compatible data.
                # For example, if we need a single attribute, then it's okay
                # to use a cached graph that preserved all attributes.
                # This looks for an exact match first.
                for compat_key in itertools.product(
                    (edge_key, True) if edge_key is not True else (True,),
                    (node_key, True) if node_key is not True else (True,),
                ):
                    if (rv := cache.get(compat_key)) is not None:
                        warnings.warn(warning_message)
                        return rv
                if edge_key is not True and node_key is not True:
                    # Iterate over the items in `cache` to see if any are compatible.
                    # For example, if no edge attributes are needed, then a graph
                    # with any edge attribute will suffice. We use the same logic
                    # below (but switched) to clear unnecessary items from the cache.
                    # Use `list(cache.items())` to be thread-safe.
                    for (ekey, nkey), val in list(cache.items()):
                        if edge_key is False or ekey is True:
                            pass  # Cache works for edge data!
                        elif (
                            edge_key is True
                            or ekey is False
                            or not edge_key.issubset(ekey)
                        ):
                            continue  # Cache missing required edge data; does not work
                        if node_key is False or nkey is True:
                            pass  # Cache works for node data!
                        elif (
                            node_key is True
                            or nkey is False
                            or not node_key.issubset(nkey)
                        ):
                            continue  # Cache missing required node data; does not work
                        warnings.warn(warning_message)
                        return val

        if backend_name == "networkx":
            backend = _load_backend(graph.__networkx_backend__)
            rv = backend.convert_to_nx(graph)
        else:
            backend = _load_backend(backend_name)
            rv = backend.convert_from_nx(
                graph,
                edge_attrs=edge_attrs,
                node_attrs=node_attrs,
                preserve_edge_attrs=preserve_edge_attrs,
                preserve_node_attrs=preserve_node_attrs,
                # Always preserve graph attrs when we are caching b/c this should be
                # cheap and may help prevent extra (unnecessary) conversions. Because
                # we do this, we don't need `preserve_graph_attrs` in the cache key.
                preserve_graph_attrs=preserve_graph_attrs or use_cache,
                name=self.name,
                graph_name=graph_name,
            )
        if use_cache and nx_cache is not None:
            # Remove old cached items that are no longer necessary since they
            # are dominated/subsumed/outdated by what was just calculated.
            # This uses the same logic as above, but with keys switched.
            cache[key] = rv  # Set at beginning to be thread-safe
            for cur_key in list(cache):
                if cur_key == key:
                    continue
                ekey, nkey = cur_key
                if ekey is False or edge_key is True:
                    pass
                elif ekey is True or edge_key is False or not ekey.issubset(edge_key):
                    continue
                if nkey is False or node_key is True:
                    pass
                elif nkey is True or node_key is False or not nkey.issubset(node_key):
                    continue
                cache.pop(cur_key, None)  # Use pop instead of del to be thread-safe

        return rv

    def _convert_and_call(self, backend_name, args, kwargs, *, fallback_to_nx=False):
        """Call this dispatchable function with a backend, converting graphs if necessary."""
        backend = _load_backend(backend_name)
        if not self._can_backend_run(backend_name, *args, **kwargs):
            if fallback_to_nx:
                return self.orig_func(*args, **kwargs)
            msg = f"'{self.name}' not implemented by {backend_name}"
            if hasattr(backend, self.name):
                msg += " with the given arguments"
            raise RuntimeError(msg)

        try:
            converted_args, converted_kwargs = self._convert_arguments(
                backend_name, args, kwargs, use_cache=config.cache_converted_graphs
            )
            _logger.debug(
                f"using backend '{backend_name}' for call to `{self.name}' "
                f"with args: {converted_args}, kwargs: {converted_kwargs}"
            )
            result = getattr(backend, self.name)(*converted_args, **converted_kwargs)
        except NotImplementedError as exc:
            if fallback_to_nx:
                return self.orig_func(*args, **kwargs)
            raise

        return result

    def _convert_and_call_for_tests(
        self, backend_name, args, kwargs, *, fallback_to_nx=False
    ):
        """Call this dispatchable function with a backend; for use with testing."""
        backend = _load_backend(backend_name)
        if not self._can_backend_run(backend_name, *args, **kwargs):
            if fallback_to_nx or not self.graphs:
                return self.orig_func(*args, **kwargs)

            import pytest

            msg = f"'{self.name}' not implemented by {backend_name}"
            if hasattr(backend, self.name):
                msg += " with the given arguments"
            pytest.xfail(msg)

        from collections.abc import Iterable, Iterator, Mapping
        from copy import copy, deepcopy
        from io import BufferedReader, BytesIO, StringIO, TextIOWrapper
        from itertools import tee
        from random import Random

        import numpy as np
        from numpy.random import Generator, RandomState
        from scipy.sparse import sparray

        # We sometimes compare the backend result to the original result,
        # so we need two sets of arguments. We tee iterators and copy
        # random state so that they may be used twice.
        if not args:
            args1 = args2 = args
        else:
            args1, args2 = zip(
                *(
                    (arg, deepcopy(arg))
                    if isinstance(arg, RandomState)
                    else (arg, copy(arg))
                    if isinstance(arg, BytesIO | StringIO | Random | Generator)
                    else tee(arg)
                    if isinstance(arg, Iterator)
                    and not isinstance(arg, BufferedReader | TextIOWrapper)
                    else (arg, arg)
                    for arg in args
                )
            )
        if not kwargs:
            kwargs1 = kwargs2 = kwargs
        else:
            kwargs1, kwargs2 = zip(
                *(
                    ((k, v), (k, deepcopy(v)))
                    if isinstance(v, RandomState)
                    else ((k, v), (k, copy(v)))
                    if isinstance(v, BytesIO | StringIO | Random | Generator)
                    else ((k, (teed := tee(v))[0]), (k, teed[1]))
                    if isinstance(v, Iterator)
                    and not isinstance(v, BufferedReader | TextIOWrapper)
                    else ((k, v), (k, v))
                    for k, v in kwargs.items()
                )
            )
            kwargs1 = dict(kwargs1)
            kwargs2 = dict(kwargs2)
        try:
            converted_args, converted_kwargs = self._convert_arguments(
                backend_name, args1, kwargs1, use_cache=False
            )
            _logger.debug(
                f"using backend '{backend_name}' for call to `{self.name}' "
                f"with args: {converted_args}, kwargs: {converted_kwargs}"
            )
            result = getattr(backend, self.name)(*converted_args, **converted_kwargs)
        except NotImplementedError as exc:
            if fallback_to_nx:
                return self.orig_func(*args2, **kwargs2)
            import pytest

            pytest.xfail(
                exc.args[0] if exc.args else f"{self.name} raised {type(exc).__name__}"
            )
        # Verify that `self._returns_graph` is correct. This compares the return type
        # to the type expected from `self._returns_graph`. This handles tuple and list
        # return types, but *does not* catch functions that yield graphs.
        if (
            self._returns_graph
            != (
                isinstance(result, nx.Graph)
                or hasattr(result, "__networkx_backend__")
                or isinstance(result, tuple | list)
                and any(
                    isinstance(x, nx.Graph) or hasattr(x, "__networkx_backend__")
                    for x in result
                )
            )
            and not (
                # May return Graph or None
                self.name in {"check_planarity", "check_planarity_recursive"}
                and any(x is None for x in result)
            )
            and not (
                # May return Graph or dict
                self.name in {"held_karp_ascent"}
                and any(isinstance(x, dict) for x in result)
            )
            and self.name
            not in {
                # yields graphs
                "all_triads",
                "general_k_edge_subgraphs",
                # yields graphs or arrays
                "nonisomorphic_trees",
            }
        ):
            raise RuntimeError(f"`returns_graph` is incorrect for {self.name}")

        def check_result(val, depth=0):
            if isinstance(val, np.number):
                raise RuntimeError(
                    f"{self.name} returned a numpy scalar {val} ({type(val)}, depth={depth})"
                )
            if isinstance(val, np.ndarray | sparray):
                return
            if isinstance(val, nx.Graph):
                check_result(val._node, depth=depth + 1)
                check_result(val._adj, depth=depth + 1)
                return
            if isinstance(val, Iterator):
                raise NotImplementedError
            if isinstance(val, Iterable) and not isinstance(val, str):
                for x in val:
                    check_result(x, depth=depth + 1)
            if isinstance(val, Mapping):
                for x in val.values():
                    check_result(x, depth=depth + 1)

        def check_iterator(it):
            for val in it:
                try:
                    check_result(val)
                except RuntimeError as exc:
                    raise RuntimeError(
                        f"{self.name} returned a numpy scalar {val} ({type(val)})"
                    ) from exc
                yield val

        if self.name in {"from_edgelist"}:
            # numpy scalars are explicitly given as values in some tests
            pass
        elif isinstance(result, Iterator):
            result = check_iterator(result)
        else:
            try:
                check_result(result)
            except RuntimeError as exc:
                raise RuntimeError(
                    f"{self.name} returned a numpy scalar {result} ({type(result)})"
                ) from exc
            check_result(result)

        if self.name in {
            "edmonds_karp",
            "barycenter",
            "contracted_edge",
            "contracted_nodes",
            "stochastic_graph",
            "relabel_nodes",
            "maximum_branching",
            "incremental_closeness_centrality",
            "minimal_branching",
            "minimum_spanning_arborescence",
            "recursive_simple_cycles",
            "connected_double_edge_swap",
        }:
            # Special-case algorithms that mutate input graphs
            bound = self.__signature__.bind(*converted_args, **converted_kwargs)
            bound.apply_defaults()
            bound2 = self.__signature__.bind(*args2, **kwargs2)
            bound2.apply_defaults()
            if self.name in {
                "minimal_branching",
                "minimum_spanning_arborescence",
                "recursive_simple_cycles",
                "connected_double_edge_swap",
            }:
                G1 = backend.convert_to_nx(bound.arguments["G"])
                G2 = bound2.arguments["G"]
                G2._adj = G1._adj
                if G2.is_directed():
                    G2._pred = G1._pred
                nx._clear_cache(G2)
            elif self.name == "edmonds_karp":
                R1 = backend.convert_to_nx(bound.arguments["residual"])
                R2 = bound2.arguments["residual"]
                if R1 is not None and R2 is not None:
                    for k, v in R1.edges.items():
                        R2.edges[k]["flow"] = v["flow"]
                    R2.graph.update(R1.graph)
                    nx._clear_cache(R2)
            elif self.name == "barycenter" and bound.arguments["attr"] is not None:
                G1 = backend.convert_to_nx(bound.arguments["G"])
                G2 = bound2.arguments["G"]
                attr = bound.arguments["attr"]
                for k, v in G1.nodes.items():
                    G2.nodes[k][attr] = v[attr]
                nx._clear_cache(G2)
            elif (
                self.name in {"contracted_nodes", "contracted_edge"}
                and not bound.arguments["copy"]
            ):
                # Edges and nodes changed; node "contraction" and edge "weight" attrs
                G1 = backend.convert_to_nx(bound.arguments["G"])
                G2 = bound2.arguments["G"]
                G2.__dict__.update(G1.__dict__)
                nx._clear_cache(G2)
            elif self.name == "stochastic_graph" and not bound.arguments["copy"]:
                G1 = backend.convert_to_nx(bound.arguments["G"])
                G2 = bound2.arguments["G"]
                for k, v in G1.edges.items():
                    G2.edges[k]["weight"] = v["weight"]
                nx._clear_cache(G2)
            elif (
                self.name == "relabel_nodes"
                and not bound.arguments["copy"]
                or self.name in {"incremental_closeness_centrality"}
            ):
                G1 = backend.convert_to_nx(bound.arguments["G"])
                G2 = bound2.arguments["G"]
                if G1 is G2:
                    return G2
                G2._node.clear()
                G2._node.update(G1._node)
                G2._adj.clear()
                G2._adj.update(G1._adj)
                if hasattr(G1, "_pred") and hasattr(G2, "_pred"):
                    G2._pred.clear()
                    G2._pred.update(G1._pred)
                if hasattr(G1, "_succ") and hasattr(G2, "_succ"):
                    G2._succ.clear()
                    G2._succ.update(G1._succ)
                nx._clear_cache(G2)
                if self.name == "relabel_nodes":
                    return G2
            return backend.convert_to_nx(result)

        converted_result = backend.convert_to_nx(result)
        if isinstance(converted_result, nx.Graph) and self.name not in {
            "boykov_kolmogorov",
            "preflow_push",
            "quotient_graph",
            "shortest_augmenting_path",
            "spectral_graph_forge",
            # We don't handle tempfile.NamedTemporaryFile arguments
            "read_gml",
            "read_graph6",
            "read_sparse6",
            # We don't handle io.BufferedReader or io.TextIOWrapper arguments
            "bipartite_read_edgelist",
            "read_adjlist",
            "read_edgelist",
            "read_graphml",
            "read_multiline_adjlist",
            "read_pajek",
            "from_pydot",
            "pydot_read_dot",
            "agraph_read_dot",
            # graph comparison fails b/c of nan values
            "read_gexf",
        }:
            # For graph return types (e.g. generators), we compare that results are
            # the same between the backend and networkx, then return the original
            # networkx result so the iteration order will be consistent in tests.
            G = self.orig_func(*args2, **kwargs2)
            if not nx.utils.graphs_equal(G, converted_result):
                assert G.number_of_nodes() == converted_result.number_of_nodes()
                assert G.number_of_edges() == converted_result.number_of_edges()
                assert G.graph == converted_result.graph
                assert G.nodes == converted_result.nodes
                assert G.adj == converted_result.adj
                assert type(G) is type(converted_result)
                raise AssertionError("Graphs are not equal")
            return G
        return converted_result

    def _make_doc(self):
        """Generate the backends section at the end for functions having an alternate
        backend implementation(s) using the `backend_info` entry-point."""

        if not self.backends:
            return self._orig_doc
        lines = [
            "Backends",
            "--------",
        ]
        for backend in sorted(self.backends):
            info = backend_info[backend]
            if "short_summary" in info:
                lines.append(f"{backend} : {info['short_summary']}")
            else:
                lines.append(backend)
            if "functions" not in info or self.name not in info["functions"]:
                lines.append("")
                continue

            func_info = info["functions"][self.name]

            # Renaming extra_docstring to additional_docs
            if func_docs := (
                func_info.get("additional_docs") or func_info.get("extra_docstring")
            ):
                lines.extend(
                    f"  {line}" if line else line for line in func_docs.split("\n")
                )
                add_gap = True
            else:
                add_gap = False

            # Renaming extra_parameters to additional_parameters
            if extra_parameters := (
                func_info.get("extra_parameters")
                or func_info.get("additional_parameters")
            ):
                if add_gap:
                    lines.append("")
                lines.append("  Additional parameters:")
                for param in sorted(extra_parameters):
                    lines.append(f"    {param}")
                    if desc := extra_parameters[param]:
                        lines.append(f"      {desc}")
                    lines.append("")
            else:
                lines.append("")

            if func_url := func_info.get("url"):
                lines.append(f"[`Source <{func_url}>`_]")
                lines.append("")

        lines.pop()  # Remove last empty line
        to_add = "\n    ".join(lines)
        return f"{self._orig_doc.rstrip()}\n\n    {to_add}"

    def __reduce__(self):
        """Allow this object to be serialized with pickle.

        This uses the global registry `_registered_algorithms` to deserialize.
        """
        return _restore_dispatchable, (self.name,)


def _restore_dispatchable(name):
    return _registered_algorithms[name]


if os.environ.get("_NETWORKX_BUILDING_DOCS_"):
    # When building docs with Sphinx, use the original function with the
    # dispatched __doc__, b/c Sphinx renders normal Python functions better.
    # This doesn't show e.g. `*, backend=None, **backend_kwargs` in the
    # signatures, which is probably okay. It does allow the docstring to be
    # updated based on the installed backends.
    _orig_dispatchable = _dispatchable

    def _dispatchable(func=None, **kwargs):  # type: ignore[no-redef]
        if func is None:
            return partial(_dispatchable, **kwargs)
        dispatched_func = _orig_dispatchable(func, **kwargs)
        func.__doc__ = dispatched_func.__doc__
        return func

    _dispatchable.__doc__ = _orig_dispatchable.__new__.__doc__  # type: ignore[method-assign,assignment]
    _sig = inspect.signature(_orig_dispatchable.__new__)
    _dispatchable.__signature__ = _sig.replace(  # type: ignore[method-assign,assignment]
        parameters=[v for k, v in _sig.parameters.items() if k != "cls"]
    )<|MERGE_RESOLUTION|>--- conflicted
+++ resolved
@@ -830,11 +830,7 @@
 
         # Alternative to the above that does not check duplicated args or missing required graphs.
         # graphs_resolved = {
-<<<<<<< HEAD
         #     gname: graph
-=======
-        #     gname: val
->>>>>>> 0900accd
         #     for gname, pos in self.graphs.items()
         #     if (graph := args[pos] if pos < len(args) else kwargs.get(gname)) is not None
         # }
