"""
Docs for backend users
~~~~~~~~~~~~~~~~~~~~~~

NetworkX utilizes a plugin-dispatch architecture, which means we can plug in and
out of backends with minimal code changes. A valid NetworkX backend specifies
`entry points <https://packaging.python.org/en/latest/specifications/entry-points>`_,
named ``networkx.backends`` and an optional ``networkx.backend_info`` when it is
installed (not imported). This allows NetworkX to dispatch (redirect) function calls
to the backend so the execution flows to the designated backend
implementation, similar to how plugging a charger into a socket redirects the
electricity to your phone. This design enhances flexibility and integration, making
NetworkX more adaptable and efficient.

There are three main ways to use a backend after the package is installed.
You can set environment variables and run the exact same code you run for
NetworkX. You can use a keyword argument ``backend=...`` with the NetworkX
function. Or, you can convert the NetworkX Graph to a backend graph type and
call a NetworkX function supported by that backend. Environment variables
and backend keywords automatically convert your NetworkX Graph to the
backend type. Manually converting it yourself allows you to use that same
backend graph for more than one function call, reducing conversion time.

For example, you can set an environment variable before starting python to request
all dispatchable functions automatically dispatch to the given backend::

    bash> NETWORKX_AUTOMATIC_BACKENDS=cugraph python my_networkx_script.py

or you can specify the backend as a kwarg::

    nx.betweenness_centrality(G, k=10, backend="parallel")

or you can convert the NetworkX Graph object ``G`` into a Graph-like
object specific to the backend and then pass that in the NetworkX function::

    H = nx_parallel.ParallelGraph(G)
    nx.betweenness_centrality(H, k=10)

The first approach is useful when you don't want to change your NetworkX code and just want
to run your code on different backend(s). The second approach comes in handy when you
need to pass additional backend-specific arguments, for example::

    nx.betweenness_centrality(G, k=10, backend="parallel", get_chunks=get_chunks)

Here, ``get_chunks`` is not a NetworkX argument, but a nx_parallel-specific argument.

<<<<<<< HEAD
Note that ``"networkx"`` is the backend name for NetworkX. Hence, you may pass
``backend="networkx"`` to use the default implementation (converting if necessary).

NetworkX also offers a very basic logging system that can help you verify if the
backend that you specified is being implemented. This will most likely become more
enhanced in the future. You can enable the networkx's backend logger like this::

    import logging
    nxl = logging.getLogger("networkx")
    nxl.addHandler(logging.StreamHandler())
    nxl.setLevel(logging.DEBUG)

And you can disable it by running this::

    nxl.setLevel(logging.CRITICAL)

Refer `this <https://docs.python.org/3/library/logging.html>`_ to know more about
the logging facilities in Python.

=======
>>>>>>> 5e16828c
How does this work?
-------------------

You might have seen the ``@nx._dispatchable`` decorator on
many of the NetworkX functions in the codebase. This decorator function works
by dispatching a NetworkX function to a specified backend if available, or running
it with NetworkX if no backend is specified or available. It checks if the specified
backend is valid and installed. If not, it raises an ``ImportError``. It also
resolves the graph arguments from the provided ``args`` and ``kwargs``, handling cases
where graphs are passed as positional arguments or keyword arguments. It then checks if
any of the resolved graphs are from a backend by checking if they have a
``__networkx_backend__`` attribute. The attribute ``__networkx_backend__`` holds a
string with the name of the ``entry_point`` (more on them later). If there are graphs
from a backend, it determines the priority of the backends based on the
``backend_priority`` configuration. If there are dispatchable graphs (i.e., graphs from
a backend), it checks if all graphs are from the same backend. If not, it raises a
``TypeError``. If a backend is specified and it matches the backend of the graphs, it
loads the backend and calls the corresponding function on the backend along with the
additional backend-specific ``backend_kwargs``. After calling the function the networkx
logger displays the ``DEBUG`` message, if the logging is enabled
(see :ref:`Introspection <introspect>` below). If no compatible
backend is found or the function is not implemented by the backend, it raises a
``NetworkXNotImplemented`` exception. And, if the function mutates the input graph or
returns a graph, graph generator or loader then it tries to convert and run the
function with a backend with automatic conversion. And it only convert and run if
``backend.should_run(...)`` returns ``True``. If no backend is used, it falls back to
running the original function with NetworkX. Refer the ``__call__`` method of the
``_dispatchable`` class for more details.

The NetworkX library does not need to know that a backend exists for it
to work. As long as the backend package creates the ``entry_point``, and
provides the correct interface, it will be called when the user requests
it using one of the three approaches described above. Some backends have
been working with the NetworkX developers to ensure smooth operation.
They are the following:

- `graphblas <https://github.com/python-graphblas/graphblas-algorithms>`_:
    OpenMP-enabled sparse linear algebra backend.
- `cugraph <https://github.com/rapidsai/cugraph/tree/branch-24.04/python/nx-cugraph>`_:
    GPU-accelerated backend.
- `parallel <https://github.com/networkx/nx-parallel>`_:
    Parallel backend for NetworkX algorithms.
- `loopback <https://github.com/networkx/networkx/blob/main/pyproject.toml#L53>`_:
    It's for testing purposes only and is not a real backend.

Note that the ``backend_name`` is e.g. ``parallel``, the package installed
is ``nx-parallel``, and we use ``nx_parallel`` while importing the package.

.. _introspect:

Introspection
-------------
Introspection techniques aim to demystify dispatching and backend graph conversion behaviors.

The primary way to see what the dispatch machinery is doing is by enabling logging.
This can help you verify that the backend you specified is being used.
You can enable NetworkX's backend logger to print to ``sys.stderr`` like this::

    import logging
    nxl = logging.getLogger("networkx")
    nxl.addHandler(logging.StreamHandler())
    nxl.setLevel(logging.DEBUG)

And you can disable it by running this::

    nxl.setLevel(logging.CRITICAL)

Refer to :external+python:mod:`logging` to learn more about the logging facilities in Python.

By looking at the ``.backends`` attribute, you can get the set of all currently
installed backends that implement a particular function. For example::

    >>> nx.betweenness_centrality.backends  # doctest: +SKIP
    {'parallel'}

The function docstring will also show which installed backends support it
along with any backend-specific notes and keyword arguments::

    >>> help(nx.betweenness_centrality)  # doctest: +SKIP
    ...
    Backends
    --------
    parallel : Parallel backend for NetworkX algorithms
      The parallel computation is implemented by dividing the nodes into chunks
      and computing betweenness centrality for each chunk concurrently.
    ...

The NetworkX documentation website also includes info about trusted backends of NetworkX in function references.
For example, see :func:`~networkx.algorithms.shortest_paths.weighted.all_pairs_bellman_ford_path_length`.

Introspection capabilities are currently limited, but we are working to improve them.
We plan to make it easier to answer questions such as:

- What happened (and why)?
- What *will* happen (and why)?
- Where was time spent (including conversions)?
- What is in the cache and how much memory is it using?

Transparency is essential to allow for greater understanding, debug-ability,
and customization. After all, NetworkX dispatching is extremely flexible and can
support advanced workflows with multiple backends and fine-tuned configuration,
but introspection is necessary to inform *when* and *how* to evolve your workflow
to meet your needs. If you have suggestions for how to improve introspection, please
`let us know <https://github.com/networkx/networkx/issues/new>`_!

Docs for backend developers
~~~~~~~~~~~~~~~~~~~~~~~~~~~

Creating a custom backend
-------------------------

1.  Defining a ``BackendInterface`` object:

    Note that the ``BackendInterface`` doesn't need to must be a class. It can be an
    instance of a class, or a module as well. You can define the following methods or
    functions in your backend's ``BackendInterface`` object.:

    1. ``convert_from_nx`` and ``convert_to_nx`` methods or functions are required for
       backend dispatching to work. The arguments to ``convert_from_nx`` are:

       - ``G`` : NetworkX Graph
       - ``edge_attrs`` : dict, optional
            Dictionary mapping edge attributes to default values if missing in ``G``.
            If None, then no edge attributes will be converted and default may be 1.
       - ``node_attrs``: dict, optional
            Dictionary mapping node attributes to default values if missing in ``G``.
            If None, then no node attributes will be converted.
       - ``preserve_edge_attrs`` : bool
            Whether to preserve all edge attributes.
       - ``preserve_node_attrs`` : bool
            Whether to preserve all node attributes.
       - ``preserve_graph_attrs`` : bool
            Whether to preserve all graph attributes.
       - ``preserve_all_attrs`` : bool
            Whether to preserve all graph, node, and edge attributes.
       - ``name`` : str
            The name of the algorithm.
       - ``graph_name`` : str
            The name of the graph argument being converted.

    2. ``can_run`` (Optional):
          If your backend only partially implements an algorithm, you can define
          a ``can_run(name, args, kwargs)`` function in your ``BackendInterface`` object that
          returns True or False indicating whether the backend can run the algorithm with
          the given arguments or not. Instead of a boolean you can also return a string
          message to inform the user why that algorithm can't be run.

    3. ``should_run`` (Optional):
          A backend may also define ``should_run(name, args, kwargs)``
          that is similar to ``can_run``, but answers whether the backend *should* be run.
          ``should_run`` is only run when performing backend graph conversions. Like
          ``can_run``, it receives the original arguments so it can decide whether it
          should be run by inspecting the arguments. ``can_run`` runs before
          ``should_run``, so ``should_run`` may assume ``can_run`` is True. If not
          implemented by the backend, ``can_run``and ``should_run`` are assumed to
          always return True if the backend implements the algorithm.

    4. ``on_start_tests`` (Optional):
          A special ``on_start_tests(items)`` function may be defined by the backend.
          It will be called with the list of NetworkX tests discovered. Each item
          is a test object that can be marked as xfail if the backend does not support
          the test using ``item.add_marker(pytest.mark.xfail(reason=...))``.

2.  Adding entry points

    To be discoverable by NetworkX, your package must register an
    `entry-point <https://packaging.python.org/en/latest/specifications/entry-points>`_
    ``networkx.backends`` in the package's metadata, with a `key pointing to your
    dispatch object <https://packaging.python.org/en/latest/guides/creating-and-discovering-plugins/#using-package-metadata>`_ .
    For example, if you are using ``setuptools`` to manage your backend package,
    you can `add the following to your pyproject.toml file <https://setuptools.pypa.io/en/latest/userguide/entry_point.html>`_::

        [project.entry-points."networkx.backends"]
        backend_name = "your_backend_interface_object"

    You can also add the ``backend_info`` entry-point. It points towards the ``get_info``
    function that returns all the backend information, which is then used to build the
    "Additional Backend Implementation" box at the end of algorithm's documentation
    page. Note that the `get_info` function shouldn't import your backend package.::

        [project.entry-points."networkx.backend_info"]
        backend_name = "your_get_info_function"

    The ``get_info`` should return a dictionary with following key-value pairs:
        - ``backend_name`` : str or None
            It is the name passed in the ``backend`` kwarg.
        - ``project`` : str or None
            The name of your backend project.
        - ``package`` : str or None
            The name of your backend package.
        - ``url`` : str or None
            This is the url to either your backend's codebase or documentation, and
            will be displayed as a hyperlink to the ``backend_name``, in the
            "Additional backend implementations" section.
        - ``short_summary`` : str or None
            One line summary of your backend which will be displayed in the
            "Additional backend implementations" section.
        - ``default_config`` : dict
            A dictionary mapping the backend config parameter names to their default values.
            This is used to automatically initialise the default configs for all the
            installed backends at the time of networkx's import.

            .. seealso:: `~networkx.utils.configs.Config`

        - ``functions`` : dict or None
            A dictionary mapping function names to a dictionary of information
            about the function. The information can include the following keys:

            - ``url`` : str or None
              The url to ``function``'s source code or documentation.
            - ``additional_docs`` : str or None
              A short description or note about the backend function's
              implementation.
            - ``additional_parameters`` : dict or None
              A dictionary mapping additional parameters headers to their
              short descriptions. For example::

                  "additional_parameters": {
                      'param1 : str, function (default = "chunks")' : "...",
                      'param2 : int' : "...",
                  }

            If any of these keys are not present, the corresponding information
            will not be displayed in the "Additional backend implementations"
            section on NetworkX docs website.

        Note that your backend's docs would only appear on the official NetworkX docs only
        if your backend is a trusted backend of NetworkX, and is present in the
        `.circleci/config.yml` and `.github/workflows/deploy-docs.yml` files in the
        NetworkX repository.

3.  Defining a Backend Graph class

    The backend must create an object with an attribute ``__networkx_backend__`` that holds
    a string with the entry point name::

        class BackendGraph:
            __networkx_backend__ = "backend_name"
            ...

    A backend graph instance may have a ``G.__networkx_cache__`` dict to enable
    caching, and care should be taken to clear the cache when appropriate.

Testing the Custom backend
--------------------------

To test your custom backend, you can run the NetworkX test suite on your backend.
This also ensures that the custom backend is compatible with NetworkX's API.
The following steps will help you run the tests:

1. Setting Backend Environment Variables:
    - ``NETWORKX_TEST_BACKEND`` : Setting this to your backend's ``backend_name`` will
      let NetworkX's dispatch machinery to automatically convert a regular NetworkX
      ``Graph``, ``DiGraph``, ``MultiGraph``, etc. to their backend equivalents, using
      ``your_backend_interface_object.convert_from_nx(G, ...)`` function.
    - ``NETWORKX_FALLBACK_TO_NX`` (default=False) : Setting this variable to `True` will
      instruct tests to use a NetworkX ``Graph`` for algorithms not implemented by your
      custom backend. Setting this to `False` will only run the tests for algorithms
      implemented by your custom backend and tests for other algorithms will ``xfail``.

2. Running Tests:
    You can invoke NetworkX tests for your custom backend with the following commands::

        NETWORKX_TEST_BACKEND=<backend_name>
        NETWORKX_FALLBACK_TO_NX=True # or False
        pytest --pyargs networkx

How tests are run?
------------------

1. While dispatching to the backend implementation the ``_convert_and_call`` function
   is used and while testing the ``_convert_and_call_for_tests`` function is used.
   Other than testing it also checks for functions that return numpy scalars, and
   for functions that return graphs it runs the backend implementation and the
   networkx implementation and then converts the backend graph into a NetworkX graph
   and then compares them, and returns the networkx graph. This can be regarded as
   (pragmatic) technical debt. We may replace these checks in the future.

2. Conversions while running tests:
    - Convert NetworkX graphs using ``<your_backend_interface_object>.convert_from_nx(G, ...)`` into
      the backend graph.
    - Pass the backend graph objects to the backend implementation of the algorithm.
    - Convert the result back to a form expected by NetworkX tests using
      ``<your_backend_interface_object>.convert_to_nx(result, ...)``.
    - For nx-loopback, the graph is copied using the dispatchable metadata

3. Dispatchable algorithms that are not implemented by the backend
   will cause a ``pytest.xfail``, when the ``NETWORKX_FALLBACK_TO_NX``
   environment variable is set to ``False``, giving some indication that
   not all tests are running, while avoiding causing an explicit failure.
"""

import inspect
import itertools
import logging
import os
import warnings
from functools import partial
from importlib.metadata import entry_points

import networkx as nx

from .decorators import argmap

__all__ = ["_dispatchable"]

_logger = logging.getLogger(__name__)


def _do_nothing():
    """This does nothing at all, yet it helps turn `_dispatchable` into functions."""


def _get_backends(group, *, load_and_call=False):
    """
    Retrieve NetworkX ``backends`` and ``backend_info`` from the entry points.

    Parameters
    -----------
    group : str
        The entry_point to be retrieved.
    load_and_call : bool, optional
        If True, load and call the backend. Defaults to False.

    Returns
    --------
    dict
        A dictionary mapping backend names to their respective backend objects.

    Notes
    ------
    If a backend is defined more than once, a warning is issued.
    The `nx-loopback` backend is removed if it exists, as it is only available during testing.
    A warning is displayed if an error occurs while loading a backend.
    """
    items = entry_points(group=group)
    rv = {}
    for ep in items:
        if ep.name in rv:
            warnings.warn(
                f"networkx backend defined more than once: {ep.name}",
                RuntimeWarning,
                stacklevel=2,
            )
        elif load_and_call:
            try:
                rv[ep.name] = ep.load()()
            except Exception as exc:
                warnings.warn(
                    f"Error encountered when loading info for backend {ep.name}: {exc}",
                    RuntimeWarning,
                    stacklevel=2,
                )
        else:
            rv[ep.name] = ep
    rv.pop("nx-loopback", None)
    return rv


# Note: "networkx" will be in `backend_info`, but not `backends` or `config.backends`.
# It is valid to use "networkx"` as backend argument and in `config.backend_priority`.
backends = _get_backends("networkx.backends")
backend_info = _get_backends("networkx.backend_info", load_and_call=True)
# Ensure all backends are in `backend_info`
backend_info.update((backend, {}) for backend in backends.keys() - backend_info.keys())

# We must import from config after defining `backends` above
from .configs import Config, config

# Get default configuration from environment variables at import time
config.backend_priority = [
    x.strip()
    for x in os.environ.get(
        "NETWORKX_BACKEND_PRIORITY",
        os.environ.get("NETWORKX_AUTOMATIC_BACKENDS", ""),
    ).split(",")
    if x.strip()
]
# Initialize default configuration for backends
config.backends = Config(
    **{
        backend: (
            cfg if isinstance(cfg := info["default_config"], Config) else Config(**cfg)
        )
        if "default_config" in info
        else Config()
        for backend, info in backend_info.items()
    }
)
backend_info["networkx"] = {}
type(config.backends).__doc__ = "All installed NetworkX backends and their configs."

# Load and cache backends on-demand
_loaded_backends = {}  # type: ignore[var-annotated]


def _always_run(name, args, kwargs):
    return True


def _load_backend(backend_name):
    if backend_name in _loaded_backends:
        return _loaded_backends[backend_name]
    rv = _loaded_backends[backend_name] = backends[backend_name].load()
    if not hasattr(rv, "can_run"):
        rv.can_run = _always_run
    if not hasattr(rv, "should_run"):
        rv.should_run = _always_run
    return rv


_registered_algorithms = {}


class _dispatchable:
    _is_testing = False
    _fallback_to_nx = (
        os.environ.get("NETWORKX_FALLBACK_TO_NX", "true").strip().lower() == "true"
    )

    def __new__(
        cls,
        func=None,
        *,
        name=None,
        graphs="G",
        edge_attrs=None,
        node_attrs=None,
        preserve_edge_attrs=False,
        preserve_node_attrs=False,
        preserve_graph_attrs=False,
        preserve_all_attrs=False,
        mutates_input=False,
        returns_graph=False,
    ):
        """A decorator function that is used to redirect the execution of ``func``
        function to its backend implementation.

        This decorator function dispatches to
        a different backend implementation based on the input graph types, and it also
        manages all the ``backend_kwargs``. Usage can be any of the following decorator
        forms:

        - ``@_dispatchable``
        - ``@_dispatchable()``
        - ``@_dispatchable(name="override_name")``
        - ``@_dispatchable(graphs="graph_var_name")``
        - ``@_dispatchable(edge_attrs="weight")``
        - ``@_dispatchable(graphs={"G": 0, "H": 1}, edge_attrs={"weight": "default"})``
            with 0 and 1 giving the position in the signature function for graph
            objects. When ``edge_attrs`` is a dict, keys are keyword names and values
            are defaults.

        Parameters
        ----------
        func : callable, optional
            The function to be decorated. If ``func`` is not provided, returns a
            partial object that can be used to decorate a function later. If ``func``
            is provided, returns a new callable object that dispatches to a backend
            algorithm based on input graph types.

        name : str, optional
            The name of the algorithm to use for dispatching. If not provided,
            the name of ``func`` will be used. ``name`` is useful to avoid name
            conflicts, as all dispatched algorithms live in a single namespace.
            For example, ``tournament.is_strongly_connected`` had a name conflict
            with the standard ``nx.is_strongly_connected``, so we used
            ``@_dispatchable(name="tournament_is_strongly_connected")``.

        graphs : str or dict or None, default "G"
            If a string, the parameter name of the graph, which must be the first
            argument of the wrapped function. If more than one graph is required
            for the algorithm (or if the graph is not the first argument), provide
            a dict keyed to argument names with argument position as values for each
            graph argument. For example, ``@_dispatchable(graphs={"G": 0, "auxiliary?": 4})``
            indicates the 0th parameter ``G`` of the function is a required graph,
            and the 4th parameter ``auxiliary?`` is an optional graph.
            To indicate that an argument is a list of graphs, do ``"[graphs]"``.
            Use ``graphs=None``, if *no* arguments are NetworkX graphs such as for
            graph generators, readers, and conversion functions.

        edge_attrs : str or dict, optional
            ``edge_attrs`` holds information about edge attribute arguments
            and default values for those edge attributes.
            If a string, ``edge_attrs`` holds the function argument name that
            indicates a single edge attribute to include in the converted graph.
            The default value for this attribute is 1. To indicate that an argument
            is a list of attributes (all with default value 1), use e.g. ``"[attrs]"``.
            If a dict, ``edge_attrs`` holds a dict keyed by argument names, with
            values that are either the default value or, if a string, the argument
            name that indicates the default value.

        node_attrs : str or dict, optional
            Like ``edge_attrs``, but for node attributes.

        preserve_edge_attrs : bool or str or dict, optional
            For bool, whether to preserve all edge attributes.
            For str, the parameter name that may indicate (with ``True`` or a
            callable argument) whether all edge attributes should be preserved
            when converting.
            For dict of ``{graph_name: {attr: default}}``, indicate pre-determined
            edge attributes (and defaults) to preserve for input graphs.

        preserve_node_attrs : bool or str or dict, optional
            Like ``preserve_edge_attrs``, but for node attributes.

        preserve_graph_attrs : bool or set
            For bool, whether to preserve all graph attributes.
            For set, which input graph arguments to preserve graph attributes.

        preserve_all_attrs : bool
            Whether to preserve all edge, node and graph attributes.
            This overrides all the other preserve_*_attrs.

        mutates_input : bool or dict, default False
            For bool, whether the function mutates an input graph argument.
            For dict of ``{arg_name: arg_pos}``, arguments that indicate whether an
            input graph will be mutated, and ``arg_name`` may begin with ``"not "``
            to negate the logic (for example, this is used by ``copy=`` arguments).
            By default, dispatching doesn't convert input graphs to a different
            backend for functions that mutate input graphs.

        returns_graph : bool, default False
            Whether the function can return or yield a graph object. By default,
            dispatching doesn't convert input graphs to a different backend for
            functions that return graphs.
        """
        if func is None:
            return partial(
                _dispatchable,
                name=name,
                graphs=graphs,
                edge_attrs=edge_attrs,
                node_attrs=node_attrs,
                preserve_edge_attrs=preserve_edge_attrs,
                preserve_node_attrs=preserve_node_attrs,
                preserve_graph_attrs=preserve_graph_attrs,
                preserve_all_attrs=preserve_all_attrs,
                mutates_input=mutates_input,
                returns_graph=returns_graph,
            )
        if isinstance(func, str):
            raise TypeError("'name' and 'graphs' must be passed by keyword") from None
        # If name not provided, use the name of the function
        if name is None:
            name = func.__name__

        self = object.__new__(cls)

        # standard function-wrapping stuff
        # __annotations__ not used
        self.__name__ = func.__name__
        # self.__doc__ = func.__doc__  # __doc__ handled as cached property
        self.__defaults__ = func.__defaults__
        # We "magically" add `backend=` keyword argument to allow backend to be specified
        if func.__kwdefaults__:
            self.__kwdefaults__ = {**func.__kwdefaults__, "backend": None}
        else:
            self.__kwdefaults__ = {"backend": None}
        self.__module__ = func.__module__
        self.__qualname__ = func.__qualname__
        self.__dict__.update(func.__dict__)
        self.__wrapped__ = func

        # Supplement docstring with backend info; compute and cache when needed
        self._orig_doc = func.__doc__
        self._cached_doc = None

        self.orig_func = func
        self.name = name
        self.edge_attrs = edge_attrs
        self.node_attrs = node_attrs
        self.preserve_edge_attrs = preserve_edge_attrs or preserve_all_attrs
        self.preserve_node_attrs = preserve_node_attrs or preserve_all_attrs
        self.preserve_graph_attrs = preserve_graph_attrs or preserve_all_attrs
        self.mutates_input = mutates_input
        # Keep `returns_graph` private for now, b/c we may extend info on return types
        self._returns_graph = returns_graph

        if edge_attrs is not None and not isinstance(edge_attrs, str | dict):
            raise TypeError(
                f"Bad type for edge_attrs: {type(edge_attrs)}. Expected str or dict."
            ) from None
        if node_attrs is not None and not isinstance(node_attrs, str | dict):
            raise TypeError(
                f"Bad type for node_attrs: {type(node_attrs)}. Expected str or dict."
            ) from None
        if not isinstance(self.preserve_edge_attrs, bool | str | dict):
            raise TypeError(
                f"Bad type for preserve_edge_attrs: {type(self.preserve_edge_attrs)}."
                " Expected bool, str, or dict."
            ) from None
        if not isinstance(self.preserve_node_attrs, bool | str | dict):
            raise TypeError(
                f"Bad type for preserve_node_attrs: {type(self.preserve_node_attrs)}."
                " Expected bool, str, or dict."
            ) from None
        if not isinstance(self.preserve_graph_attrs, bool | set):
            raise TypeError(
                f"Bad type for preserve_graph_attrs: {type(self.preserve_graph_attrs)}."
                " Expected bool or set."
            ) from None
        if not isinstance(self.mutates_input, bool | dict):
            raise TypeError(
                f"Bad type for mutates_input: {type(self.mutates_input)}."
                " Expected bool or dict."
            ) from None
        if not isinstance(self._returns_graph, bool):
            raise TypeError(
                f"Bad type for returns_graph: {type(self._returns_graph)}."
                " Expected bool."
            ) from None

        if isinstance(graphs, str):
            graphs = {graphs: 0}
        elif graphs is None:
            pass
        elif not isinstance(graphs, dict):
            raise TypeError(
                f"Bad type for graphs: {type(graphs)}. Expected str or dict."
            ) from None
        elif len(graphs) == 0:
            raise KeyError("'graphs' must contain at least one variable name") from None

        # This dict comprehension is complicated for better performance; equivalent shown below.
        self.optional_graphs = set()
        self.list_graphs = set()
        if graphs is None:
            self.graphs = {}
        else:
            self.graphs = {
                self.optional_graphs.add(val := k[:-1]) or val
                if (last := k[-1]) == "?"
                else self.list_graphs.add(val := k[1:-1]) or val
                if last == "]"
                else k: v
                for k, v in graphs.items()
            }
        # The above is equivalent to:
        # self.optional_graphs = {k[:-1] for k in graphs if k[-1] == "?"}
        # self.list_graphs = {k[1:-1] for k in graphs if k[-1] == "]"}
        # self.graphs = {k[:-1] if k[-1] == "?" else k: v for k, v in graphs.items()}

        # Compute and cache the signature on-demand
        self._sig = None

        # Which backends implement this function?
        self.backends = {
            backend
            for backend, info in backend_info.items()
            if "functions" in info and name in info["functions"]
        }

        if name in _registered_algorithms:
            raise KeyError(
                f"Algorithm already exists in dispatch registry: {name}"
            ) from None
        # Use the magic of `argmap` to turn `self` into a function. This does result
        # in small additional overhead compared to calling `_dispatchable` directly,
        # but `argmap` has the magical property that it can stack with other `argmap`
        # decorators "for free". Being a function is better for REPRs and type-checkers.
        self = argmap(_do_nothing)(self)
        _registered_algorithms[name] = self
        return self

    @property
    def __doc__(self):
        """If the cached documentation exists, it is returned.
        Otherwise, the documentation is generated using _make_doc() method,
        cached, and then returned."""

        if (rv := self._cached_doc) is not None:
            return rv
        rv = self._cached_doc = self._make_doc()
        return rv

    @__doc__.setter
    def __doc__(self, val):
        """Sets the original documentation to the given value and resets the
        cached documentation."""

        self._orig_doc = val
        self._cached_doc = None

    @property
    def __signature__(self):
        """Return the signature of the original function, with the addition of
        the `backend` and `backend_kwargs` parameters."""

        if self._sig is None:
            sig = inspect.signature(self.orig_func)
            # `backend` is now a reserved argument used by dispatching.
            # assert "backend" not in sig.parameters
            if not any(
                p.kind == inspect.Parameter.VAR_KEYWORD for p in sig.parameters.values()
            ):
                sig = sig.replace(
                    parameters=[
                        *sig.parameters.values(),
                        inspect.Parameter(
                            "backend", inspect.Parameter.KEYWORD_ONLY, default=None
                        ),
                        inspect.Parameter(
                            "backend_kwargs", inspect.Parameter.VAR_KEYWORD
                        ),
                    ]
                )
            else:
                *parameters, var_keyword = sig.parameters.values()
                sig = sig.replace(
                    parameters=[
                        *parameters,
                        inspect.Parameter(
                            "backend", inspect.Parameter.KEYWORD_ONLY, default=None
                        ),
                        var_keyword,
                    ]
                )
            self._sig = sig
        return self._sig

    def __call__(self, /, *args, backend=None, **kwargs):
        """Returns the result of the original function, or the backend function if
        the backend is specified and that backend implements `func`."""

        if not backends:
            # Fast path if no backends are installed
            return self.orig_func(*args, **kwargs)

        # Use `backend_name` in this function instead of `backend`
        backend_name = backend
        if backend_name is not None and backend_name not in backend_info:
            raise ImportError(f"Unable to load backend: {backend_name}")

        graphs_resolved = {}
        for gname, pos in self.graphs.items():
            if pos < len(args):
                if gname in kwargs:
                    raise TypeError(f"{self.name}() got multiple values for {gname!r}")
                graph = args[pos]
            elif gname in kwargs:
                graph = kwargs[gname]
            elif gname not in self.optional_graphs:
                raise TypeError(
                    f"{self.name}() missing required graph argument: {gname}"
                )
            else:
                continue
            if graph is None:
                if gname not in self.optional_graphs:
                    raise TypeError(
                        f"{self.name}() required graph argument {gname!r} is None; must be a graph"
                    )
            else:
                graphs_resolved[gname] = graph

        # Alternative to the above that does not check duplicated args or missing required graphs.
        # graphs_resolved = {
        #     graph
        #     for gname, pos in self.graphs.items()
        #     if (graph := args[pos] if pos < len(args) else kwargs.get(gname)) is not None
        # }

        # Check if any graph comes from a backend
        if self.list_graphs:
            # Make sure we don't lose values by consuming an iterator
            args = list(args)
            for gname in self.list_graphs & graphs_resolved.keys():
                list_of_graphs = list(graphs_resolved[gname])
                graphs_resolved[gname] = list_of_graphs
                if gname in kwargs:
                    kwargs[gname] = list_of_graphs
                else:
                    args[self.graphs[gname]] = list_of_graphs

            graph_backend_names = {
                getattr(g, "__networkx_backend__", None)
                for gname, g in graphs_resolved.items()
                if gname not in self.list_graphs
            }
            for gname in self.list_graphs & graphs_resolved.keys():
                graph_backend_names.update(
                    getattr(g, "__networkx_backend__", None)
                    for g in graphs_resolved[gname]
                )
        else:
            graph_backend_names = {
                getattr(g, "__networkx_backend__", None)
                for g in graphs_resolved.values()
            }

        backend_priority = config.backend_priority
        if self._is_testing and backend_priority and backend_name is None:
            # Special path if we are running networkx tests with a backend.
            # This even runs for (and handles) functions that mutate input graphs.
            return self._convert_and_call_for_tests(
                backend_priority[0],
                args,
                kwargs,
                fallback_to_nx=self._fallback_to_nx,
            )

        if other_backend_names := graph_backend_names - {"networkx", None}:
            # Dispatchable graphs found! Dispatch to backend function.
            # We don't handle calls with different backend graphs yet,
            # but we may be able to convert additional networkx graphs.
            if backend_name == "networkx":
                # Convert backend graphs to networkx graphs
                converted_args, converted_kwargs = self._convert_arguments(
                    "networkx", args, kwargs, use_cache=config.cache_converted_graphs
                )
                return self.orig_func(*converted_args, **converted_kwargs)

            if len(other_backend_names) != 1:
                # Future work: convert between backends and run if multiple backends found
                raise TypeError(
                    f"{self.name}() graphs must all be from the same backend, found "
                    f"{other_backend_names}. Automatic conversions between backends "
                    "may become possible in future releases."
                )
            [graph_backend_name] = other_backend_names
            if backend_name is not None and backend_name != graph_backend_name:
                # Future work: convert between backends to `backend_name` backend
                raise TypeError(
                    f"{self.name}() is unable to convert graph from backend "
                    f"{graph_backend_name!r} to the specified backend "
                    f"{backend_name!r}. Automatic conversions between backends "
                    "may become possible in future releases."
                )
            if graph_backend_name not in backends:
                raise ImportError(f"Unable to load backend: {graph_backend_name}")
            if (
                "networkx" in graph_backend_names
                and graph_backend_name not in backend_priority
            ):
                # Not configured to convert networkx graphs to this backend
                raise TypeError(
                    f"Unable to convert inputs and run {self.name}. {self.name}() has "
                    f"networkx and {graph_backend_name} graphs, but NetworkX is not "
                    "configured to automatically convert graphs from networkx to "
                    f"{graph_backend_name}. To enable automatic conversions, set:\n\n"
                    f'    >>> nx.config.backend_priority = ["{graph_backend_name}"]'
                )
            backend = _load_backend(graph_backend_name)
            if hasattr(backend, self.name):
                if "networkx" in graph_backend_names:
                    # We need to convert networkx graphs to backend graphs.
                    # There is currently no need to check `self.mutates_input` here.
                    return self._convert_and_call(
                        graph_backend_name,
                        args,
                        kwargs,
                        fallback_to_nx=self._fallback_to_nx,
                    )
                # All graphs are backend graphs--no need to convert!
                _logger.debug(
                    f"using backend '{graph_backend_name}' for call to `{self.name}' "
                    f"with args: {args}, kwargs: {kwargs}"
                )
                return getattr(backend, self.name)(*args, **kwargs)
            # Future work: try to convert and run with other backends in backend_priority
            raise nx.NetworkXNotImplemented(
                f"'{self.name}' not implemented by {graph_backend_name}. Automatic "
                "conversions between backends may become possible in future releases."
            )

        # If backend was explicitly given by the user, so we need to use it no matter what
        if backend_name is not None:
            if backend_name == "networkx":
                # No conversions necessary here
                return self.orig_func(*args, **kwargs)
            return self._convert_and_call(
                backend_name, args, kwargs, fallback_to_nx=False
            )

        # Only networkx graphs; try to convert and run with a backend with automatic
        # conversion, but don't do this by default for graph generators or loaders,
        # or if the functions mutates an input graph or returns a graph.
        # Only convert and run if `backend.should_run(...)` returns True.
        if (
            not self._returns_graph
            and (
                not self.mutates_input
                or isinstance(self.mutates_input, dict)
                # If `mutates_input` begins with "not ", then assume the argument is boolean,
                # otherwise treat it as a node or edge attribute if it's not None.
                and any(
                    not (
                        args[arg_pos]
                        if len(args) > arg_pos
                        else kwargs.get(arg_name[4:], True)
                    )
                    if arg_name.startswith("not ")
                    else (
                        args[arg_pos] if len(args) > arg_pos else kwargs.get(arg_name)
                    )
                    is not None
                    for arg_name, arg_pos in self.mutates_input.items()
                )
            )
        ):
            # Should we warn or log if we don't convert b/c the input will be mutated?
            for backend_name in backend_priority:
                if backend_name == "networkx":
                    # Assume (for now) that networkx can and should run anything
                    break
                if self._should_backend_run(backend_name, *args, **kwargs):
                    return self._convert_and_call(
                        backend_name,
                        args,
                        kwargs,
                        fallback_to_nx=self._fallback_to_nx,
                    )
        # Default: run with networkx on networkx inputs
        return self.orig_func(*args, **kwargs)

    def _can_backend_run(self, backend_name, /, *args, **kwargs):
        """Can the specified backend run this algorithm with these arguments?"""
        backend = _load_backend(backend_name)
        # `backend.can_run` and `backend.should_run` may return strings that describe
        # why they can't or shouldn't be run. We plan to use the strings in the future.
        return (
            hasattr(backend, self.name)
            and (can_run := backend.can_run(self.name, args, kwargs))
            and not isinstance(can_run, str)
        )

    def _should_backend_run(self, backend_name, /, *args, **kwargs):
        """Can/should the specified backend run this algorithm with these arguments?"""
        backend = _load_backend(backend_name)
        # `backend.can_run` and `backend.should_run` may return strings that describe
        # why they can't or shouldn't be run. We plan to use the strings in the future.
        return (
            hasattr(backend, self.name)
            and (can_run := backend.can_run(self.name, args, kwargs))
            and not isinstance(can_run, str)
            and (should_run := backend.should_run(self.name, args, kwargs))
            and not isinstance(should_run, str)
        )

    def _convert_arguments(self, backend_name, args, kwargs, *, use_cache):
        """Convert graph arguments to the specified backend.

        Returns
        -------
        args tuple and kwargs dict
        """
        bound = self.__signature__.bind(*args, **kwargs)
        bound.apply_defaults()
        if not self.graphs:
            bound_kwargs = bound.kwargs
            del bound_kwargs["backend"]
            return bound.args, bound_kwargs
        if backend_name == "networkx":
            # `backend_interface.convert_from_nx` preserves everything
            preserve_edge_attrs = preserve_node_attrs = preserve_graph_attrs = True
        else:
            preserve_edge_attrs = self.preserve_edge_attrs
            preserve_node_attrs = self.preserve_node_attrs
            preserve_graph_attrs = self.preserve_graph_attrs
            edge_attrs = self.edge_attrs
            node_attrs = self.node_attrs
        # Convert graphs into backend graph-like object
        # Include the edge and/or node labels if provided to the algorithm
        if preserve_edge_attrs is False:
            # e.g. `preserve_edge_attrs=False`
            pass
        elif preserve_edge_attrs is True:
            # e.g. `preserve_edge_attrs=True`
            edge_attrs = None
        elif isinstance(preserve_edge_attrs, str):
            if bound.arguments[preserve_edge_attrs] is True or callable(
                bound.arguments[preserve_edge_attrs]
            ):
                # e.g. `preserve_edge_attrs="attr"` and `func(attr=True)`
                # e.g. `preserve_edge_attrs="attr"` and `func(attr=myfunc)`
                preserve_edge_attrs = True
                edge_attrs = None
            elif bound.arguments[preserve_edge_attrs] is False and (
                isinstance(edge_attrs, str)
                and edge_attrs == preserve_edge_attrs
                or isinstance(edge_attrs, dict)
                and preserve_edge_attrs in edge_attrs
            ):
                # e.g. `preserve_edge_attrs="attr"` and `func(attr=False)`
                # Treat `False` argument as meaning "preserve_edge_data=False"
                # and not `False` as the edge attribute to use.
                preserve_edge_attrs = False
                edge_attrs = None
            else:
                # e.g. `preserve_edge_attrs="attr"` and `func(attr="weight")`
                preserve_edge_attrs = False
        # Else: e.g. `preserve_edge_attrs={"G": {"weight": 1}}`

        if edge_attrs is None:
            # May have been set to None above b/c all attributes are preserved
            pass
        elif isinstance(edge_attrs, str):
            if edge_attrs[0] == "[":
                # e.g. `edge_attrs="[edge_attributes]"` (argument of list of attributes)
                # e.g. `func(edge_attributes=["foo", "bar"])`
                edge_attrs = {
                    edge_attr: 1 for edge_attr in bound.arguments[edge_attrs[1:-1]]
                }
            elif callable(bound.arguments[edge_attrs]):
                # e.g. `edge_attrs="weight"` and `func(weight=myfunc)`
                preserve_edge_attrs = True
                edge_attrs = None
            elif bound.arguments[edge_attrs] is not None:
                # e.g. `edge_attrs="weight"` and `func(weight="foo")` (default of 1)
                edge_attrs = {bound.arguments[edge_attrs]: 1}
            elif self.name == "to_numpy_array" and hasattr(
                bound.arguments["dtype"], "names"
            ):
                # Custom handling: attributes may be obtained from `dtype`
                edge_attrs = {
                    edge_attr: 1 for edge_attr in bound.arguments["dtype"].names
                }
            else:
                # e.g. `edge_attrs="weight"` and `func(weight=None)`
                edge_attrs = None
        else:
            # e.g. `edge_attrs={"attr": "default"}` and `func(attr="foo", default=7)`
            # e.g. `edge_attrs={"attr": 0}` and `func(attr="foo")`
            edge_attrs = {
                edge_attr: bound.arguments.get(val, 1) if isinstance(val, str) else val
                for key, val in edge_attrs.items()
                if (edge_attr := bound.arguments[key]) is not None
            }

        if preserve_node_attrs is False:
            # e.g. `preserve_node_attrs=False`
            pass
        elif preserve_node_attrs is True:
            # e.g. `preserve_node_attrs=True`
            node_attrs = None
        elif isinstance(preserve_node_attrs, str):
            if bound.arguments[preserve_node_attrs] is True or callable(
                bound.arguments[preserve_node_attrs]
            ):
                # e.g. `preserve_node_attrs="attr"` and `func(attr=True)`
                # e.g. `preserve_node_attrs="attr"` and `func(attr=myfunc)`
                preserve_node_attrs = True
                node_attrs = None
            elif bound.arguments[preserve_node_attrs] is False and (
                isinstance(node_attrs, str)
                and node_attrs == preserve_node_attrs
                or isinstance(node_attrs, dict)
                and preserve_node_attrs in node_attrs
            ):
                # e.g. `preserve_node_attrs="attr"` and `func(attr=False)`
                # Treat `False` argument as meaning "preserve_node_data=False"
                # and not `False` as the node attribute to use. Is this used?
                preserve_node_attrs = False
                node_attrs = None
            else:
                # e.g. `preserve_node_attrs="attr"` and `func(attr="weight")`
                preserve_node_attrs = False
        # Else: e.g. `preserve_node_attrs={"G": {"pos": None}}`

        if node_attrs is None:
            # May have been set to None above b/c all attributes are preserved
            pass
        elif isinstance(node_attrs, str):
            if node_attrs[0] == "[":
                # e.g. `node_attrs="[node_attributes]"` (argument of list of attributes)
                # e.g. `func(node_attributes=["foo", "bar"])`
                node_attrs = {
                    node_attr: None for node_attr in bound.arguments[node_attrs[1:-1]]
                }
            elif callable(bound.arguments[node_attrs]):
                # e.g. `node_attrs="weight"` and `func(weight=myfunc)`
                preserve_node_attrs = True
                node_attrs = None
            elif bound.arguments[node_attrs] is not None:
                # e.g. `node_attrs="weight"` and `func(weight="foo")`
                node_attrs = {bound.arguments[node_attrs]: None}
            else:
                # e.g. `node_attrs="weight"` and `func(weight=None)`
                node_attrs = None
        else:
            # e.g. `node_attrs={"attr": "default"}` and `func(attr="foo", default=7)`
            # e.g. `node_attrs={"attr": 0}` and `func(attr="foo")`
            node_attrs = {
                node_attr: bound.arguments.get(val) if isinstance(val, str) else val
                for key, val in node_attrs.items()
                if (node_attr := bound.arguments[key]) is not None
            }

        # It should be safe to assume that we either have networkx graphs or backend graphs.
        # Future work: allow conversions between backends.
        for gname in self.graphs:
            if gname in self.list_graphs:
                bound.arguments[gname] = [
                    self._convert_graph(
                        backend_name,
                        g,
                        edge_attrs=edge_attrs,
                        node_attrs=node_attrs,
                        preserve_edge_attrs=preserve_edge_attrs,
                        preserve_node_attrs=preserve_node_attrs,
                        preserve_graph_attrs=preserve_graph_attrs,
                        graph_name=gname,
                        use_cache=use_cache,
                    )
                    if getattr(g, "__networkx_backend__", "networkx") != backend_name
                    else g
                    for g in bound.arguments[gname]
                ]
            else:
                graph = bound.arguments[gname]
                if graph is None:
                    if gname in self.optional_graphs:
                        continue
                    raise TypeError(
                        f"Missing required graph argument `{gname}` in {self.name} function"
                    )
                if isinstance(preserve_edge_attrs, dict):
                    preserve_edges = False
                    edges = preserve_edge_attrs.get(gname, edge_attrs)
                else:
                    preserve_edges = preserve_edge_attrs
                    edges = edge_attrs
                if isinstance(preserve_node_attrs, dict):
                    preserve_nodes = False
                    nodes = preserve_node_attrs.get(gname, node_attrs)
                else:
                    preserve_nodes = preserve_node_attrs
                    nodes = node_attrs
                if isinstance(preserve_graph_attrs, set):
                    preserve_graph = gname in preserve_graph_attrs
                else:
                    preserve_graph = preserve_graph_attrs
                if getattr(graph, "__networkx_backend__", "networkx") != backend_name:
                    bound.arguments[gname] = self._convert_graph(
                        backend_name,
                        graph,
                        edge_attrs=edges,
                        node_attrs=nodes,
                        preserve_edge_attrs=preserve_edges,
                        preserve_node_attrs=preserve_nodes,
                        preserve_graph_attrs=preserve_graph,
                        graph_name=gname,
                        use_cache=use_cache,
                    )
        bound_kwargs = bound.kwargs
        del bound_kwargs["backend"]
        return bound.args, bound_kwargs

    def _convert_graph(
        self,
        backend_name,
        graph,
        *,
        edge_attrs,
        node_attrs,
        preserve_edge_attrs,
        preserve_node_attrs,
        preserve_graph_attrs,
        graph_name,
        use_cache,
    ):
        if (
            use_cache
            and (nx_cache := getattr(graph, "__networkx_cache__", None)) is not None
        ):
            cache = nx_cache.setdefault("backends", {}).setdefault(backend_name, {})
            # edge_attrs: dict | None
            # node_attrs: dict | None
            # preserve_edge_attrs: bool (False if edge_attrs is not None)
            # preserve_node_attrs: bool (False if node_attrs is not None)
            key = edge_key, node_key = (
                frozenset(edge_attrs.items())
                if edge_attrs is not None
                else preserve_edge_attrs,
                frozenset(node_attrs.items())
                if node_attrs is not None
                else preserve_node_attrs,
            )
            if cache:
                warning_message = (
                    f"Using cached graph for {backend_name!r} backend in "
                    f"call to {self.name}.\n\nFor the cache to be consistent "
                    "(i.e., correct), the input graph must not have been "
                    "manually mutated since the cached graph was created. "
                    "Examples of manually mutating the graph data structures "
                    "resulting in an inconsistent cache include:\n\n"
                    "    >>> G[u][v][key] = val\n\n"
                    "and\n\n"
                    "    >>> for u, v, d in G.edges(data=True):\n"
                    "    ...     d[key] = val\n\n"
                    "Using methods such as `G.add_edge(u, v, weight=val)` "
                    "will correctly clear the cache to keep it consistent. "
                    "You may also use `G.__networkx_cache__.clear()` to "
                    "manually clear the cache, or set `G.__networkx_cache__` "
                    "to None to disable caching for G. Enable or disable caching "
                    "globally via `nx.config.cache_converted_graphs` config."
                )
                # Do a simple search for a cached graph with compatible data.
                # For example, if we need a single attribute, then it's okay
                # to use a cached graph that preserved all attributes.
                # This looks for an exact match first.
                for compat_key in itertools.product(
                    (edge_key, True) if edge_key is not True else (True,),
                    (node_key, True) if node_key is not True else (True,),
                ):
                    if (rv := cache.get(compat_key)) is not None:
                        warnings.warn(warning_message)
                        return rv
                if edge_key is not True and node_key is not True:
                    # Iterate over the items in `cache` to see if any are compatible.
                    # For example, if no edge attributes are needed, then a graph
                    # with any edge attribute will suffice. We use the same logic
                    # below (but switched) to clear unnecessary items from the cache.
                    # Use `list(cache.items())` to be thread-safe.
                    for (ekey, nkey), val in list(cache.items()):
                        if edge_key is False or ekey is True:
                            pass  # Cache works for edge data!
                        elif (
                            edge_key is True
                            or ekey is False
                            or not edge_key.issubset(ekey)
                        ):
                            continue  # Cache missing required edge data; does not work
                        if node_key is False or nkey is True:
                            pass  # Cache works for node data!
                        elif (
                            node_key is True
                            or nkey is False
                            or not node_key.issubset(nkey)
                        ):
                            continue  # Cache missing required node data; does not work
                        warnings.warn(warning_message)
                        return val

        if backend_name == "networkx":
            backend = _load_backend(graph.__networkx_backend__)
            rv = backend.convert_to_nx(graph)
        else:
            backend = _load_backend(backend_name)
            rv = backend.convert_from_nx(
                graph,
                edge_attrs=edge_attrs,
                node_attrs=node_attrs,
                preserve_edge_attrs=preserve_edge_attrs,
                preserve_node_attrs=preserve_node_attrs,
                # Always preserve graph attrs when we are caching b/c this should be
                # cheap and may help prevent extra (unnecessary) conversions. Because
                # we do this, we don't need `preserve_graph_attrs` in the cache key.
                preserve_graph_attrs=preserve_graph_attrs or use_cache,
                name=self.name,
                graph_name=graph_name,
            )
        if use_cache and nx_cache is not None:
            # Remove old cached items that are no longer necessary since they
            # are dominated/subsumed/outdated by what was just calculated.
            # This uses the same logic as above, but with keys switched.
            cache[key] = rv  # Set at beginning to be thread-safe
            for cur_key in list(cache):
                if cur_key == key:
                    continue
                ekey, nkey = cur_key
                if ekey is False or edge_key is True:
                    pass
                elif ekey is True or edge_key is False or not ekey.issubset(edge_key):
                    continue
                if nkey is False or node_key is True:
                    pass
                elif nkey is True or node_key is False or not nkey.issubset(node_key):
                    continue
                cache.pop(cur_key, None)  # Use pop instead of del to be thread-safe

        return rv

    def _convert_and_call(self, backend_name, args, kwargs, *, fallback_to_nx=False):
        """Call this dispatchable function with a backend, converting graphs if necessary."""
        backend = _load_backend(backend_name)
        if not self._can_backend_run(backend_name, *args, **kwargs):
            if fallback_to_nx:
                return self.orig_func(*args, **kwargs)
            msg = f"'{self.name}' not implemented by {backend_name}"
            if hasattr(backend, self.name):
                msg += " with the given arguments"
            raise RuntimeError(msg)

        try:
            converted_args, converted_kwargs = self._convert_arguments(
                backend_name, args, kwargs, use_cache=config.cache_converted_graphs
            )
            _logger.debug(
                f"using backend '{backend_name}' for call to `{self.name}' "
                f"with args: {converted_args}, kwargs: {converted_kwargs}"
            )
            result = getattr(backend, self.name)(*converted_args, **converted_kwargs)
        except (NotImplementedError, nx.NetworkXNotImplemented) as exc:
            if fallback_to_nx:
                return self.orig_func(*args, **kwargs)
            raise

        return result

    def _convert_and_call_for_tests(
        self, backend_name, args, kwargs, *, fallback_to_nx=False
    ):
        """Call this dispatchable function with a backend; for use with testing."""
        backend = _load_backend(backend_name)
        if not self._can_backend_run(backend_name, *args, **kwargs):
            if fallback_to_nx or not self.graphs:
                return self.orig_func(*args, **kwargs)

            import pytest

            msg = f"'{self.name}' not implemented by {backend_name}"
            if hasattr(backend, self.name):
                msg += " with the given arguments"
            pytest.xfail(msg)

        from collections.abc import Iterable, Iterator, Mapping
        from copy import copy, deepcopy
        from io import BufferedReader, BytesIO, StringIO, TextIOWrapper
        from itertools import tee
        from random import Random

        import numpy as np
        from numpy.random import Generator, RandomState
        from scipy.sparse import sparray

        # We sometimes compare the backend result to the original result,
        # so we need two sets of arguments. We tee iterators and copy
        # random state so that they may be used twice.
        if not args:
            args1 = args2 = args
        else:
            args1, args2 = zip(
                *(
                    (arg, deepcopy(arg))
                    if isinstance(arg, RandomState)
                    else (arg, copy(arg))
                    if isinstance(arg, BytesIO | StringIO | Random | Generator)
                    else tee(arg)
                    if isinstance(arg, Iterator)
                    and not isinstance(arg, BufferedReader | TextIOWrapper)
                    else (arg, arg)
                    for arg in args
                )
            )
        if not kwargs:
            kwargs1 = kwargs2 = kwargs
        else:
            kwargs1, kwargs2 = zip(
                *(
                    ((k, v), (k, deepcopy(v)))
                    if isinstance(v, RandomState)
                    else ((k, v), (k, copy(v)))
                    if isinstance(v, BytesIO | StringIO | Random | Generator)
                    else ((k, (teed := tee(v))[0]), (k, teed[1]))
                    if isinstance(v, Iterator)
                    and not isinstance(v, BufferedReader | TextIOWrapper)
                    else ((k, v), (k, v))
                    for k, v in kwargs.items()
                )
            )
            kwargs1 = dict(kwargs1)
            kwargs2 = dict(kwargs2)
        try:
            converted_args, converted_kwargs = self._convert_arguments(
                backend_name, args1, kwargs1, use_cache=False
            )
            _logger.debug(
                f"using backend '{backend_name}' for call to `{self.name}' "
                f"with args: {converted_args}, kwargs: {converted_kwargs}"
            )
            result = getattr(backend, self.name)(*converted_args, **converted_kwargs)
        except (NotImplementedError, nx.NetworkXNotImplemented) as exc:
            if fallback_to_nx:
                return self.orig_func(*args2, **kwargs2)
            import pytest

            pytest.xfail(
                exc.args[0] if exc.args else f"{self.name} raised {type(exc).__name__}"
            )
        # Verify that `self._returns_graph` is correct. This compares the return type
        # to the type expected from `self._returns_graph`. This handles tuple and list
        # return types, but *does not* catch functions that yield graphs.
        if (
            self._returns_graph
            != (
                isinstance(result, nx.Graph)
                or hasattr(result, "__networkx_backend__")
                or isinstance(result, tuple | list)
                and any(
                    isinstance(x, nx.Graph) or hasattr(x, "__networkx_backend__")
                    for x in result
                )
            )
            and not (
                # May return Graph or None
                self.name in {"check_planarity", "check_planarity_recursive"}
                and any(x is None for x in result)
            )
            and not (
                # May return Graph or dict
                self.name in {"held_karp_ascent"}
                and any(isinstance(x, dict) for x in result)
            )
            and self.name
            not in {
                # yields graphs
                "all_triads",
                "general_k_edge_subgraphs",
                # yields graphs or arrays
                "nonisomorphic_trees",
            }
        ):
            raise RuntimeError(f"`returns_graph` is incorrect for {self.name}")

        def check_result(val, depth=0):
            if isinstance(val, np.number):
                raise RuntimeError(
                    f"{self.name} returned a numpy scalar {val} ({type(val)}, depth={depth})"
                )
            if isinstance(val, np.ndarray | sparray):
                return
            if isinstance(val, nx.Graph):
                check_result(val._node, depth=depth + 1)
                check_result(val._adj, depth=depth + 1)
                return
            if isinstance(val, Iterator):
                raise NotImplementedError
            if isinstance(val, Iterable) and not isinstance(val, str):
                for x in val:
                    check_result(x, depth=depth + 1)
            if isinstance(val, Mapping):
                for x in val.values():
                    check_result(x, depth=depth + 1)

        def check_iterator(it):
            for val in it:
                try:
                    check_result(val)
                except RuntimeError as exc:
                    raise RuntimeError(
                        f"{self.name} returned a numpy scalar {val} ({type(val)})"
                    ) from exc
                yield val

        if self.name in {"from_edgelist"}:
            # numpy scalars are explicitly given as values in some tests
            pass
        elif isinstance(result, Iterator):
            result = check_iterator(result)
        else:
            try:
                check_result(result)
            except RuntimeError as exc:
                raise RuntimeError(
                    f"{self.name} returned a numpy scalar {result} ({type(result)})"
                ) from exc
            check_result(result)

        if self.name in {
            "edmonds_karp",
            "barycenter",
            "contracted_edge",
            "contracted_nodes",
            "stochastic_graph",
            "relabel_nodes",
            "maximum_branching",
            "incremental_closeness_centrality",
            "minimal_branching",
            "minimum_spanning_arborescence",
            "recursive_simple_cycles",
            "connected_double_edge_swap",
        }:
            # Special-case algorithms that mutate input graphs
            bound = self.__signature__.bind(*converted_args, **converted_kwargs)
            bound.apply_defaults()
            bound2 = self.__signature__.bind(*args2, **kwargs2)
            bound2.apply_defaults()
            if self.name in {
                "minimal_branching",
                "minimum_spanning_arborescence",
                "recursive_simple_cycles",
                "connected_double_edge_swap",
            }:
                G1 = backend.convert_to_nx(bound.arguments["G"])
                G2 = bound2.arguments["G"]
                G2._adj = G1._adj
                if G2.is_directed():
                    G2._pred = G1._pred
                nx._clear_cache(G2)
            elif self.name == "edmonds_karp":
                R1 = backend.convert_to_nx(bound.arguments["residual"])
                R2 = bound2.arguments["residual"]
                if R1 is not None and R2 is not None:
                    for k, v in R1.edges.items():
                        R2.edges[k]["flow"] = v["flow"]
                    R2.graph.update(R1.graph)
                    nx._clear_cache(R2)
            elif self.name == "barycenter" and bound.arguments["attr"] is not None:
                G1 = backend.convert_to_nx(bound.arguments["G"])
                G2 = bound2.arguments["G"]
                attr = bound.arguments["attr"]
                for k, v in G1.nodes.items():
                    G2.nodes[k][attr] = v[attr]
                nx._clear_cache(G2)
            elif (
                self.name in {"contracted_nodes", "contracted_edge"}
                and not bound.arguments["copy"]
            ):
                # Edges and nodes changed; node "contraction" and edge "weight" attrs
                G1 = backend.convert_to_nx(bound.arguments["G"])
                G2 = bound2.arguments["G"]
                G2.__dict__.update(G1.__dict__)
                nx._clear_cache(G2)
            elif self.name == "stochastic_graph" and not bound.arguments["copy"]:
                G1 = backend.convert_to_nx(bound.arguments["G"])
                G2 = bound2.arguments["G"]
                for k, v in G1.edges.items():
                    G2.edges[k]["weight"] = v["weight"]
                nx._clear_cache(G2)
            elif (
                self.name == "relabel_nodes"
                and not bound.arguments["copy"]
                or self.name in {"incremental_closeness_centrality"}
            ):
                G1 = backend.convert_to_nx(bound.arguments["G"])
                G2 = bound2.arguments["G"]
                if G1 is G2:
                    return G2
                G2._node.clear()
                G2._node.update(G1._node)
                G2._adj.clear()
                G2._adj.update(G1._adj)
                if hasattr(G1, "_pred") and hasattr(G2, "_pred"):
                    G2._pred.clear()
                    G2._pred.update(G1._pred)
                if hasattr(G1, "_succ") and hasattr(G2, "_succ"):
                    G2._succ.clear()
                    G2._succ.update(G1._succ)
                nx._clear_cache(G2)
                if self.name == "relabel_nodes":
                    return G2
            return backend.convert_to_nx(result)

        converted_result = backend.convert_to_nx(result)
        if isinstance(converted_result, nx.Graph) and self.name not in {
            "boykov_kolmogorov",
            "preflow_push",
            "quotient_graph",
            "shortest_augmenting_path",
            "spectral_graph_forge",
            # We don't handle tempfile.NamedTemporaryFile arguments
            "read_gml",
            "read_graph6",
            "read_sparse6",
            # We don't handle io.BufferedReader or io.TextIOWrapper arguments
            "bipartite_read_edgelist",
            "read_adjlist",
            "read_edgelist",
            "read_graphml",
            "read_multiline_adjlist",
            "read_pajek",
            "from_pydot",
            "pydot_read_dot",
            "agraph_read_dot",
            # graph comparison fails b/c of nan values
            "read_gexf",
        }:
            # For graph return types (e.g. generators), we compare that results are
            # the same between the backend and networkx, then return the original
            # networkx result so the iteration order will be consistent in tests.
            G = self.orig_func(*args2, **kwargs2)
            if not nx.utils.graphs_equal(G, converted_result):
                assert G.number_of_nodes() == converted_result.number_of_nodes()
                assert G.number_of_edges() == converted_result.number_of_edges()
                assert G.graph == converted_result.graph
                assert G.nodes == converted_result.nodes
                assert G.adj == converted_result.adj
                assert type(G) is type(converted_result)
                raise AssertionError("Graphs are not equal")
            return G
        return converted_result

    def _make_doc(self):
        """Generate the backends section at the end for functions having an alternate
        backend implementation(s) using the `backend_info` entry-point."""

        if not self.backends:
            return self._orig_doc
        lines = [
            "Backends",
            "--------",
        ]
        for backend in sorted(self.backends):
            info = backend_info[backend]
            if "short_summary" in info:
                lines.append(f"{backend} : {info['short_summary']}")
            else:
                lines.append(backend)
            if "functions" not in info or self.name not in info["functions"]:
                lines.append("")
                continue

            func_info = info["functions"][self.name]

            # Renaming extra_docstring to additional_docs
            if func_docs := (
                func_info.get("additional_docs") or func_info.get("extra_docstring")
            ):
                lines.extend(
                    f"  {line}" if line else line for line in func_docs.split("\n")
                )
                add_gap = True
            else:
                add_gap = False

            # Renaming extra_parameters to additional_parameters
            if extra_parameters := (
                func_info.get("extra_parameters")
                or func_info.get("additional_parameters")
            ):
                if add_gap:
                    lines.append("")
                lines.append("  Additional parameters:")
                for param in sorted(extra_parameters):
                    lines.append(f"    {param}")
                    if desc := extra_parameters[param]:
                        lines.append(f"      {desc}")
                    lines.append("")
            else:
                lines.append("")

            if func_url := func_info.get("url"):
                lines.append(f"[`Source <{func_url}>`_]")
                lines.append("")

        lines.pop()  # Remove last empty line
        to_add = "\n    ".join(lines)
        return f"{self._orig_doc.rstrip()}\n\n    {to_add}"

    def __reduce__(self):
        """Allow this object to be serialized with pickle.

        This uses the global registry `_registered_algorithms` to deserialize.
        """
        return _restore_dispatchable, (self.name,)


def _restore_dispatchable(name):
    return _registered_algorithms[name]


if os.environ.get("_NETWORKX_BUILDING_DOCS_"):
    # When building docs with Sphinx, use the original function with the
    # dispatched __doc__, b/c Sphinx renders normal Python functions better.
    # This doesn't show e.g. `*, backend=None, **backend_kwargs` in the
    # signatures, which is probably okay. It does allow the docstring to be
    # updated based on the installed backends.
    _orig_dispatchable = _dispatchable

    def _dispatchable(func=None, **kwargs):  # type: ignore[no-redef]
        if func is None:
            return partial(_dispatchable, **kwargs)
        dispatched_func = _orig_dispatchable(func, **kwargs)
        func.__doc__ = dispatched_func.__doc__
        return func

    _dispatchable.__doc__ = _orig_dispatchable.__new__.__doc__  # type: ignore[method-assign,assignment]
    _sig = inspect.signature(_orig_dispatchable.__new__)
    _dispatchable.__signature__ = _sig.replace(  # type: ignore[method-assign,assignment]
        parameters=[v for k, v in _sig.parameters.items() if k != "cls"]
    )<|MERGE_RESOLUTION|>--- conflicted
+++ resolved
@@ -44,28 +44,9 @@
 
 Here, ``get_chunks`` is not a NetworkX argument, but a nx_parallel-specific argument.
 
-<<<<<<< HEAD
 Note that ``"networkx"`` is the backend name for NetworkX. Hence, you may pass
 ``backend="networkx"`` to use the default implementation (converting if necessary).
 
-NetworkX also offers a very basic logging system that can help you verify if the
-backend that you specified is being implemented. This will most likely become more
-enhanced in the future. You can enable the networkx's backend logger like this::
-
-    import logging
-    nxl = logging.getLogger("networkx")
-    nxl.addHandler(logging.StreamHandler())
-    nxl.setLevel(logging.DEBUG)
-
-And you can disable it by running this::
-
-    nxl.setLevel(logging.CRITICAL)
-
-Refer `this <https://docs.python.org/3/library/logging.html>`_ to know more about
-the logging facilities in Python.
-
-=======
->>>>>>> 5e16828c
 How does this work?
 -------------------
 
