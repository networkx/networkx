"""
Code to support various backends in a plugin dispatch architecture.

Create a Dispatcher
-------------------

To be a valid backend, a package must register an entry_point
of `networkx.backends` with a key pointing to the handler.

For example::

    entry_points={'networkx.backends': 'sparse = networkx_backend_sparse'}

The backend must create a Graph-like object which contains an attribute
``__networkx_backend__`` with a value of the entry point name.

Continuing the example above::

    class WrappedSparse:
        __networkx_backend__ = "sparse"
        ...

When a dispatchable NetworkX algorithm encounters a Graph-like object
with a ``__networkx_backend__`` attribute, it will look for the associated
dispatch object in the entry_points, load it, and dispatch the work to it.


Testing
-------
To assist in validating the backend algorithm implementations, if an
environment variable ``NETWORKX_TEST_BACKEND`` is set to a registered
backend key, the dispatch machinery will automatically convert regular
networkx Graphs and DiGraphs to the backend equivalent by calling
``<backend dispatcher>.convert_from_nx(G, edge_attrs=edge_attrs, name=name)``.
Set ``NETWORKX_FALLBACK_TO_NX`` environment variable to have tests
use networkx graphs for algorithms not implemented by the backend.

The arguments to ``convert_from_nx`` are:

- ``G`` : networkx Graph
- ``edge_attrs`` : dict, optional
    Dict that maps edge attributes to default values if missing in ``G``.
    If None, then no edge attributes will be converted and default may be 1.
- ``node_attrs``: dict, optional
    Dict that maps node attribute to default values if missing in ``G``.
    If None, then no node attributes will be converted.
- ``preserve_edge_attrs`` : bool
    Whether to preserve all edge attributes.
- ``preserve_node_attrs`` : bool
    Whether to preserve all node attributes.
- ``preserve_graph_attrs`` : bool
    Whether to preserve all graph attributes.
- ``preserve_all_attrs`` : bool
    Whether to preserve all graph, node, and edge attributes.
- ``name`` : str
    The name of the algorithm.
- ``graph_name`` : str
    The name of the graph argument being converted.

The converted object is then passed to the backend implementation of
the algorithm. The result is then passed to
``<backend dispatcher>.convert_to_nx(result, name=name)`` to convert back
to a form expected by the NetworkX tests.

By defining ``convert_from_nx`` and ``convert_to_nx`` methods and setting
the environment variable, NetworkX will automatically route tests on
dispatchable algorithms to the backend, allowing the full networkx test
suite to be run against the backend implementation.

Example pytest invocation::

    NETWORKX_TEST_BACKEND=sparse pytest --pyargs networkx

Dispatchable algorithms which are not implemented by the backend
will cause a ``pytest.xfail()``, giving some indication that not all
tests are working, while avoiding causing an explicit failure.

If a backend only partially implements some algorithms, it can define
a ``can_run(name, args, kwargs)`` function that returns True or False
indicating whether it can run the algorithm with the given arguments.
It may also return a string indicating why the algorithm can't be run;
this string may be used in the future to give helpful info to the user.

A backend may also define ``should_run(name, args, kwargs)`` that is similar
to ``can_run``, but answers whether the backend *should* be run (converting
if necessary). Like ``can_run``, it receives the original arguments so it
can decide whether it should be run by inspecting the arguments. ``can_run``
runs before ``should_run``, so ``should_run`` may assume ``can_run`` is True.

If not implemented by the backend, ``can_run`` and ``should_run`` are
assumed to always return True if the backend implements the algorithm.

A special ``on_start_tests(items)`` function may be defined by the backend.
It will be called with the list of NetworkX tests discovered. Each item
is a test object that can be marked as xfail if the backend does not support
the test using `item.add_marker(pytest.mark.xfail(reason=...))`.
"""
import inspect
import os
import warnings
from functools import partial
from importlib.metadata import entry_points

import networkx as nx

from ..exception import NetworkXNotImplemented
from .decorators import argmap

__all__ = ["_dispatchable"]


def _do_nothing():
    """This does nothing at all, yet it helps turn `_dispatchable` into functions."""


def _get_backends(group, *, load_and_call=False):
    items = entry_points(group=group)
    rv = {}
    for ep in items:
        if ep.name in rv:
            warnings.warn(
                f"networkx backend defined more than once: {ep.name}",
                RuntimeWarning,
                stacklevel=2,
            )
        elif load_and_call:
            try:
                rv[ep.name] = ep.load()()
            except Exception as exc:
                warnings.warn(
                    f"Error encountered when loading info for backend {ep.name}: {exc}",
                    RuntimeWarning,
                    stacklevel=2,
                )
        else:
            rv[ep.name] = ep
    # nx_loopback backend is only available when testing (added in conftest.py)
    rv.pop("nx_loopback", None)
    return rv


backends = _get_backends("networkx.backends")
backend_info = _get_backends("networkx.backend_info", load_and_call=True)

# Load and cache backends on-demand
_loaded_backends = {}  # type: ignore[var-annotated]


def _always_run(name, args, kwargs):
    return True


def _load_backend(backend_name):
    if backend_name in _loaded_backends:
        return _loaded_backends[backend_name]
    rv = _loaded_backends[backend_name] = backends[backend_name].load()
    if not hasattr(rv, "can_run"):
        rv.can_run = _always_run
    if not hasattr(rv, "should_run"):
        rv.should_run = _always_run
    return rv


_registered_algorithms = {}


class _dispatchable:
    # Allow any of the following decorator forms:
    #  - @_dispatchable
    #  - @_dispatchable()
    #  - @_dispatchable(name="override_name")
    #  - @_dispatchable(graphs="graph")
    #  - @_dispatchable(edge_attrs="weight")
    #  - @_dispatchable(graphs={"G": 0, "H": 1}, edge_attrs={"weight": "default"})

    # These class attributes are currently used to allow backends to run networkx tests.
    # For example: `PYTHONPATH=. pytest --backend graphblas --fallback-to-nx`
    # Future work: add configuration to control these
    _is_testing = False
    _fallback_to_nx = (
        os.environ.get("NETWORKX_FALLBACK_TO_NX", "true").strip().lower() == "true"
    )
    _automatic_backends = [
        x.strip()
        for x in os.environ.get("NETWORKX_AUTOMATIC_BACKENDS", "").split(",")
        if x.strip()
    ]

    def __new__(
        cls,
        func=None,
        *,
        name=None,
        graphs="G",
        edge_attrs=None,
        node_attrs=None,
        preserve_edge_attrs=False,
        preserve_node_attrs=False,
        preserve_graph_attrs=False,
        preserve_all_attrs=False,
        mutates_input=False,
        returns_graph=False,
    ):
        """Dispatches to a backend algorithm based on input graph types.

        Parameters
        ----------
        func : function

        name : str, optional
            The name of the algorithm to use for dispatching. If not provided,
            the name of ``func`` will be used. ``name`` is useful to avoid name
            conflicts, as all dispatched algorithms live in a single namespace.

        graphs : str or dict or None, default "G"
            If a string, the parameter name of the graph, which must be the first
            argument of the wrapped function. If more than one graph is required
            for the algorithm (or if the graph is not the first argument), provide
            a dict of parameter name to argument position for each graph argument.
            For example, ``@_dispatchable(graphs={"G": 0, "auxiliary?": 4})``
            indicates the 0th parameter ``G`` of the function is a required graph,
            and the 4th parameter ``auxiliary`` is an optional graph.
            To indicate an argument is a list of graphs, do e.g. ``"[graphs]"``.
            Use ``graphs=None`` if *no* arguments are NetworkX graphs such as for
            graph generators, readers, and conversion functions.

        edge_attrs : str or dict, optional
            ``edge_attrs`` holds information about edge attribute arguments
            and default values for those edge attributes.
            If a string, ``edge_attrs`` holds the function argument name that
            indicates a single edge attribute to include in the converted graph.
            The default value for this attribute is 1. To indicate that an argument
            is a list of attributes (all with default value 1), use e.g. ``"[attrs]"``.
            If a dict, ``edge_attrs`` holds a dict keyed by argument names, with
            values that are either the default value or, if a string, the argument
            name that indicates the default value.

        node_attrs : str or dict, optional
            Like ``edge_attrs``, but for node attributes.

        preserve_edge_attrs : bool or str or dict, optional
            For bool, whether to preserve all edge attributes.
            For str, the parameter name that may indicate (with ``True`` or a
            callable argument) whether all edge attributes should be preserved
            when converting.
            For dict of ``{graph_name: {attr: default}}``, indicate pre-determined
            edge attributes (and defaults) to preserve for input graphs.

        preserve_node_attrs : bool or str or dict, optional
            Like ``preserve_edge_attrs``, but for node attributes.

        preserve_graph_attrs : bool or set
            For bool, whether to preserve all graph attributes.
            For set, which input graph arguments to preserve graph attributes.

        preserve_all_attrs : bool
            Whether to preserve all edge, node and graph attributes.
            This overrides all the other preserve_*_attrs.

        mutates_input : bool or dict, default False
            For bool, whether the functions mutates an input graph argument.
            For dict of ``{arg_name: arg_pos}``, arguments that indicates whether an
            input graph will be mutated, and ``arg_name`` may begin with ``"not "``
            to negate the logic (for example, this is used by ``copy=`` arguments).
            By default, dispatching doesn't convert input graphs to a different
            backend for functions that mutate input graphs.

        returns_graph : bool, default False
            Whether the function can return or yield a graph object. By default,
            dispatching doesn't convert input graphs to a different backend for
            functions that return graphs.
        """
        if func is None:
            return partial(
                _dispatchable,
                name=name,
                graphs=graphs,
                edge_attrs=edge_attrs,
                node_attrs=node_attrs,
                preserve_edge_attrs=preserve_edge_attrs,
                preserve_node_attrs=preserve_node_attrs,
                preserve_graph_attrs=preserve_graph_attrs,
                preserve_all_attrs=preserve_all_attrs,
                mutates_input=mutates_input,
                returns_graph=returns_graph,
            )
        if isinstance(func, str):
            raise TypeError("'name' and 'graphs' must be passed by keyword") from None
        # If name not provided, use the name of the function
        if name is None:
            name = func.__name__

        self = object.__new__(cls)

        # standard function-wrapping stuff
        # __annotations__ not used
        self.__name__ = func.__name__
        # self.__doc__ = func.__doc__  # __doc__ handled as cached property
        self.__defaults__ = func.__defaults__
        # We "magically" add `backend=` keyword argument to allow backend to be specified
        if func.__kwdefaults__:
            self.__kwdefaults__ = {**func.__kwdefaults__, "backend": None}
        else:
            self.__kwdefaults__ = {"backend": None}
        self.__module__ = func.__module__
        self.__qualname__ = func.__qualname__
        self.__dict__.update(func.__dict__)
        self.__wrapped__ = func

        # Supplement docstring with backend info; compute and cache when needed
        self._orig_doc = func.__doc__
        self._cached_doc = None

        self.orig_func = func
        self.name = name
        self.edge_attrs = edge_attrs
        self.node_attrs = node_attrs
        self.preserve_edge_attrs = preserve_edge_attrs or preserve_all_attrs
        self.preserve_node_attrs = preserve_node_attrs or preserve_all_attrs
        self.preserve_graph_attrs = preserve_graph_attrs or preserve_all_attrs
        self.mutates_input = mutates_input
        # Keep `returns_graph` private for now, b/c we may extend info on return types
        self._returns_graph = returns_graph

        if edge_attrs is not None and not isinstance(edge_attrs, str | dict):
            raise TypeError(
                f"Bad type for edge_attrs: {type(edge_attrs)}. Expected str or dict."
            ) from None
        if node_attrs is not None and not isinstance(node_attrs, str | dict):
            raise TypeError(
                f"Bad type for node_attrs: {type(node_attrs)}. Expected str or dict."
            ) from None
        if not isinstance(self.preserve_edge_attrs, bool | str | dict):
            raise TypeError(
                f"Bad type for preserve_edge_attrs: {type(self.preserve_edge_attrs)}."
                " Expected bool, str, or dict."
            ) from None
        if not isinstance(self.preserve_node_attrs, bool | str | dict):
            raise TypeError(
                f"Bad type for preserve_node_attrs: {type(self.preserve_node_attrs)}."
                " Expected bool, str, or dict."
            ) from None
        if not isinstance(self.preserve_graph_attrs, bool | set):
            raise TypeError(
                f"Bad type for preserve_graph_attrs: {type(self.preserve_graph_attrs)}."
                " Expected bool or set."
            ) from None
        if not isinstance(self.mutates_input, bool | dict):
            raise TypeError(
                f"Bad type for mutates_input: {type(self.mutates_input)}."
                " Expected bool or dict."
            ) from None
        if not isinstance(self._returns_graph, bool):
            raise TypeError(
                f"Bad type for returns_graph: {type(self._returns_graph)}."
                " Expected bool."
            ) from None

        if isinstance(graphs, str):
            graphs = {graphs: 0}
        elif graphs is None:
            pass
        elif not isinstance(graphs, dict):
            raise TypeError(
                f"Bad type for graphs: {type(graphs)}. Expected str or dict."
            ) from None
        elif len(graphs) == 0:
            raise KeyError("'graphs' must contain at least one variable name") from None

        # This dict comprehension is complicated for better performance; equivalent shown below.
        self.optional_graphs = set()
        self.list_graphs = set()
        if graphs is None:
            self.graphs = {}
        else:
            self.graphs = {
                self.optional_graphs.add(val := k[:-1]) or val
                if (last := k[-1]) == "?"
                else self.list_graphs.add(val := k[1:-1]) or val
                if last == "]"
                else k: v
                for k, v in graphs.items()
            }
        # The above is equivalent to:
        # self.optional_graphs = {k[:-1] for k in graphs if k[-1] == "?"}
        # self.list_graphs = {k[1:-1] for k in graphs if k[-1] == "]"}
        # self.graphs = {k[:-1] if k[-1] == "?" else k: v for k, v in graphs.items()}

        # Compute and cache the signature on-demand
        self._sig = None

        # Which backends implement this function?
        self.backends = {
            backend
            for backend, info in backend_info.items()
            if "functions" in info and name in info["functions"]
        }

        if name in _registered_algorithms:
            raise KeyError(
                f"Algorithm already exists in dispatch registry: {name}"
            ) from None
        # Use the magic of `argmap` to turn `self` into a function. This does result
        # in small additional overhead compared to calling `_dispatchable` directly,
        # but `argmap` has the magical property that it can stack with other `argmap`
        # decorators "for free". Being a function is better for REPRs and type-checkers.
        self = argmap(_do_nothing)(self)
        _registered_algorithms[name] = self
        return self

    @property
    def __doc__(self):
        if (rv := self._cached_doc) is not None:
            return rv
        rv = self._cached_doc = self._make_doc()
        return rv

    @__doc__.setter
    def __doc__(self, val):
        self._orig_doc = val
        self._cached_doc = None

    @property
    def __signature__(self):
        if self._sig is None:
            sig = inspect.signature(self.orig_func)
            # `backend` is now a reserved argument used by dispatching.
            # assert "backend" not in sig.parameters
            if not any(
                p.kind == inspect.Parameter.VAR_KEYWORD for p in sig.parameters.values()
            ):
                sig = sig.replace(
                    parameters=[
                        *sig.parameters.values(),
                        inspect.Parameter(
                            "backend", inspect.Parameter.KEYWORD_ONLY, default=None
                        ),
                        inspect.Parameter(
                            "backend_kwargs", inspect.Parameter.VAR_KEYWORD
                        ),
                    ]
                )
            else:
                *parameters, var_keyword = sig.parameters.values()
                sig = sig.replace(
                    parameters=[
                        *parameters,
                        inspect.Parameter(
                            "backend", inspect.Parameter.KEYWORD_ONLY, default=None
                        ),
                        var_keyword,
                    ]
                )
            self._sig = sig
        return self._sig

    def __call__(self, /, *args, backend=None, **kwargs):
        if kwargs:
            # Separate `<backend>_kwargs=...` keywords
            new_kwargs = {}
            backends_kwargs = {}
            for k, v in kwargs.items():
                if k.endswith("_kwargs"):
                    backends_kwargs[k[:-7]] = v
                else:
                    new_kwargs[k] = v
            kwargs = new_kwargs
            # Should we warn or log if `backends_kwargs` has backends that are not installed?
        else:
            backends_kwargs = kwargs

        if not backends:
            # Fast path if no backends are installed
            return self.orig_func(*args, **kwargs)

        # Use `backend_name` in this function instead of `backend`
        backend_name = backend
        if backend_name is not None and backend_name not in backends:
            raise ImportError(f"Unable to load backend: {backend_name}")

        graphs_resolved = {}
        for gname, pos in self.graphs.items():
            if pos < len(args):
                if gname in kwargs:
                    raise TypeError(f"{self.name}() got multiple values for {gname!r}")
                val = args[pos]
            elif gname in kwargs:
                val = kwargs[gname]
            elif gname not in self.optional_graphs:
                raise TypeError(
                    f"{self.name}() missing required graph argument: {gname}"
                )
            else:
                continue
            if val is None:
                if gname not in self.optional_graphs:
                    raise TypeError(
                        f"{self.name}() required graph argument {gname!r} is None; must be a graph"
                    )
            else:
                graphs_resolved[gname] = val

        # Alternative to the above that does not check duplicated args or missing required graphs.
        # graphs_resolved = {
        #     val
        #     for gname, pos in self.graphs.items()
        #     if (val := args[pos] if pos < len(args) else kwargs.get(gname)) is not None
        # }

        # Check if any graph comes from a backend
        if self.list_graphs:
            # Make sure we don't lose values by consuming an iterator
            args = list(args)
            for gname in self.list_graphs & graphs_resolved.keys():
                val = list(graphs_resolved[gname])
                graphs_resolved[gname] = val
                if gname in kwargs:
                    kwargs[gname] = val
                else:
                    args[self.graphs[gname]] = val

            has_backends = any(
                hasattr(g, "__networkx_backend__")
                if gname not in self.list_graphs
                else any(hasattr(g2, "__networkx_backend__") for g2 in g)
                for gname, g in graphs_resolved.items()
            )
            if has_backends:
                graph_backend_names = {
                    getattr(g, "__networkx_backend__", "networkx")
                    for gname, g in graphs_resolved.items()
                    if gname not in self.list_graphs
                }
                for gname in self.list_graphs & graphs_resolved.keys():
                    graph_backend_names.update(
                        getattr(g, "__networkx_backend__", "networkx")
                        for g in graphs_resolved[gname]
                    )
        else:
            has_backends = any(
                hasattr(g, "__networkx_backend__") for g in graphs_resolved.values()
            )
            if has_backends:
                graph_backend_names = {
                    getattr(g, "__networkx_backend__", "networkx")
                    for g in graphs_resolved.values()
                }

        if self._is_testing and self._automatic_backends and backend_name is None:
            # Special path if we are running networkx tests with a backend.
            # This even runs for (and handles) functions that mutate input graphs.
            return self._convert_and_call_for_tests(
                self._automatic_backends[0],
                args,
                kwargs,
                backends_kwargs,
                fallback_to_nx=self._fallback_to_nx,
            )

        if has_backends:
            # Dispatchable graphs found! Dispatch to backend function.
            # We don't handle calls with different backend graphs yet,
            # but we may be able to convert additional networkx graphs.
            backend_names = graph_backend_names - {"networkx"}
            if len(backend_names) != 1:
                # Future work: convert between backends and run if multiple backends found
                raise TypeError(
                    f"{self.name}() graphs must all be from the same backend, found {backend_names}"
                )
            [graph_backend_name] = backend_names
            if backend_name is not None and backend_name != graph_backend_name:
                # Future work: convert between backends to `backend_name` backend
                raise TypeError(
                    f"{self.name}() is unable to convert graph from backend {graph_backend_name!r} "
                    f"to the specified backend {backend_name!r}."
                )
            if graph_backend_name not in backends:
                raise ImportError(f"Unable to load backend: {graph_backend_name}")
            if (
                "networkx" in graph_backend_names
                and graph_backend_name not in self._automatic_backends
            ):
                # Not configured to convert networkx graphs to this backend
                raise TypeError(
                    f"Unable to convert inputs and run {self.name}. "
                    f"{self.name}() has networkx and {graph_backend_name} graphs, but NetworkX is not "
                    f"configured to automatically convert graphs from networkx to {graph_backend_name}."
                )
            backend = _load_backend(graph_backend_name)
            if hasattr(backend, self.name):
                if "networkx" in graph_backend_names:
                    # We need to convert networkx graphs to backend graphs.
                    # There is currently no need to check `self.mutates_input` here.
                    return self._convert_and_call(
                        graph_backend_name,
                        args,
                        kwargs,
                        backends_kwargs,
                        fallback_to_nx=self._fallback_to_nx,
                    )
                # All graphs are backend graphs--no need to convert!
                return getattr(backend, self.name)(
                    *args, **kwargs, **backends_kwargs.get(graph_backend_name, {})
                )
            # Future work: try to convert and run with other backends in self._automatic_backends
            raise NetworkXNotImplemented(
                f"'{self.name}' not implemented by {graph_backend_name}"
            )

        # If backend was explicitly given by the user, so we need to use it no matter what
        if backend_name is not None:
            return self._convert_and_call(
                backend_name, args, kwargs, backends_kwargs, fallback_to_nx=False
            )

        # Only networkx graphs; try to convert and run with a backend with automatic
        # conversion, but don't do this by default for graph generators or loaders,
        # or if the functions mutates an input graph or returns a graph.
        # Only convert and run if `backend.should_run(...)` returns True.
        if (
            not self._returns_graph
            and (
                not self.mutates_input
                or isinstance(self.mutates_input, dict)
                # If `mutates_input` begins with "not ", then assume the argument is boolean,
                # otherwise treat it as a node or edge attribute if it's not None.
                and any(
                    not (
                        args[arg_pos]
                        if len(args) > arg_pos
                        else kwargs.get(arg_name[4:], True)
                    )
                    if arg_name.startswith("not ")
                    else (
                        args[arg_pos] if len(args) > arg_pos else kwargs.get(arg_name)
                    )
                    is not None
                    for arg_name, arg_pos in self.mutates_input.items()
                )
            )
        ):
            # Should we warn or log if we don't convert b/c the input will be mutated?
            for backend_name in self._automatic_backends:
<<<<<<< HEAD
                if self._can_backend_run(
                    backend_name,
                    *args,
                    **kwargs,
                    **backends_kwargs.get(backend_name, {}),
                ):
=======
                if self._should_backend_run(backend_name, *args, **kwargs):
>>>>>>> 19e6bc74
                    return self._convert_and_call(
                        backend_name,
                        args,
                        kwargs,
                        backends_kwargs,
                        fallback_to_nx=self._fallback_to_nx,
                    )
        # Default: run with networkx on networkx inputs
        return self.orig_func(*args, **kwargs)

    def _can_backend_run(self, backend_name, /, *args, **kwargs):
        """Can the specified backend run this algorithm with these arguments?"""
        backend = _load_backend(backend_name)
        # `backend.can_run` and `backend.should_run` may return strings that describe
        # why they can't or shouldn't be run. We plan to use the strings in the future.
        return (
            hasattr(backend, self.name)
            and (can_run := backend.can_run(self.name, args, kwargs))
            and not isinstance(can_run, str)
        )

    def _should_backend_run(self, backend_name, /, *args, **kwargs):
        """Can/should the specified backend run this algorithm with these arguments?"""
        backend = _load_backend(backend_name)
        # `backend.can_run` and `backend.should_run` may return strings that describe
        # why they can't or shouldn't be run. We plan to use the strings in the future.
        return (
            hasattr(backend, self.name)
            and (can_run := backend.can_run(self.name, args, kwargs))
            and not isinstance(can_run, str)
            and (should_run := backend.should_run(self.name, args, kwargs))
            and not isinstance(should_run, str)
        )

    def _convert_arguments(self, backend_name, args, kwargs):
        """Convert graph arguments to the specified backend.

        Returns
        -------
        args tuple and kwargs dict
        """
        bound = self.__signature__.bind(*args, **kwargs)
        bound.apply_defaults()
        if not self.graphs:
            bound_kwargs = bound.kwargs
            del bound_kwargs["backend"]
            return bound.args, bound_kwargs
        # Convert graphs into backend graph-like object
        # Include the edge and/or node labels if provided to the algorithm
        preserve_edge_attrs = self.preserve_edge_attrs
        edge_attrs = self.edge_attrs
        if preserve_edge_attrs is False:
            # e.g. `preserve_edge_attrs=False`
            pass
        elif preserve_edge_attrs is True:
            # e.g. `preserve_edge_attrs=True`
            edge_attrs = None
        elif isinstance(preserve_edge_attrs, str):
            if bound.arguments[preserve_edge_attrs] is True or callable(
                bound.arguments[preserve_edge_attrs]
            ):
                # e.g. `preserve_edge_attrs="attr"` and `func(attr=True)`
                # e.g. `preserve_edge_attrs="attr"` and `func(attr=myfunc)`
                preserve_edge_attrs = True
                edge_attrs = None
            elif bound.arguments[preserve_edge_attrs] is False and (
                isinstance(edge_attrs, str)
                and edge_attrs == preserve_edge_attrs
                or isinstance(edge_attrs, dict)
                and preserve_edge_attrs in edge_attrs
            ):
                # e.g. `preserve_edge_attrs="attr"` and `func(attr=False)`
                # Treat `False` argument as meaning "preserve_edge_data=False"
                # and not `False` as the edge attribute to use.
                preserve_edge_attrs = False
                edge_attrs = None
            else:
                # e.g. `preserve_edge_attrs="attr"` and `func(attr="weight")`
                preserve_edge_attrs = False
        # Else: e.g. `preserve_edge_attrs={"G": {"weight": 1}}`

        if edge_attrs is None:
            # May have been set to None above b/c all attributes are preserved
            pass
        elif isinstance(edge_attrs, str):
            if edge_attrs[0] == "[":
                # e.g. `edge_attrs="[edge_attributes]"` (argument of list of attributes)
                # e.g. `func(edge_attributes=["foo", "bar"])`
                edge_attrs = {
                    edge_attr: 1 for edge_attr in bound.arguments[edge_attrs[1:-1]]
                }
            elif callable(bound.arguments[edge_attrs]):
                # e.g. `edge_attrs="weight"` and `func(weight=myfunc)`
                preserve_edge_attrs = True
                edge_attrs = None
            elif bound.arguments[edge_attrs] is not None:
                # e.g. `edge_attrs="weight"` and `func(weight="foo")` (default of 1)
                edge_attrs = {bound.arguments[edge_attrs]: 1}
            elif self.name == "to_numpy_array" and hasattr(
                bound.arguments["dtype"], "names"
            ):
                # Custom handling: attributes may be obtained from `dtype`
                edge_attrs = {
                    edge_attr: 1 for edge_attr in bound.arguments["dtype"].names
                }
            else:
                # e.g. `edge_attrs="weight"` and `func(weight=None)`
                edge_attrs = None
        else:
            # e.g. `edge_attrs={"attr": "default"}` and `func(attr="foo", default=7)`
            # e.g. `edge_attrs={"attr": 0}` and `func(attr="foo")`
            edge_attrs = {
                edge_attr: bound.arguments.get(val, 1) if isinstance(val, str) else val
                for key, val in edge_attrs.items()
                if (edge_attr := bound.arguments[key]) is not None
            }

        preserve_node_attrs = self.preserve_node_attrs
        node_attrs = self.node_attrs
        if preserve_node_attrs is False:
            # e.g. `preserve_node_attrs=False`
            pass
        elif preserve_node_attrs is True:
            # e.g. `preserve_node_attrs=True`
            node_attrs = None
        elif isinstance(preserve_node_attrs, str):
            if bound.arguments[preserve_node_attrs] is True or callable(
                bound.arguments[preserve_node_attrs]
            ):
                # e.g. `preserve_node_attrs="attr"` and `func(attr=True)`
                # e.g. `preserve_node_attrs="attr"` and `func(attr=myfunc)`
                preserve_node_attrs = True
                node_attrs = None
            elif bound.arguments[preserve_node_attrs] is False and (
                isinstance(node_attrs, str)
                and node_attrs == preserve_node_attrs
                or isinstance(node_attrs, dict)
                and preserve_node_attrs in node_attrs
            ):
                # e.g. `preserve_node_attrs="attr"` and `func(attr=False)`
                # Treat `False` argument as meaning "preserve_node_data=False"
                # and not `False` as the node attribute to use. Is this used?
                preserve_node_attrs = False
                node_attrs = None
            else:
                # e.g. `preserve_node_attrs="attr"` and `func(attr="weight")`
                preserve_node_attrs = False
        # Else: e.g. `preserve_node_attrs={"G": {"pos": None}}`

        if node_attrs is None:
            # May have been set to None above b/c all attributes are preserved
            pass
        elif isinstance(node_attrs, str):
            if node_attrs[0] == "[":
                # e.g. `node_attrs="[node_attributes]"` (argument of list of attributes)
                # e.g. `func(node_attributes=["foo", "bar"])`
                node_attrs = {
                    node_attr: None for node_attr in bound.arguments[node_attrs[1:-1]]
                }
            elif callable(bound.arguments[node_attrs]):
                # e.g. `node_attrs="weight"` and `func(weight=myfunc)`
                preserve_node_attrs = True
                node_attrs = None
            elif bound.arguments[node_attrs] is not None:
                # e.g. `node_attrs="weight"` and `func(weight="foo")`
                node_attrs = {bound.arguments[node_attrs]: None}
            else:
                # e.g. `node_attrs="weight"` and `func(weight=None)`
                node_attrs = None
        else:
            # e.g. `node_attrs={"attr": "default"}` and `func(attr="foo", default=7)`
            # e.g. `node_attrs={"attr": 0}` and `func(attr="foo")`
            node_attrs = {
                node_attr: bound.arguments.get(val) if isinstance(val, str) else val
                for key, val in node_attrs.items()
                if (node_attr := bound.arguments[key]) is not None
            }

        preserve_graph_attrs = self.preserve_graph_attrs

        # It should be safe to assume that we either have networkx graphs or backend graphs.
        # Future work: allow conversions between backends.
        backend = _load_backend(backend_name)
        for gname in self.graphs:
            if gname in self.list_graphs:
                bound.arguments[gname] = [
                    backend.convert_from_nx(
                        g,
                        edge_attrs=edge_attrs,
                        node_attrs=node_attrs,
                        preserve_edge_attrs=preserve_edge_attrs,
                        preserve_node_attrs=preserve_node_attrs,
                        preserve_graph_attrs=preserve_graph_attrs,
                        name=self.name,
                        graph_name=gname,
                    )
                    if getattr(g, "__networkx_backend__", "networkx") == "networkx"
                    else g
                    for g in bound.arguments[gname]
                ]
            else:
                graph = bound.arguments[gname]
                if graph is None:
                    if gname in self.optional_graphs:
                        continue
                    raise TypeError(
                        f"Missing required graph argument `{gname}` in {self.name} function"
                    )
                if isinstance(preserve_edge_attrs, dict):
                    preserve_edges = False
                    edges = preserve_edge_attrs.get(gname, edge_attrs)
                else:
                    preserve_edges = preserve_edge_attrs
                    edges = edge_attrs
                if isinstance(preserve_node_attrs, dict):
                    preserve_nodes = False
                    nodes = preserve_node_attrs.get(gname, node_attrs)
                else:
                    preserve_nodes = preserve_node_attrs
                    nodes = node_attrs
                if isinstance(preserve_graph_attrs, set):
                    preserve_graph = gname in preserve_graph_attrs
                else:
                    preserve_graph = preserve_graph_attrs
                if getattr(graph, "__networkx_backend__", "networkx") == "networkx":
                    bound.arguments[gname] = backend.convert_from_nx(
                        graph,
                        edge_attrs=edges,
                        node_attrs=nodes,
                        preserve_edge_attrs=preserve_edges,
                        preserve_node_attrs=preserve_nodes,
                        preserve_graph_attrs=preserve_graph,
                        name=self.name,
                        graph_name=gname,
                    )
        bound_kwargs = bound.kwargs
        del bound_kwargs["backend"]
        return bound.args, bound_kwargs

    def _convert_and_call(
        self, backend_name, args, kwargs, backends_kwargs, *, fallback_to_nx=False
    ):
        """Call this dispatchable function with a backend, converting graphs if necessary."""
        backend = _load_backend(backend_name)
        if not self._can_backend_run(
            backend_name, *args, **kwargs, **backends_kwargs.get(backend_name, {})
        ):
            if fallback_to_nx:
                return self.orig_func(*args, **kwargs)
            msg = f"'{self.name}' not implemented by {backend_name}"
            if hasattr(backend, self.name):
                msg += " with the given arguments"
            raise RuntimeError(msg)

        try:
            converted_args, converted_kwargs = self._convert_arguments(
                backend_name, args, kwargs
            )
            result = getattr(backend, self.name)(
                *converted_args,
                **converted_kwargs,
                **backends_kwargs.get(backend_name, {}),
            )
        except (NotImplementedError, NetworkXNotImplemented) as exc:
            if fallback_to_nx:
                return self.orig_func(*args, **kwargs)
            raise

        return result

    def _convert_and_call_for_tests(
        self, backend_name, args, kwargs, backends_kwargs, *, fallback_to_nx=False
    ):
        """Call this dispatchable function with a backend; for use with testing."""
        backend = _load_backend(backend_name)
        if not self._can_backend_run(
            backend_name, *args, **kwargs, **backends_kwargs.get(backend_name, {})
        ):
            if fallback_to_nx or not self.graphs:
                return self.orig_func(*args, **kwargs)

            import pytest

            msg = f"'{self.name}' not implemented by {backend_name}"
            if hasattr(backend, self.name):
                msg += " with the given arguments"
            pytest.xfail(msg)

        from collections.abc import Iterable, Iterator, Mapping
        from copy import copy
        from io import BufferedReader, BytesIO
        from itertools import tee
        from random import Random

        import numpy as np
        from numpy.random import Generator, RandomState
        from scipy.sparse import sparray

        # We sometimes compare the backend result to the original result,
        # so we need two sets of arguments. We tee iterators and copy
        # random state so that they may be used twice.
        if not args:
            args1 = args2 = args
        else:
            args1, args2 = zip(
                *(
                    (arg, copy(arg))
                    if isinstance(arg, BytesIO | Random | Generator | RandomState)
                    else tee(arg)
                    if isinstance(arg, Iterator) and not isinstance(arg, BufferedReader)
                    else (arg, arg)
                    for arg in args
                )
            )
        if not kwargs:
            kwargs1 = kwargs2 = kwargs
        else:
            kwargs1, kwargs2 = zip(
                *(
                    ((k, v), (k, copy(v)))
                    if isinstance(v, BytesIO | Random | Generator | RandomState)
                    else ((k, (teed := tee(v))[0]), (k, teed[1]))
                    if isinstance(v, Iterator) and not isinstance(v, BufferedReader)
                    else ((k, v), (k, v))
                    for k, v in kwargs.items()
                )
            )
            kwargs1 = dict(kwargs1)
            kwargs2 = dict(kwargs2)
        try:
            converted_args, converted_kwargs = self._convert_arguments(
                backend_name, args1, kwargs1
            )
            result = getattr(backend, self.name)(
                *converted_args,
                **converted_kwargs,
                **backends_kwargs.get(backend_name, {}),
            )
        except (NotImplementedError, NetworkXNotImplemented) as exc:
            if fallback_to_nx:
                return self.orig_func(*args2, **kwargs2)
            import pytest

            pytest.xfail(
                exc.args[0] if exc.args else f"{self.name} raised {type(exc).__name__}"
            )
        # Verify that `self._returns_graph` is correct. This compares the return type
        # to the type expected from `self._returns_graph`. This handles tuple and list
        # return types, but *does not* catch functions that yield graphs.
        if (
            self._returns_graph
            != (
                isinstance(result, nx.Graph)
                or hasattr(result, "__networkx_backend__")
                or isinstance(result, tuple | list)
                and any(
                    isinstance(x, nx.Graph) or hasattr(x, "__networkx_backend__")
                    for x in result
                )
            )
            and not (
                # May return Graph or None
                self.name in {"check_planarity", "check_planarity_recursive"}
                and any(x is None for x in result)
            )
            and not (
                # May return Graph or dict
                self.name in {"held_karp_ascent"}
                and any(isinstance(x, dict) for x in result)
            )
            and self.name
            not in {
                # yields graphs
                "all_triads",
                "general_k_edge_subgraphs",
                # yields graphs or arrays
                "nonisomorphic_trees",
            }
        ):
            raise RuntimeError(f"`returns_graph` is incorrect for {self.name}")

        def check_result(val, depth=0):
            if isinstance(val, np.number):
                raise RuntimeError(
                    f"{self.name} returned a numpy scalar {val} ({type(val)}, depth={depth})"
                )
            if isinstance(val, np.ndarray | sparray):
                return
            if isinstance(val, nx.Graph):
                check_result(val._node, depth=depth + 1)
                check_result(val._adj, depth=depth + 1)
                return
            if isinstance(val, Iterator):
                raise NotImplementedError
            if isinstance(val, Iterable) and not isinstance(val, str):
                for x in val:
                    check_result(x, depth=depth + 1)
            if isinstance(val, Mapping):
                for x in val.values():
                    check_result(x, depth=depth + 1)

        def check_iterator(it):
            for val in it:
                try:
                    check_result(val)
                except RuntimeError as exc:
                    raise RuntimeError(
                        f"{self.name} returned a numpy scalar {val} ({type(val)})"
                    ) from exc
                yield val

        if self.name in {"from_edgelist"}:
            # numpy scalars are explicitly given as values in some tests
            pass
        elif isinstance(result, Iterator):
            result = check_iterator(result)
        else:
            try:
                check_result(result)
            except RuntimeError as exc:
                raise RuntimeError(
                    f"{self.name} returned a numpy scalar {result} ({type(result)})"
                ) from exc
            check_result(result)

        if self.name in {
            "edmonds_karp_core",
            "barycenter",
            "contracted_edge",
            "contracted_nodes",
            "stochastic_graph",
            "relabel_nodes",
        }:
            # Special-case algorithms that mutate input graphs
            bound = self.__signature__.bind(*converted_args, **converted_kwargs)
            bound.apply_defaults()
            bound2 = self.__signature__.bind(*args2, **kwargs2)
            bound2.apply_defaults()
            if self.name == "edmonds_karp_core":
                R1 = backend.convert_to_nx(bound.arguments["R"])
                R2 = bound2.arguments["R"]
                for k, v in R1.edges.items():
                    R2.edges[k]["flow"] = v["flow"]
            elif self.name == "barycenter" and bound.arguments["attr"] is not None:
                G1 = backend.convert_to_nx(bound.arguments["G"])
                G2 = bound2.arguments["G"]
                attr = bound.arguments["attr"]
                for k, v in G1.nodes.items():
                    G2.nodes[k][attr] = v[attr]
            elif (
                self.name in {"contracted_nodes", "contracted_edge"}
                and not bound.arguments["copy"]
            ):
                # Edges and nodes changed; node "contraction" and edge "weight" attrs
                G1 = backend.convert_to_nx(bound.arguments["G"])
                G2 = bound2.arguments["G"]
                G2.__dict__.update(G1.__dict__)
            elif self.name == "stochastic_graph" and not bound.arguments["copy"]:
                G1 = backend.convert_to_nx(bound.arguments["G"])
                G2 = bound2.arguments["G"]
                for k, v in G1.edges.items():
                    G2.edges[k]["weight"] = v["weight"]
            elif self.name == "relabel_nodes" and not bound.arguments["copy"]:
                G1 = backend.convert_to_nx(bound.arguments["G"])
                G2 = bound2.arguments["G"]
                if G1 is G2:
                    return G2
                G2._node.clear()
                G2._node.update(G1._node)
                G2._adj.clear()
                G2._adj.update(G1._adj)
                if hasattr(G1, "_pred") and hasattr(G2, "_pred"):
                    G2._pred.clear()
                    G2._pred.update(G1._pred)
                if hasattr(G1, "_succ") and hasattr(G2, "_succ"):
                    G2._succ.clear()
                    G2._succ.update(G1._succ)
                return G2
            return backend.convert_to_nx(result)

        converted_result = backend.convert_to_nx(result)
        if isinstance(converted_result, nx.Graph) and self.name not in {
            "boykov_kolmogorov",
            "preflow_push",
            "quotient_graph",
            "shortest_augmenting_path",
            "spectral_graph_forge",
            # We don't handle tempfile.NamedTemporaryFile arguments
            "read_gml",
            "read_graph6",
            "read_sparse6",
            # We don't handle io.BufferedReader arguments
            "bipartite_read_edgelist",
            "read_adjlist",
            "read_edgelist",
            "read_graphml",
            "read_multiline_adjlist",
            "read_pajek",
            # graph comparison fails b/c of nan values
            "read_gexf",
        }:
            # For graph return types (e.g. generators), we compare that results are
            # the same between the backend and networkx, then return the original
            # networkx result so the iteration order will be consistent in tests.
            G = self.orig_func(*args2, **kwargs2)
            if not nx.utils.graphs_equal(G, converted_result):
                assert G.number_of_nodes() == converted_result.number_of_nodes()
                assert G.number_of_edges() == converted_result.number_of_edges()
                assert G.graph == converted_result.graph
                assert G.nodes == converted_result.nodes
                assert G.adj == converted_result.adj
                assert type(G) is type(converted_result)
                raise AssertionError("Graphs are not equal")
            return G
        return converted_result

    def _make_doc(self):
        if not self.backends:
            return self._orig_doc
        lines = [
            "Backends",
            "--------",
        ]
        for backend in sorted(self.backends):
            info = backend_info[backend]
            if "short_summary" in info:
                lines.append(f"{backend} : {info['short_summary']}")
            else:
                lines.append(backend)
            if "functions" not in info or self.name not in info["functions"]:
                lines.append("")
                continue

            func_info = info["functions"][self.name]

            # Renaming extra_docstring to additional_docs
            if func_docs := (
                func_info.get("additional_docs") or func_info.get("extra_docstring")
            ):
                lines.extend(
                    f"  {line}" if line else line for line in func_docs.split("\n")
                )
                add_gap = True
            else:
                add_gap = False

            # Renaming extra_parameters to additional_parameters
            if extra_parameters := (
                func_info.get("extra_parameters")
                or func_info.get("additional_parameters")
            ):
                if add_gap:
                    lines.append("")
                lines.append("  Additional parameters:")
                for param in sorted(extra_parameters):
                    lines.append(f"    {param}")
                    if desc := extra_parameters[param]:
                        lines.append(f"      {desc}")
                    lines.append("")
            else:
                lines.append("")

            if func_url := func_info.get("url"):
                lines.append(f"[`Source <{func_url}>`_]")
                lines.append("")

        lines.pop()  # Remove last empty line
        to_add = "\n    ".join(lines)
        return f"{self._orig_doc.rstrip()}\n\n    {to_add}"

    def __reduce__(self):
        """Allow this object to be serialized with pickle.

        This uses the global registry `_registered_algorithms` to deserialize.
        """
        return _restore_dispatchable, (self.name,)


def _restore_dispatchable(name):
    return _registered_algorithms[name]


if os.environ.get("_NETWORKX_BUILDING_DOCS_"):
    # When building docs with Sphinx, use the original function with the
    # dispatched __doc__, b/c Sphinx renders normal Python functions better.
    # This doesn't show e.g. `*, backend=None, **backend_kwargs` in the
    # signatures, which is probably okay. It does allow the docstring to be
    # updated based on the installed backends.
    _orig_dispatchable = _dispatchable

    def _dispatchable(func=None, **kwargs):  # type: ignore[no-redef]
        if func is None:
            return partial(_dispatchable, **kwargs)
        dispatched_func = _orig_dispatchable(func, **kwargs)
        func.__doc__ = dispatched_func.__doc__
        return func

    _dispatchable.__doc__ = _orig_dispatchable.__new__.__doc__  # type: ignore[method-assign,assignment]
    _sig = inspect.signature(_orig_dispatchable.__new__)
    _dispatchable.__signature__ = _sig.replace(  # type: ignore[method-assign,assignment]
        parameters=[v for k, v in _sig.parameters.items() if k != "cls"]
    )<|MERGE_RESOLUTION|>--- conflicted
+++ resolved
@@ -641,16 +641,12 @@
         ):
             # Should we warn or log if we don't convert b/c the input will be mutated?
             for backend_name in self._automatic_backends:
-<<<<<<< HEAD
-                if self._can_backend_run(
+                if self._should_backend_run(
                     backend_name,
                     *args,
                     **kwargs,
                     **backends_kwargs.get(backend_name, {}),
                 ):
-=======
-                if self._should_backend_run(backend_name, *args, **kwargs):
->>>>>>> 19e6bc74
                     return self._convert_and_call(
                         backend_name,
                         args,
