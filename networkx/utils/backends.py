--- conflicted
+++ resolved
@@ -705,13 +705,8 @@
                     )
                 # All graphs are backend graphs--no need to convert!
                 return getattr(backend, self.name)(*args, **kwargs)
-<<<<<<< HEAD
-            # Future work: try to convert and run with other backends in self._automatic_backends
+            # Future work: try to convert and run with other backends in backend_priority
             raise nx.NetworkXNotImplemented(
-=======
-            # Future work: try to convert and run with other backends in backend_priority
-            raise NetworkXNotImplemented(
->>>>>>> 984f737b
                 f"'{self.name}' not implemented by {graph_backend_name}"
             )
 
