"""
Docs for backend users
~~~~~~~~~~~~~~~~~~~~~~
NetworkX utilizes a plugin-dispatch architecture. A valid NetworkX backend
specifies `entry points
<https://packaging.python.org/en/latest/specifications/entry-points>`_, named
``networkx.backends`` and an optional ``networkx.backend_info`` when it is
installed (not imported). This allows NetworkX to dispatch (redirect) function
calls to the backend so the execution flows to the designated backend
implementation. This design enhances flexibility and integration, making
NetworkX more adaptable and efficient.

NetworkX can dispatch to backends **explicitly** (this requires changing code)
or **automatically** (this requires setting configuration or environment
variables). The best way to use a backend depends on the backend, your use
case, and whether you want to automatically convert to or from backend
graphs. Automatic conversions of graphs is always opt-in.

To explicitly dispatch to a backend, use the `backend=` keyword argument in a
dispatchable function. This will convert (and cache by default) input NetworkX
graphs to backend graphs and call the backend implementation. Another explicit
way to use a backend is to create a backend graph directly--for example,
perhaps the backend has its own functions for loading data and creating
graphs--and pass that graph to a dispatchable function, which will then call
the backend implementation without converting.

Using automatic dispatch requires setting configuration options. Every NetworkX
configuration may also be set from an environment variable and are processed at
the time networkx is imported.  The following configuration variables are
supported:

* ``nx.config.backend_priority`` (``NETWORKX_BACKEND_PRIORITY`` env var), a
  list of backends, controls dispatchable functions that don't return graphs
  such as e.g. ``nx.pagerank``. When one of these functions is called with
  NetworkX graphs as input, the dispatcher iterates over the backends listed in
  this backend_priority config and will use the first backend that implements
  this function. The input NetworkX graphs are converted (and cached by
  default) to backend graphs. Using this configuration can allow you to use the
  full flexibility of NetworkX graphs and the performance of backend
  implementations, but possible downsides are that creating NetworkX graphs,
  converting to backend graphs, and caching backend graphs may all be
  expensive.

* ``nx.config.backend_priority.algos`` (``NETWORKX_BACKEND_PRIORITY_ALGOS`` env
  var), can be used instead of ``nx.config.backend_priority``
  (``NETWORKX_BACKEND_PRIORITY`` env var) to emphasize that the setting only
  affects the dispatching of algorithm functions as described above.

* ``nx.config.backend_priority.generators``
  (``NETWORKX_BACKEND_PRIORITY_GENERATORS`` env var), a list of backends,
  controls dispatchable functions that return graphs such as
  nx.from_pandas_edgelist and nx.empty_graph. When one of these functions is
  called, the first backend listed in this backend_priority config that
  implements this function will be used and will return a backend graph. When
  this backend graph is passed to other dispatchable NetworkX functions, it
  will use the backend implementation if it exists or raise by default unless
  nx.config.fallback_to_nx is True (default is False). Using this configuration
  avoids creating NetworkX graphs, which subsequently avoids the need to
  convert to and cache backend graphs as when using
  nx.config.backend_priority.algos, but possible downsides are that the backend
  graph may not behave the same as a NetworkX graph and the backend may not
  implement all algorithms that you use, which may break your workflow.

* ``nx.config.fallback_to_nx`` (``NETWORKX_FALLBACK_TO_NX`` env var), a boolean
  (default False), controls what happens when a backend graph is passed to a
  dispatchable function that is not implemented by that backend. The default
  behavior when False is to raise. If True, then the backend graph will be
  converted (and cached by default) to a NetworkX graph and will run with the
  default NetworkX implementation. Enabling this configuration can allow
  workflows to complete if the backend does not implement all algorithms used
  by the workflow, but a possible downside is that it may require converting
  the input backend graph to a NetworkX graph, which may be expensive. If a
  backend graph is duck-type compatible as a NetworkX graph, then the backend
  may choose not to convert to a NetworkX graph and use the incoming graph
  as-is.

* ``nx.config.cache_converted_graphs`` (``NETWORKX_CACHE_CONVERTED_GRAPHS`` env
  var), a boolean (default True), controls whether graph conversions are cached
  to G.__networkx_cache__ or not. Caching can improve performance by avoiding
  repeated conversions, but it uses more memory.

.. note:: Backends *should* follow the NetworkX backend naming convention. For
   example, if a backend is named ``parallel`` and specified using
   ``backend=parallel`` or ``NETWORKX_BACKEND_PRIORITY=parallel``, the package
   installed is ``nx-parallel``, and we would use ``import nx_parallel`` if we
   were to import the backend package directly.

Backends are encouraged to document how they recommend to be used and whether
their graph types are duck-type compatible as NetworkX graphs. If backend
graphs are NetworkX-compatible and you want your workflow to automatically
"just work" with a backend--converting and caching if necessary--then use all
of the above configurations. Automatically converting graphs is opt-in, and
configuration gives the user control.

Examples:
---------

Use the ``cugraph`` backend for every algorithm function it supports. This will
allow for fall back to the default NetworkX implementations for algorithm calls
not supported by cugraph because graph generator functions are still returning
NetworkX graphs.

.. code-block:: bash

   bash> NETWORKX_BACKEND_PRIORITY=cugraph python my_networkx_script.py

Explicitly use the ``parallel`` backend for a function call.

.. code-block:: python

    nx.betweenness_centrality(G, k=10, backend="parallel")

Explicitly use the ``parallel`` backend for a function call by passing an
instance of the backend graph type to the function.

.. code-block:: python

   H = nx_parallel.ParallelGraph(G)
   nx.betweenness_centrality(H, k=10)

Explicitly use the ``parallel`` backend and pass additional backend-specific
arguments. Here, ``get_chunks`` is an argument unique to the ``parallel``
backend.

.. code-block:: python

   nx.betweenness_centrality(G, k=10, backend="parallel", get_chunks=get_chunks)

Automatically dispatch the ``cugraph`` backend for all NetworkX algorithms and
generators, and allow the backend graph object returned from generators to be
passed to NetworkX functions the backend does not support.

.. code-block:: bash

   bash> NETWORKX_BACKEND_PRIORITY_ALGOS=cugraph \\
         NETWORKX_BACKEND_PRIORITY_GENERATORS=cugraph \\
         NETWORKX_FALLBACK_TO_NX=True \\
         python my_networkx_script.py

How does this work?
-------------------

If you've looked at functions in the NetworkX codebase, you might have seen the
``@nx._dispatchable`` decorator on most of the functions. This decorator allows the NetworkX
function to dispatch to the corresponding backend function if available. When the decorated
function is called, it first checks for a backend to run the function, and if no appropriate
backend is specified or available, it runs the NetworkX version of the function.

Backend Keyword Argument
^^^^^^^^^^^^^^^^^^^^^^^^

When a decorated function is called with the ``backend`` kwarg provided, it checks
if the specified backend is installed, and loads it. Next it checks whether to convert
input graphs by first resolving the backend of each input graph by looking
for an attribute named ``__networkx_backend__`` that holds the backend name for that
graph type. If all input graphs backend matches the ``backend`` kwarg, the backend's
function is called with the original inputs. If any of the input graphs do not match
the ``backend`` kwarg, they are converted to the backend graph type before calling.
Exceptions are raised if any step is not possible, e.g. if the backend does not
implement this function.

Finding a Backend
^^^^^^^^^^^^^^^^^

When a decorated function is called without a ``backend`` kwarg, it tries to find a
dispatchable backend function.
The backend type of each input graph parameter is resolved (using the
``__networkx_backend__`` attribute) and if they all agree, that backend's function
is called if possible. Otherwise the backends listed in the config ``backend_priority``
are considered one at a time in order. If that backend supports the function and
can convert the input graphs to its backend type, that backend function is called.
Otherwise the next backend is considered.

During this process, the backends can provide helpful information to the dispatcher
via helper methods in the backend's interface. Backend methods ``can_run`` and
``should_run`` are used by the dispatcher to determine whether to use the backend
function. If the number of nodes is small, it might be faster to run the NetworkX
version of the function. This is how backends can provide info about whether to run.

Falling Back to NetworkX
^^^^^^^^^^^^^^^^^^^^^^^^

If none of the backends are appropriate, we "fall back" to the NetworkX function.
That means we resolve the backends of all input graphs and if all are NetworkX
graphs we call the NetworkX function. If any are not NetworkX graphs, we raise
an exception unless the `fallback_to_nx` config is set. If it is, we convert all
graph types to NetworkX graph types before calling the NetworkX function.

Functions that mutate the graph
^^^^^^^^^^^^^^^^^^^^^^^^^^^^^^^

Any function decorated with the option that indicates it mutates the graph goes through
a slightly different path to automatically find backends. These functions typically
generate a graph, or add attributes or change the graph structure. The config
`backend_priority.generators` holds a list of backend names similar to the config
`backend_priority`. The process is similar for finding a matching backend. Once found,
the backend function is called and a backend graph is returned (instead of a NetworkX
graph). You can then use this backend graph in any function supported by the backend.
And you can use it for functions not supported by the backend if you set the config
`fallback_to_nx` to allow it to convert the backend graph to a NetworkX graph before
calling the function.

Optional keyword arguments
^^^^^^^^^^^^^^^^^^^^^^^^^^

Backends can add optional keyword parameters to NetworkX functions to allow you to
control aspects of the backend algorithm. Thus the function signatures can be extended
beyond the NetworkX function signature. For example, the ``parallel`` backend might
have a parameter to specify how many CPUs to use. These parameters are collected
by the dispatchable decorator code at the start of the function call and used when
calling the backend function.

Existing Backends
^^^^^^^^^^^^^^^^^

NetworkX does not know all the backends that have been created.  In fact, the
NetworkX library does not need to know that a backend exists for it to work. As
long as the backend package creates the ``entry_point``, and provides the
correct interface, it will be called when the user requests it using one of the
three approaches described above. Some backends have been working with the
NetworkX developers to ensure smooth operation.

Refer to the :doc:`/backends` section to see a list of available backends known
to work with the current stable release of NetworkX.

.. _introspect:

Introspection and Logging
-------------------------
Introspection techniques aim to demystify dispatching and backend graph conversion behaviors.

The primary way to see what the dispatch machinery is doing is by enabling logging.
This can help you verify that the backend you specified is being used.
You can enable NetworkX's backend logger to print to ``sys.stderr`` like this::

    import logging
    nxl = logging.getLogger("networkx")
    nxl.addHandler(logging.StreamHandler())
    nxl.setLevel(logging.DEBUG)

And you can disable it by running this::

    nxl.setLevel(logging.CRITICAL)

Refer to :external+python:mod:`logging` to learn more about the logging facilities in Python.

By looking at the ``.backends`` attribute, you can get the set of all currently
installed backends that implement a particular function. For example::

    >>> nx.betweenness_centrality.backends  # doctest: +SKIP
    {'parallel'}

The function docstring will also show which installed backends support it
along with any backend-specific notes and keyword arguments::

    >>> help(nx.betweenness_centrality)  # doctest: +SKIP
    ...
    Backends
    --------
    parallel : Parallel backend for NetworkX algorithms
      The parallel computation is implemented by dividing the nodes into chunks
      and computing betweenness centrality for each chunk concurrently.
    ...

The NetworkX documentation website also includes info about trusted backends of NetworkX in function references.
For example, see :func:`~networkx.algorithms.shortest_paths.weighted.all_pairs_bellman_ford_path_length`.

Introspection capabilities are currently limited, but we are working to improve them.
We plan to make it easier to answer questions such as:

- What happened (and why)?
- What *will* happen (and why)?
- Where was time spent (including conversions)?
- What is in the cache and how much memory is it using?

Transparency is essential to allow for greater understanding, debug-ability,
and customization. After all, NetworkX dispatching is extremely flexible and can
support advanced workflows with multiple backends and fine-tuned configuration,
but introspection can be helpful by describing *when* and *how* to evolve your workflow
to meet your needs. If you have suggestions for how to improve introspection, please
`let us know <https://github.com/networkx/networkx/issues/new>`_!

Docs for backend developers
~~~~~~~~~~~~~~~~~~~~~~~~~~~

Creating a custom backend
-------------------------

1.  Defining a ``BackendInterface`` object:

    Note that the ``BackendInterface`` doesn't need to must be a class. It can be an
    instance of a class, or a module as well. You can define the following methods or
    functions in your backend's ``BackendInterface`` object.:

    1. ``convert_from_nx`` and ``convert_to_nx`` methods or functions are required for
       backend dispatching to work. The arguments to ``convert_from_nx`` are:

       - ``G`` : NetworkX Graph
       - ``edge_attrs`` : dict, optional
            Dictionary mapping edge attributes to default values if missing in ``G``.
            If None, then no edge attributes will be converted and default may be 1.
       - ``node_attrs``: dict, optional
            Dictionary mapping node attributes to default values if missing in ``G``.
            If None, then no node attributes will be converted.
       - ``preserve_edge_attrs`` : bool
            Whether to preserve all edge attributes.
       - ``preserve_node_attrs`` : bool
            Whether to preserve all node attributes.
       - ``preserve_graph_attrs`` : bool
            Whether to preserve all graph attributes.
       - ``preserve_all_attrs`` : bool
            Whether to preserve all graph, node, and edge attributes.
       - ``name`` : str
            The name of the algorithm.
       - ``graph_name`` : str
            The name of the graph argument being converted.

    2. ``can_run`` (Optional):
          If your backend only partially implements an algorithm, you can define
          a ``can_run(name, args, kwargs)`` function in your ``BackendInterface`` object that
          returns True or False indicating whether the backend can run the algorithm with
          the given arguments or not. Instead of a boolean you can also return a string
          message to inform the user why that algorithm can't be run.

    3. ``should_run`` (Optional):
          A backend may also define ``should_run(name, args, kwargs)``
          that is similar to ``can_run``, but answers whether the backend *should* be run.
          ``should_run`` is only run when performing backend graph conversions. Like
          ``can_run``, it receives the original arguments so it can decide whether it
          should be run by inspecting the arguments. ``can_run`` runs before
          ``should_run``, so ``should_run`` may assume ``can_run`` is True. If not
          implemented by the backend, ``can_run``and ``should_run`` are assumed to
          always return True if the backend implements the algorithm.

    4. ``on_start_tests`` (Optional):
          A special ``on_start_tests(items)`` function may be defined by the backend.
          It will be called with the list of NetworkX tests discovered. Each item
          is a test object that can be marked as xfail if the backend does not support
          the test using ``item.add_marker(pytest.mark.xfail(reason=...))``.

2.  Adding entry points

    To be discoverable by NetworkX, your package must register an
    `entry-point <https://packaging.python.org/en/latest/specifications/entry-points>`_
    ``networkx.backends`` in the package's metadata, with a `key pointing to your
    dispatch object <https://packaging.python.org/en/latest/guides/creating-and-discovering-plugins/#using-package-metadata>`_ .
    For example, if you are using ``setuptools`` to manage your backend package,
    you can `add the following to your pyproject.toml file <https://setuptools.pypa.io/en/latest/userguide/entry_point.html>`_::

        [project.entry-points."networkx.backends"]
        backend_name = "your_backend_interface_object"

    You can also add the ``backend_info`` entry-point. It points towards the ``get_info``
    function that returns all the backend information, which is then used to build the
    "Additional Backend Implementation" box at the end of algorithm's documentation
    page. Note that the `get_info` function shouldn't import your backend package.::

        [project.entry-points."networkx.backend_info"]
        backend_name = "your_get_info_function"

    The ``get_info`` should return a dictionary with following key-value pairs:
        - ``backend_name`` : str or None
            It is the name passed in the ``backend`` kwarg.
        - ``project`` : str or None
            The name of your backend project.
        - ``package`` : str or None
            The name of your backend package.
        - ``url`` : str or None
            This is the url to either your backend's codebase or documentation, and
            will be displayed as a hyperlink to the ``backend_name``, in the
            "Additional backend implementations" section.
        - ``short_summary`` : str or None
            One line summary of your backend which will be displayed in the
            "Additional backend implementations" section.
        - ``default_config`` : dict
            A dictionary mapping the backend config parameter names to their default values.
            This is used to automatically initialize the default configs for all the
            installed backends at the time of networkx's import.

            .. seealso:: `~networkx.utils.configs.Config`

        - ``functions`` : dict or None
            A dictionary mapping function names to a dictionary of information
            about the function. The information can include the following keys:

            - ``url`` : str or None
              The url to ``function``'s source code or documentation.
            - ``additional_docs`` : str or None
              A short description or note about the backend function's
              implementation.
            - ``additional_parameters`` : dict or None
              A dictionary mapping additional parameters headers to their
              short descriptions. For example::

                  "additional_parameters": {
                      'param1 : str, function (default = "chunks")' : "...",
                      'param2 : int' : "...",
                  }

            If any of these keys are not present, the corresponding information
            will not be displayed in the "Additional backend implementations"
            section on NetworkX docs website.

        Note that your backend's docs would only appear on the official NetworkX docs only
        if your backend is a trusted backend of NetworkX, and is present in the
        `.circleci/config.yml` and `.github/workflows/deploy-docs.yml` files in the
        NetworkX repository.

3.  Defining a Backend Graph class

    The backend must create an object with an attribute ``__networkx_backend__`` that holds
    a string with the entry point name::

        class BackendGraph:
            __networkx_backend__ = "backend_name"
            ...

    A backend graph instance may have a ``G.__networkx_cache__`` dict to enable
    caching, and care should be taken to clear the cache when appropriate.

Testing the Custom backend
--------------------------

To test your custom backend, you can run the NetworkX test suite on your backend.
This also ensures that the custom backend is compatible with NetworkX's API.
The following steps will help you run the tests:

1. Setting Backend Environment Variables:
    - ``NETWORKX_TEST_BACKEND`` : Setting this to your backend's ``backend_name`` will
      let NetworkX's dispatch machinery to automatically convert a regular NetworkX
      ``Graph``, ``DiGraph``, ``MultiGraph``, etc. to their backend equivalents, using
      ``your_backend_interface_object.convert_from_nx(G, ...)`` function.
    - ``NETWORKX_FALLBACK_TO_NX`` (default=False) : Setting this variable to `True` will
      instruct tests to use a NetworkX ``Graph`` for algorithms not implemented by your
      custom backend. Setting this to `False` will only run the tests for algorithms
      implemented by your custom backend and tests for other algorithms will ``xfail``.

2. Running Tests:
    You can invoke NetworkX tests for your custom backend with the following commands::

        NETWORKX_TEST_BACKEND=<backend_name>
        NETWORKX_FALLBACK_TO_NX=True # or False
        pytest --pyargs networkx

How tests are run?
------------------

1. While dispatching to the backend implementation the ``_convert_and_call`` function
   is used and while testing the ``_convert_and_call_for_tests`` function is used.
   Other than testing it also checks for functions that return numpy scalars, and
   for functions that return graphs it runs the backend implementation and the
   networkx implementation and then converts the backend graph into a NetworkX graph
   and then compares them, and returns the networkx graph. This can be regarded as
   (pragmatic) technical debt. We may replace these checks in the future.

2. Conversions while running tests:
    - Convert NetworkX graphs using ``<your_backend_interface_object>.convert_from_nx(G, ...)`` into
      the backend graph.
    - Pass the backend graph objects to the backend implementation of the algorithm.
    - Convert the result back to a form expected by NetworkX tests using
      ``<your_backend_interface_object>.convert_to_nx(result, ...)``.
    - For nx_loopback, the graph is copied using the dispatchable metadata

3. Dispatchable algorithms that are not implemented by the backend
   will cause a ``pytest.xfail``, when the ``NETWORKX_FALLBACK_TO_NX``
   environment variable is set to ``False``, giving some indication that
   not all tests are running, while avoiding causing an explicit failure.
"""

import inspect
import itertools
import logging
import os
import warnings
from functools import partial
from importlib.metadata import entry_points

import networkx as nx

from .configs import BackendPriorities, Config, NetworkXConfig
from .decorators import argmap

__all__ = ["_dispatchable"]

_logger = logging.getLogger(__name__)


def _do_nothing():
    """This does nothing at all, yet it helps turn `_dispatchable` into functions."""


def _get_backends(group, *, load_and_call=False):
    """
    Retrieve NetworkX ``backends`` and ``backend_info`` from the entry points.

    Parameters
    -----------
    group : str
        The entry_point to be retrieved.
    load_and_call : bool, optional
        If True, load and call the backend. Defaults to False.

    Returns
    --------
    dict
        A dictionary mapping backend names to their respective backend objects.

    Notes
    ------
    If a backend is defined more than once, a warning is issued.
    The `nx_loopback` backend is removed if it exists, as it is only available during testing.
    A warning is displayed if an error occurs while loading a backend.
    """
    items = entry_points(group=group)
    rv = {}
    for ep in items:
        if ep.name in rv:
            warnings.warn(
                f"networkx backend defined more than once: {ep.name}",
                RuntimeWarning,
                stacklevel=2,
            )
        elif load_and_call:
            try:
                rv[ep.name] = ep.load()()
            except Exception as exc:
                warnings.warn(
                    f"Error encountered when loading info for backend {ep.name}: {exc}",
                    RuntimeWarning,
                    stacklevel=2,
                )
        else:
            rv[ep.name] = ep
    rv.pop("nx_loopback", None)
    return rv


# Note: "networkx" will be in `backend_info`, but not `backends` or `config.backends`.
# It is valid to use "networkx"` as backend argument and in `config.backend_priority`.
# We may make "networkx" a "proper" backend and have it in `backends` and `config.backends`.
backends = _get_backends("networkx.backends")
backend_info = {}  # fill backend_info after networkx is imported in __init__.py

# Load and cache backends on-demand
_loaded_backends = {}  # type: ignore[var-annotated]
_registered_algorithms = {}


# Get default configuration from environment variables at import time
def _comma_sep_to_list(string):
    return [stripped for x in string.strip().split(",") if (stripped := x.strip())]


def _set_configs_from_environment():
    """Initialize ``config.backend_priority``, load backend_info and config.

    This gets default values from environment variables (see ``nx.config`` for details).
    This function is run at the very end of importing networkx. It is run at this time
    to avoid loading backend_info before the rest of networkx is imported in case a
    backend uses networkx for its backend_info (e.g. subclassing the Config class.)
    """
    # backend_info is defined above as empty dict. Fill it after import finishes.
    backend_info.update(_get_backends("networkx.backend_info", load_and_call=True))
    backend_info.update(
        (backend, {}) for backend in backends.keys() - backend_info.keys()
    )

    # set up config based on backend_info and environment
    config = NetworkXConfig(
        backend_priority=BackendPriorities(
            algos=[],
            generators=[],
        ),
        backends=Config(
            **{
                backend: (
                    cfg
                    if isinstance(cfg := info["default_config"], Config)
                    else Config(**cfg)
                )
                if "default_config" in info
                else Config()
                for backend, info in backend_info.items()
            }
        ),
        cache_converted_graphs=bool(
            os.environ.get("NETWORKX_CACHE_CONVERTED_GRAPHS", True)
        ),
        fallback_to_nx=bool(os.environ.get("NETWORKX_FALLBACK_TO_NX", False)),
        warnings_to_ignore={
            x.strip()
            for x in os.environ.get("NETWORKX_WARNINGS_TO_IGNORE", "").split(",")
            if x.strip()
        },
    )
    backend_info["networkx"] = {}
    type(config.backends).__doc__ = "All installed NetworkX backends and their configs."

    # NETWORKX_BACKEND_PRIORITY is the same as NETWORKX_BACKEND_PRIORITY_ALGOS
    priorities = {
        key[26:].lower(): val
        for key, val in os.environ.items()
        if key.startswith("NETWORKX_BACKEND_PRIORITY_")
    }
    backend_priority = config.backend_priority
    backend_priority.algos = (
        _comma_sep_to_list(priorities.pop("algos"))
        if "algos" in priorities
        else _comma_sep_to_list(
            os.environ.get(
                "NETWORKX_BACKEND_PRIORITY",
                os.environ.get("NETWORKX_AUTOMATIC_BACKENDS", ""),
            )
        )
    )
    backend_priority.generators = _comma_sep_to_list(priorities.pop("generators", ""))
    for key in sorted(priorities):
        backend_priority[key] = _comma_sep_to_list(priorities[key])

    return config


def _always_run(name, args, kwargs):
    return True


def _load_backend(backend_name):
    if backend_name in _loaded_backends:
        return _loaded_backends[backend_name]
    if backend_name not in backends:
        raise ImportError(f"'{backend_name}' backend is not installed")
    rv = _loaded_backends[backend_name] = backends[backend_name].load()
    if not hasattr(rv, "can_run"):
        rv.can_run = _always_run
    if not hasattr(rv, "should_run"):
        rv.should_run = _always_run
    return rv


class _dispatchable:
    _is_testing = False

    class _fallback_to_nx:
        """Class property that returns ``nx.config.fallback_to_nx``."""

        def __get__(self, instance, owner=None):
            warnings.warn(
                "`_dispatchable._fallback_to_nx` is deprecated and will be removed "
                "in NetworkX v3.5. Use `nx.config.fallback_to_nx` instead.",
                category=DeprecationWarning,
                stacklevel=2,
            )
            return nx.config.fallback_to_nx

    # Note that chaining `@classmethod` and `@property` was removed in Python 3.13
    _fallback_to_nx = _fallback_to_nx()  # type: ignore[assignment,misc]

    def __new__(
        cls,
        func=None,
        *,
        name=None,
        graphs="G",
        edge_attrs=None,
        node_attrs=None,
        preserve_edge_attrs=False,
        preserve_node_attrs=False,
        preserve_graph_attrs=False,
        preserve_all_attrs=False,
        mutates_input=False,
        returns_graph=False,
        implemented_by_nx=True,
    ):
        """A decorator function that is used to redirect the execution of ``func``
        function to its backend implementation.

        This decorator function dispatches to
        a different backend implementation based on the input graph types, and it also
        manages all the ``backend_kwargs``. Usage can be any of the following decorator
        forms:

        - ``@_dispatchable``
        - ``@_dispatchable()``
        - ``@_dispatchable(name="override_name")``
        - ``@_dispatchable(graphs="graph_var_name")``
        - ``@_dispatchable(edge_attrs="weight")``
        - ``@_dispatchable(graphs={"G": 0, "H": 1}, edge_attrs={"weight": "default"})``
            with 0 and 1 giving the position in the signature function for graph
            objects. When ``edge_attrs`` is a dict, keys are keyword names and values
            are defaults.

        Parameters
        ----------
        func : callable, optional
            The function to be decorated. If ``func`` is not provided, returns a
            partial object that can be used to decorate a function later. If ``func``
            is provided, returns a new callable object that dispatches to a backend
            algorithm based on input graph types.

        name : str, optional
            The name of the algorithm to use for dispatching. If not provided,
            the name of ``func`` will be used. ``name`` is useful to avoid name
            conflicts, as all dispatched algorithms live in a single namespace.
            For example, ``tournament.is_strongly_connected`` had a name conflict
            with the standard ``nx.is_strongly_connected``, so we used
            ``@_dispatchable(name="tournament_is_strongly_connected")``.

        graphs : str or dict or None, default "G"
            If a string, the parameter name of the graph, which must be the first
            argument of the wrapped function. If more than one graph is required
            for the algorithm (or if the graph is not the first argument), provide
            a dict keyed to argument names with argument position as values for each
            graph argument. For example, ``@_dispatchable(graphs={"G": 0, "auxiliary?": 4})``
            indicates the 0th parameter ``G`` of the function is a required graph,
            and the 4th parameter ``auxiliary?`` is an optional graph.
            To indicate that an argument is a list of graphs, do ``"[graphs]"``.
            Use ``graphs=None``, if *no* arguments are NetworkX graphs such as for
            graph generators, readers, and conversion functions.

        edge_attrs : str or dict, optional
            ``edge_attrs`` holds information about edge attribute arguments
            and default values for those edge attributes.
            If a string, ``edge_attrs`` holds the function argument name that
            indicates a single edge attribute to include in the converted graph.
            The default value for this attribute is 1. To indicate that an argument
            is a list of attributes (all with default value 1), use e.g. ``"[attrs]"``.
            If a dict, ``edge_attrs`` holds a dict keyed by argument names, with
            values that are either the default value or, if a string, the argument
            name that indicates the default value.

        node_attrs : str or dict, optional
            Like ``edge_attrs``, but for node attributes.

        preserve_edge_attrs : bool or str or dict, optional
            For bool, whether to preserve all edge attributes.
            For str, the parameter name that may indicate (with ``True`` or a
            callable argument) whether all edge attributes should be preserved
            when converting.
            For dict of ``{graph_name: {attr: default}}``, indicate pre-determined
            edge attributes (and defaults) to preserve for input graphs.

        preserve_node_attrs : bool or str or dict, optional
            Like ``preserve_edge_attrs``, but for node attributes.

        preserve_graph_attrs : bool or set
            For bool, whether to preserve all graph attributes.
            For set, which input graph arguments to preserve graph attributes.

        preserve_all_attrs : bool
            Whether to preserve all edge, node and graph attributes.
            This overrides all the other preserve_*_attrs.

        mutates_input : bool or dict, default False
            For bool, whether the function mutates an input graph argument.
            For dict of ``{arg_name: arg_pos}``, arguments that indicate whether an
            input graph will be mutated, and ``arg_name`` may begin with ``"not "``
            to negate the logic (for example, this is used by ``copy=`` arguments).
            By default, dispatching doesn't convert input graphs to a different
            backend for functions that mutate input graphs.

        returns_graph : bool, default False
            Whether the function can return or yield a graph object. By default,
            dispatching doesn't convert input graphs to a different backend for
            functions that return graphs.

        implemented_by_nx : bool, default True
            Whether the function is implemented by NetworkX. If it is not, then the
            function is included in NetworkX as an API to dispatch to backends.
            Default is True.
        """
        if func is None:
            return partial(
                _dispatchable,
                name=name,
                graphs=graphs,
                edge_attrs=edge_attrs,
                node_attrs=node_attrs,
                preserve_edge_attrs=preserve_edge_attrs,
                preserve_node_attrs=preserve_node_attrs,
                preserve_graph_attrs=preserve_graph_attrs,
                preserve_all_attrs=preserve_all_attrs,
                mutates_input=mutates_input,
                returns_graph=returns_graph,
                implemented_by_nx=implemented_by_nx,
            )
        if isinstance(func, str):
            raise TypeError("'name' and 'graphs' must be passed by keyword") from None
        # If name not provided, use the name of the function
        if name is None:
            name = func.__name__

        self = object.__new__(cls)

        # standard function-wrapping stuff
        # __annotations__ not used
        self.__name__ = func.__name__
        # self.__doc__ = func.__doc__  # __doc__ handled as cached property
        self.__defaults__ = func.__defaults__
        # We "magically" add `backend=` keyword argument to allow backend to be specified
        if func.__kwdefaults__:
            self.__kwdefaults__ = {**func.__kwdefaults__, "backend": None}
        else:
            self.__kwdefaults__ = {"backend": None}
        self.__module__ = func.__module__
        self.__qualname__ = func.__qualname__
        self.__dict__.update(func.__dict__)
        self.__wrapped__ = func

        # Supplement docstring with backend info; compute and cache when needed
        self._orig_doc = func.__doc__
        self._cached_doc = None

        self.orig_func = func
        self.name = name
        self.edge_attrs = edge_attrs
        self.node_attrs = node_attrs
        self.preserve_edge_attrs = preserve_edge_attrs or preserve_all_attrs
        self.preserve_node_attrs = preserve_node_attrs or preserve_all_attrs
        self.preserve_graph_attrs = preserve_graph_attrs or preserve_all_attrs
        self.mutates_input = mutates_input
        # Keep `returns_graph` private for now, b/c we may extend info on return types
        self._returns_graph = returns_graph

        if edge_attrs is not None and not isinstance(edge_attrs, str | dict):
            raise TypeError(
                f"Bad type for edge_attrs: {type(edge_attrs)}. Expected str or dict."
            ) from None
        if node_attrs is not None and not isinstance(node_attrs, str | dict):
            raise TypeError(
                f"Bad type for node_attrs: {type(node_attrs)}. Expected str or dict."
            ) from None
        if not isinstance(self.preserve_edge_attrs, bool | str | dict):
            raise TypeError(
                f"Bad type for preserve_edge_attrs: {type(self.preserve_edge_attrs)}."
                " Expected bool, str, or dict."
            ) from None
        if not isinstance(self.preserve_node_attrs, bool | str | dict):
            raise TypeError(
                f"Bad type for preserve_node_attrs: {type(self.preserve_node_attrs)}."
                " Expected bool, str, or dict."
            ) from None
        if not isinstance(self.preserve_graph_attrs, bool | set):
            raise TypeError(
                f"Bad type for preserve_graph_attrs: {type(self.preserve_graph_attrs)}."
                " Expected bool or set."
            ) from None
        if not isinstance(self.mutates_input, bool | dict):
            raise TypeError(
                f"Bad type for mutates_input: {type(self.mutates_input)}."
                " Expected bool or dict."
            ) from None
        if not isinstance(self._returns_graph, bool):
            raise TypeError(
                f"Bad type for returns_graph: {type(self._returns_graph)}."
                " Expected bool."
            ) from None

        if isinstance(graphs, str):
            graphs = {graphs: 0}
        elif graphs is None:
            pass
        elif not isinstance(graphs, dict):
            raise TypeError(
                f"Bad type for graphs: {type(graphs)}. Expected str or dict."
            ) from None
        elif len(graphs) == 0:
            raise KeyError("'graphs' must contain at least one variable name") from None

        # This dict comprehension is complicated for better performance; equivalent shown below.
        self.optional_graphs = set()
        self.list_graphs = set()
        if graphs is None:
            self.graphs = {}
        else:
            self.graphs = {
                self.optional_graphs.add(val := k[:-1]) or val
                if (last := k[-1]) == "?"
                else self.list_graphs.add(val := k[1:-1]) or val
                if last == "]"
                else k: v
                for k, v in graphs.items()
            }
        # The above is equivalent to:
        # self.optional_graphs = {k[:-1] for k in graphs if k[-1] == "?"}
        # self.list_graphs = {k[1:-1] for k in graphs if k[-1] == "]"}
        # self.graphs = {k[:-1] if k[-1] == "?" else k: v for k, v in graphs.items()}

        # Compute and cache the signature on-demand
        self._sig = None

        # Which backends implement this function?
        self.backends = {
            backend
            for backend, info in backend_info.items()
            if "functions" in info and name in info["functions"]
        }
        if implemented_by_nx:
            self.backends.add("networkx")

        if name in _registered_algorithms:
            raise KeyError(
                f"Algorithm already exists in dispatch registry: {name}"
            ) from None
        # Use the magic of `argmap` to turn `self` into a function. This does result
        # in small additional overhead compared to calling `_dispatchable` directly,
        # but `argmap` has the magical property that it can stack with other `argmap`
        # decorators "for free". Being a function is better for REPRs and type-checkers.
        self = argmap(_do_nothing)(self)
        _registered_algorithms[name] = self
        return self

    @property
    def __doc__(self):
        """If the cached documentation exists, it is returned.
        Otherwise, the documentation is generated using _make_doc() method,
        cached, and then returned."""

        if (rv := self._cached_doc) is not None:
            return rv
        rv = self._cached_doc = self._make_doc()
        return rv

    @__doc__.setter
    def __doc__(self, val):
        """Sets the original documentation to the given value and resets the
        cached documentation."""

        self._orig_doc = val
        self._cached_doc = None

    @property
    def __signature__(self):
        """Return the signature of the original function, with the addition of
        the `backend` and `backend_kwargs` parameters."""

        if self._sig is None:
            sig = inspect.signature(self.orig_func)
            # `backend` is now a reserved argument used by dispatching.
            # assert "backend" not in sig.parameters
            if not any(
                p.kind == inspect.Parameter.VAR_KEYWORD for p in sig.parameters.values()
            ):
                sig = sig.replace(
                    parameters=[
                        *sig.parameters.values(),
                        inspect.Parameter(
                            "backend", inspect.Parameter.KEYWORD_ONLY, default=None
                        ),
                        inspect.Parameter(
                            "backend_kwargs", inspect.Parameter.VAR_KEYWORD
                        ),
                    ]
                )
            else:
                *parameters, var_keyword = sig.parameters.values()
                sig = sig.replace(
                    parameters=[
                        *parameters,
                        inspect.Parameter(
                            "backend", inspect.Parameter.KEYWORD_ONLY, default=None
                        ),
                        var_keyword,
                    ]
                )
            self._sig = sig
        return self._sig

    def __call__(self, /, *args, backend=None, **kwargs):
        """Returns the result of the original function, or the backend function if
        the backend is specified and that backend implements `func`."""

        if not backends:
            # Fast path if no backends are installed
            if backend is not None and backend != "networkx":
                raise ImportError(f"'{backend}' backend is not installed")
            if "networkx" not in self.backends:
                raise NotImplementedError(
                    f"`{self.name}' is not implemented by 'networkx' backend. "
                    " This function is included in NetworkX as an API to dispatch to "
                    "other backends."
                )
            return self.orig_func(*args, **kwargs)

        # Use `backend_name` in this function instead of `backend`.
        # This is purely for aesthetics and to make it easier to search for this
        # variable since "backend" is used in many comments and log/error messages.
        backend_name = backend
        if backend_name is not None and backend_name not in backend_info:
            raise ImportError(f"'{backend_name}' backend is not installed")

        graphs_resolved = {}
        for gname, pos in self.graphs.items():
            if pos < len(args):
                if gname in kwargs:
                    raise TypeError(f"{self.name}() got multiple values for {gname!r}")
                graph = args[pos]
            elif gname in kwargs:
                graph = kwargs[gname]
            elif gname not in self.optional_graphs:
                raise TypeError(
                    f"{self.name}() missing required graph argument: {gname}"
                )
            else:
                continue
            if graph is None:
                if gname not in self.optional_graphs:
                    raise TypeError(
                        f"{self.name}() required graph argument {gname!r} is None; must be a graph"
                    )
            else:
                graphs_resolved[gname] = graph

        # Alternative to the above that does not check duplicated args or missing required graphs.
        # graphs_resolved = {
        #     gname: graph
        #     for gname, pos in self.graphs.items()
        #     if (graph := args[pos] if pos < len(args) else kwargs.get(gname)) is not None
        # }

        # Check if any graph comes from a backend
        if self.list_graphs:
            # Make sure we don't lose values by consuming an iterator
            args = list(args)
            for gname in self.list_graphs & graphs_resolved.keys():
                list_of_graphs = list(graphs_resolved[gname])
                graphs_resolved[gname] = list_of_graphs
                if gname in kwargs:
                    kwargs[gname] = list_of_graphs
                else:
                    args[self.graphs[gname]] = list_of_graphs

            graph_backend_names = {
                getattr(g, "__networkx_backend__", None)
                for gname, g in graphs_resolved.items()
                if gname not in self.list_graphs
            }
            for gname in self.list_graphs & graphs_resolved.keys():
                graph_backend_names.update(
                    getattr(g, "__networkx_backend__", None)
                    for g in graphs_resolved[gname]
                )
        else:
            graph_backend_names = {
                getattr(g, "__networkx_backend__", None)
                for g in graphs_resolved.values()
            }

        backend_priority = nx.config.backend_priority.get(
            self.name,
            nx.config.backend_priority.generators
            if self._returns_graph
            else nx.config.backend_priority.algos,
        )
        if self._is_testing and backend_priority and backend_name is None:
            # Special path if we are running networkx tests with a backend.
            # This even runs for (and handles) functions that mutate input graphs.
            return self._convert_and_call_for_tests(
                backend_priority[0],
                args,
                kwargs,
                fallback_to_nx=nx.config.fallback_to_nx and "networkx" in self.backends,
            )

        graph_backend_names.discard(None)
        if backend_name is not None:
            # Must run with the given backend.
            # `can_run` only used for better log and error messages.
            # Check `mutates_input` for logging, not behavior.
            blurb = (
                "No other backends will be attempted, because the backend was "
                f"specified with the `backend='{backend_name}'` keyword argument."
            )
            extra_message = (
                f"'{backend_name}' backend raised NotImplementedError when calling "
                f"`{self.name}'. {blurb}"
            )
            if not graph_backend_names or graph_backend_names == {backend_name}:
                # All graphs are backend graphs--no need to convert!
                if self._can_backend_run(backend_name, args, kwargs):
                    return self._call_with_backend(
                        backend_name, args, kwargs, extra_message=extra_message
                    )
                if self._does_backend_have(backend_name):
                    extra = " for the given arguments"
                else:
                    extra = ""
                raise NotImplementedError(
                    f"`{self.name}' is not implemented by '{backend_name}' backend"
                    f"{extra}. {blurb}"
                )
            if self._can_convert(backend_name, graph_backend_names):
                if self._can_backend_run(backend_name, args, kwargs):
                    if self._will_call_mutate_input(args, kwargs):
                        _logger.debug(
                            "`%s' will mutate an input graph. This prevents automatic conversion "
                            "to, and use of, backends listed in `nx.config.backend_priority`. "
                            "Using backend specified by the "
                            "`backend='%s'` keyword argument. This may change behavior by not "
                            "mutating inputs.",
                            self.name,
                            backend_name,
                        )
                        mutations = []
                    else:
                        mutations = None
                    rv = self._convert_and_call(
                        backend_name,
                        graph_backend_names,
                        args,
                        kwargs,
                        extra_message=extra_message,
                        mutations=mutations,
                    )
                    if mutations:
                        for cache, key in mutations:
                            # If the call mutates inputs, then remove all inputs gotten
                            # from cache. We do this after all conversions (and call) so
                            # that a graph can be gotten from a cache multiple times.
                            cache.pop(key, None)
                    return rv
                if self._does_backend_have(backend_name):
                    extra = " for the given arguments"
                else:
                    extra = ""
                raise NotImplementedError(
                    f"`{self.name}' is not implemented by '{backend_name}' backend"
                    f"{extra}. {blurb}"
                )
            if len(graph_backend_names) == 1:
                maybe_s = ""
                graph_backend_names = f"'{next(iter(graph_backend_names))}'"
            else:
                maybe_s = "s"
            raise TypeError(
                f"`{self.name}' is unable to convert graph from backend{maybe_s} "
                f"{graph_backend_names} to '{backend_name}' backend, which was "
                f"specified with the `backend='{backend_name}'` keyword argument. "
                f"{blurb}"
            )

        if self._will_call_mutate_input(args, kwargs):
            # The current behavior for functions that mutate input graphs:
            #
            # 1. If backend is specified by `backend=` keyword, use it (done above).
            # 2. If inputs are from one backend, try to use it.
            # 3. If all input graphs are instances of `nx.Graph`, then run with the
            #    default "networkx" implementation.
            #
            # Do not automatically convert if a call will mutate inputs, because doing
            # so would change behavior. Hence, we should fail if there are multiple input
            # backends or if the input backend does not implement the function. However,
            # we offer a way for backends to circumvent this if they do not implement
            # this function: we will fall back to the default "networkx" implementation
            # without using conversions if all input graphs are subclasses of `nx.Graph`.
            blurb = (
                "conversions between backends (if configured) will not be attempted, "
                "because this may change behavior. You may specify a backend to use "
                "by passing e.g. `backend='networkx'` keyword, but this may also "
                "change behavior by not mutating inputs."
            )
            fallback_blurb = (
                "This call will mutate inputs, so fall back to 'networkx' "
                "backend (without converting) since all input graphs are "
                "instances of nx.Graph and are hopefully compatible.",
            )
            if len(graph_backend_names) == 1:
                [backend_name] = graph_backend_names
                msg_template = (
                    f"Backend '{backend_name}' does not implement `{self.name}'%s. "
                    f"This call will mutate an input, so automatic {blurb}"
                )
                # `can_run` is only used for better log and error messages
                try:
                    if self._can_backend_run(backend_name, args, kwargs):
                        return self._call_with_backend(
                            backend_name,
                            args,
                            kwargs,
                            extra_message=msg_template % " with these arguments",
                        )
                except NotImplementedError as exc:
                    if all(isinstance(g, nx.Graph) for g in graphs_resolved.values()):
                        _logger.debug(
                            "Backend '%s' raised when calling `%s': %s. %s",
                            backend_name,
                            self.name,
                            exc,
                            fallback_blurb,
                        )
                    else:
                        raise
                else:
                    if (
                        nx.config.fallback_to_nx
                        and "networkx" in self.backends
                        and all(
                            # Consider dropping the `isinstance` check here to allow
                            # duck-type graphs, but let's wait for a backend to ask us.
                            isinstance(g, nx.Graph)
                            for g in graphs_resolved.values()
                        )
                    ):
                        # Log that we are falling back to networkx
                        _logger.debug(
                            "Backend '%s' can't run `%s'. %s",
                            backend_name,
                            self.name,
                            fallback_blurb,
                        )
                    else:
                        if self._does_backend_have(backend_name):
                            extra = " with these arguments"
                        else:
                            extra = ""
                        raise NotImplementedError(msg_template % extra)
            elif (
                nx.config.fallback_to_nx
                and "networkx" in self.backends
                and all(
                    # Consider dropping the `isinstance` check here to allow
                    # duck-type graphs, but let's wait for a backend to ask us.
                    isinstance(g, nx.Graph)
                    for g in graphs_resolved.values()
                )
            ):
                # Log that we are falling back to networkx
                _logger.debug(
                    "`%s' was called with inputs from multiple backends: %s. %s",
                    self.name,
                    graph_backend_names,
                    fallback_blurb,
                )
            else:
                raise RuntimeError(
                    f"`{self.name}' will mutate an input, but it was called with inputs "
                    f"from multiple backends: {graph_backend_names}. Automatic {blurb}"
                )
            # At this point, no backends are available to handle the call with
            # the input graph types, but if the input graphs are compatible
            # nx.Graph instances, fall back to networkx without converting.
            return self.orig_func(*args, **kwargs)

        # We may generalize fallback configuration as e.g. `nx.config.backend_fallback`
        if nx.config.fallback_to_nx or not graph_backend_names:
            # Use "networkx" by default if there are no inputs from backends.
            # For example, graph generators should probably return NetworkX graphs
            # instead of raising NotImplementedError.
            backend_fallback = ["networkx"]
        else:
            backend_fallback = []

        # ##########################
        # # How this behaves today #
        # ##########################
        #
        # The prose below describes the implementation and a *possible* way to
        # generalize "networkx" as "just another backend". The code is structured
        # to perhaps someday support backend-to-backend conversions (including
        # simply passing objects from one backend directly to another backend;
        # the dispatch machinery does not necessarily need to perform conversions),
        # but since backend-to-backend matching is not yet supported, the following
        # code is merely a convenient way to implement dispatch behaviors that have
        # been carefully developed since NetworkX 3.0 and to include falling back
        # to the default NetworkX implementation.
        #
        # The current behavior for functions that don't mutate input graphs:
        #
        # 1. If backend is specified by `backend=` keyword, use it (done above).
        # 2. If input is from a backend other than "networkx", try to use it.
        #    - Note: if present, "networkx" graphs will be converted to the backend.
        # 3. If input is from "networkx" (or no backend), try to use backends from
        #    `backend_priority` before running with the default "networkx" implementation.
        # 4. If configured, "fall back" and run with the default "networkx" implementation.
        #
        # ################################################
        # # How this is implemented and may work someday #
        # ################################################
        #
        # Let's determine the order of backends we should try according
        # to `backend_priority`, `backend_fallback`, and input backends.
        # There are two† dimensions of priorities to consider:
        #   backend_priority > unspecified > backend_fallback
        # and
        #   backend of an input > not a backend of an input
        # These are combined to form five groups of priorities as such:
        #
        #                    input   ~input
        #                  +-------+-------+
        # backend_priority |   1   |   2   |
        #      unspecified |   3   |  N/A  | (if only 1)
        # backend_fallback |   4   |   5   |
        #                  +-------+-------+
        #
        # This matches the behaviors we developed in versions 3.0 to 3.2, it
        # ought to cover virtually all use cases we expect, and I (@eriknw) don't
        # think it can be done any simpler (although it can be generalized further
        # and made to be more complicated to capture 100% of *possible* use cases).
        # Some observations:
        #
        #   1. If an input is in `backend_priority`, it will be used before trying a
        #      backend that is higher priority in `backend_priority` and not an input.
        #   2. To prioritize converting from one backend to another even if both implement
        #      a function, list one in `backend_priority` and one in `backend_fallback`.
        #   3. To disable conversions, set `backend_priority` and `backend_fallback` to [].
        #
        # †: There is actually a third dimension of priorities:
        #        should_run == True > should_run == False
        #    Backends with `can_run == True` and `should_run == False` are tried last.
        #
        seen = set()
        group1 = []  # In backend_priority, and an input
        group2 = []  # In backend_priority, but not an input
        for name in backend_priority:
            if name in seen:
                continue
            seen.add(name)
            if name in graph_backend_names:
                group1.append(name)
            else:
                group2.append(name)
        group4 = []  # In backend_fallback, and an input
        group5 = []  # In backend_fallback, but not an input
        for name in backend_fallback:
            if name in seen:
                continue
            seen.add(name)
            if name in graph_backend_names:
                group4.append(name)
            else:
                group5.append(name)
        # An input, but not in backend_priority or backend_fallback.
        group3 = graph_backend_names - seen
        if len(group3) > 1:
            # `group3` backends are not configured for automatic conversion or fallback.
            # There are at least two issues if this group contains multiple backends:
            #
            #   1. How should we prioritize them? We have no good way to break ties.
            #      Although we could arbitrarily choose alphabetical or left-most,
            #      let's follow the Zen of Python and refuse the temptation to guess.
            #   2. We probably shouldn't automatically convert to these backends,
            #      because we are not configured to do so.
            #
            # (2) is important to allow disabling all conversions by setting both
            # `nx.config.backend_priority` and `nx.config.backend_fallback` to [].
            #
            # If there is a single backend in `group3`, then giving it priority over
            # the fallback backends is what is generally expected. For example, this
            # allows input graphs of `backend_fallback` backends (such as "networkx")
            # to be converted to, and run with, the unspecified backend.
            _logger.debug(
                "Call to `%s' has inputs from multiple backends, %s, that "
                "have no priority set in `nx.config.backend_priority`, "
                "so automatic conversions to "
                "these backends will not be attempted.",
                self.name,
                group3,
            )
            group3 = ()

        try_order = list(itertools.chain(group1, group2, group3, group4, group5))
        if len(try_order) > 1:
            # Should we consider adding an option for more verbose logging?
            # For example, we could explain the order of `try_order` in detail.
            _logger.debug(
                "Call to `%s' has inputs from %s backends, and will try to use "
                "backends in the following order: %s",
                self.name,
                graph_backend_names or "no",
                try_order,
            )
        backends_to_try_again = []
        for is_not_first, backend_name in enumerate(try_order):
            if is_not_first:
                _logger.debug("Trying next backend: '%s'", backend_name)
            try:
                if not graph_backend_names or graph_backend_names == {backend_name}:
                    if self._can_backend_run(backend_name, args, kwargs):
                        return self._call_with_backend(backend_name, args, kwargs)
                elif self._can_convert(
                    backend_name, graph_backend_names
                ) and self._can_backend_run(backend_name, args, kwargs):
                    if self._should_backend_run(backend_name, args, kwargs):
                        rv = self._convert_and_call(
                            backend_name, graph_backend_names, args, kwargs
                        )
                        if (
                            self._returns_graph
                            and graph_backend_names
                            and backend_name not in graph_backend_names
                        ):
                            # If the function has graph inputs and graph output, we try
                            # to make it so the backend of the return type will match the
                            # backend of the input types. In case this is not possible,
                            # let's tell the user that the backend of the return graph
                            # has changed. Perhaps we could try to convert back, but
                            # "fallback" backends for graph generators should typically
                            # be compatible with NetworkX graphs.
                            _logger.debug(
                                "Call to `%s' is returning a graph from a different "
                                "backend! It has inputs from %s backends, but ran with "
                                "'%s' backend and is returning graph from '%s' backend",
                                self.name,
                                graph_backend_names,
                                backend_name,
                                backend_name,
                            )
                        return rv
                    # `should_run` is False, but `can_run` is True, so try again later
                    backends_to_try_again.append(backend_name)
            except NotImplementedError as exc:
                _logger.debug(
                    "Backend '%s' raised when calling `%s': %s",
                    backend_name,
                    self.name,
                    exc,
                )

        # We are about to fail. Let's try backends with can_run=True and should_run=False.
        # This is unlikely to help today since we try to run with "networkx" before this.
        for backend_name in backends_to_try_again:
            _logger.debug(
                "Trying backend: '%s' (ignoring `should_run=False`)", backend_name
            )
            try:
                rv = self._convert_and_call(
                    backend_name, graph_backend_names, args, kwargs
                )
                if (
                    self._returns_graph
                    and graph_backend_names
                    and backend_name not in graph_backend_names
                ):
                    _logger.debug(
                        "Call to `%s' is returning a graph from a different "
                        "backend! It has inputs from %s backends, but ran with "
                        "'%s' backend and is returning graph from '%s' backend",
                        self.name,
                        graph_backend_names,
                        backend_name,
                        backend_name,
                    )
                return rv
            except NotImplementedError as exc:
                _logger.debug(
                    "Backend '%s' raised when calling `%s': %s",
                    backend_name,
                    self.name,
                    exc,
                )
        # As a final effort, we could try to convert and run with `group3` backends
        # that we discarded when `len(group3) > 1`, but let's not consider doing
        # so until there is a reasonable request for it.

        if len(unspecified_backends := graph_backend_names - seen) > 1:
            raise TypeError(
                f"Unable to convert inputs from {graph_backend_names} backends and "
                f"run `{self.name}'. NetworkX is configured to automatically convert "
                f"to {try_order} backends. To remedy this, you may enable automatic "
                f"conversion to {unspecified_backends} backends by adding them to "
                "`nx.config.backend_priority`, or you "
                "may specify a backend to use with the `backend=` keyword argument."
            )
        if "networkx" not in self.backends:
            extra = (
                " This function is included in NetworkX as an API to dispatch to "
                "other backends."
            )
        else:
            extra = ""
        raise NotImplementedError(
            f"`{self.name}' is not implemented by {try_order} backends. To remedy "
            "this, you may enable automatic conversion to more backends (including "
            "'networkx') by adding them to `nx.config.backend_priority`, "
            "or you may specify a backend to use with "
            f"the `backend=` keyword argument.{extra}"
        )

    def _will_call_mutate_input(self, args, kwargs):
        return (mutates_input := self.mutates_input) and (
            mutates_input is True
            or any(
                # If `mutates_input` begins with "not ", then assume the argument is bool,
                # otherwise treat it as a node or edge attribute if it's not None.
                not (
                    args[arg_pos]
                    if len(args) > arg_pos
                    # This assumes that e.g. `copy=True` is the default
                    else kwargs.get(arg_name[4:], True)
                )
                if arg_name.startswith("not ")
                else (args[arg_pos] if len(args) > arg_pos else kwargs.get(arg_name))
                is not None
                for arg_name, arg_pos in mutates_input.items()
            )
        )

    def _can_convert(self, backend_name, graph_backend_names):
        # Backend-to-backend conversion not supported yet.
        # We can only convert to and from networkx.
        rv = backend_name == "networkx" or graph_backend_names.issubset(
            {"networkx", backend_name}
        )
        if not rv:
            _logger.debug(
                "Unable to convert from %s backends to '%s' backend",
                graph_backend_names,
                backend_name,
            )
        return rv

    def _does_backend_have(self, backend_name):
        """Does the specified backend have this algorithm?"""
        if backend_name == "networkx":
            return "networkx" in self.backends
        # Inspect the backend; don't trust metadata used to create `self.backends`
        backend = _load_backend(backend_name)
        return hasattr(backend, self.name)

    def _can_backend_run(self, backend_name, args, kwargs):
        """Can the specified backend run this algorithm with these arguments?"""
        if backend_name == "networkx":
            return "networkx" in self.backends
        backend = _load_backend(backend_name)
        # `backend.can_run` and `backend.should_run` may return strings that describe
        # why they can't or shouldn't be run.
        if not hasattr(backend, self.name):
            _logger.debug(
                "Backend '%s' does not implement `%s'", backend_name, self.name
            )
            return False
        can_run = backend.can_run(self.name, args, kwargs)
        if isinstance(can_run, str) or not can_run:
            reason = f", because: {can_run}" if isinstance(can_run, str) else ""
            _logger.debug(
                "Backend '%s' can't run `%s` with arguments: %s%s",
                backend_name,
                self.name,
                _LazyArgsRepr(self, args, kwargs),
                reason,
            )
            return False
        return True

    def _should_backend_run(self, backend_name, args, kwargs):
        """Should the specified backend run this algorithm with these arguments?

        Note that this does not check ``backend.can_run``.
        """
        # `backend.can_run` and `backend.should_run` may return strings that describe
        # why they can't or shouldn't be run.
        # `_should_backend_run` may assume that `_can_backend_run` returned True.
        if backend_name == "networkx":
            return True
        backend = _load_backend(backend_name)
        should_run = backend.should_run(self.name, args, kwargs)
        if isinstance(should_run, str) or not should_run:
            reason = f", because: {should_run}" if isinstance(should_run, str) else ""
            _logger.debug(
                "Backend '%s' shouldn't run `%s` with arguments: %s%s",
                backend_name,
                self.name,
                _LazyArgsRepr(self, args, kwargs),
                reason,
            )
            return False
        return True

    def _convert_arguments(self, backend_name, args, kwargs, *, use_cache, mutations):
        """Convert graph arguments to the specified backend.

        Returns
        -------
        args tuple and kwargs dict
        """
        bound = self.__signature__.bind(*args, **kwargs)
        bound.apply_defaults()
        if not self.graphs:
            bound_kwargs = bound.kwargs
            del bound_kwargs["backend"]
            return bound.args, bound_kwargs
        if backend_name == "networkx":
            # `backend_interface.convert_from_nx` preserves everything
            preserve_edge_attrs = preserve_node_attrs = preserve_graph_attrs = True
        else:
            preserve_edge_attrs = self.preserve_edge_attrs
            preserve_node_attrs = self.preserve_node_attrs
            preserve_graph_attrs = self.preserve_graph_attrs
            edge_attrs = self.edge_attrs
            node_attrs = self.node_attrs
        # Convert graphs into backend graph-like object
        # Include the edge and/or node labels if provided to the algorithm
        if preserve_edge_attrs is False:
            # e.g. `preserve_edge_attrs=False`
            pass
        elif preserve_edge_attrs is True:
            # e.g. `preserve_edge_attrs=True`
            edge_attrs = None
        elif isinstance(preserve_edge_attrs, str):
            if bound.arguments[preserve_edge_attrs] is True or callable(
                bound.arguments[preserve_edge_attrs]
            ):
                # e.g. `preserve_edge_attrs="attr"` and `func(attr=True)`
                # e.g. `preserve_edge_attrs="attr"` and `func(attr=myfunc)`
                preserve_edge_attrs = True
                edge_attrs = None
            elif bound.arguments[preserve_edge_attrs] is False and (
                isinstance(edge_attrs, str)
                and edge_attrs == preserve_edge_attrs
                or isinstance(edge_attrs, dict)
                and preserve_edge_attrs in edge_attrs
            ):
                # e.g. `preserve_edge_attrs="attr"` and `func(attr=False)`
                # Treat `False` argument as meaning "preserve_edge_data=False"
                # and not `False` as the edge attribute to use.
                preserve_edge_attrs = False
                edge_attrs = None
            else:
                # e.g. `preserve_edge_attrs="attr"` and `func(attr="weight")`
                preserve_edge_attrs = False
        # Else: e.g. `preserve_edge_attrs={"G": {"weight": 1}}`

        if edge_attrs is None:
            # May have been set to None above b/c all attributes are preserved
            pass
        elif isinstance(edge_attrs, str):
            if edge_attrs[0] == "[":
                # e.g. `edge_attrs="[edge_attributes]"` (argument of list of attributes)
                # e.g. `func(edge_attributes=["foo", "bar"])`
                edge_attrs = {
                    edge_attr: 1 for edge_attr in bound.arguments[edge_attrs[1:-1]]
                }
            elif callable(bound.arguments[edge_attrs]):
                # e.g. `edge_attrs="weight"` and `func(weight=myfunc)`
                preserve_edge_attrs = True
                edge_attrs = None
            elif bound.arguments[edge_attrs] is not None:
                # e.g. `edge_attrs="weight"` and `func(weight="foo")` (default of 1)
                edge_attrs = {bound.arguments[edge_attrs]: 1}
            elif self.name == "to_numpy_array" and hasattr(
                bound.arguments["dtype"], "names"
            ):
                # Custom handling: attributes may be obtained from `dtype`
                edge_attrs = {
                    edge_attr: 1 for edge_attr in bound.arguments["dtype"].names
                }
            else:
                # e.g. `edge_attrs="weight"` and `func(weight=None)`
                edge_attrs = None
        else:
            # e.g. `edge_attrs={"attr": "default"}` and `func(attr="foo", default=7)`
            # e.g. `edge_attrs={"attr": 0}` and `func(attr="foo")`
            edge_attrs = {
                edge_attr: bound.arguments.get(val, 1) if isinstance(val, str) else val
                for key, val in edge_attrs.items()
                if (edge_attr := bound.arguments[key]) is not None
            }

        if preserve_node_attrs is False:
            # e.g. `preserve_node_attrs=False`
            pass
        elif preserve_node_attrs is True:
            # e.g. `preserve_node_attrs=True`
            node_attrs = None
        elif isinstance(preserve_node_attrs, str):
            if bound.arguments[preserve_node_attrs] is True or callable(
                bound.arguments[preserve_node_attrs]
            ):
                # e.g. `preserve_node_attrs="attr"` and `func(attr=True)`
                # e.g. `preserve_node_attrs="attr"` and `func(attr=myfunc)`
                preserve_node_attrs = True
                node_attrs = None
            elif bound.arguments[preserve_node_attrs] is False and (
                isinstance(node_attrs, str)
                and node_attrs == preserve_node_attrs
                or isinstance(node_attrs, dict)
                and preserve_node_attrs in node_attrs
            ):
                # e.g. `preserve_node_attrs="attr"` and `func(attr=False)`
                # Treat `False` argument as meaning "preserve_node_data=False"
                # and not `False` as the node attribute to use. Is this used?
                preserve_node_attrs = False
                node_attrs = None
            else:
                # e.g. `preserve_node_attrs="attr"` and `func(attr="weight")`
                preserve_node_attrs = False
        # Else: e.g. `preserve_node_attrs={"G": {"pos": None}}`

        if node_attrs is None:
            # May have been set to None above b/c all attributes are preserved
            pass
        elif isinstance(node_attrs, str):
            if node_attrs[0] == "[":
                # e.g. `node_attrs="[node_attributes]"` (argument of list of attributes)
                # e.g. `func(node_attributes=["foo", "bar"])`
                node_attrs = {
                    node_attr: None for node_attr in bound.arguments[node_attrs[1:-1]]
                }
            elif callable(bound.arguments[node_attrs]):
                # e.g. `node_attrs="weight"` and `func(weight=myfunc)`
                preserve_node_attrs = True
                node_attrs = None
            elif bound.arguments[node_attrs] is not None:
                # e.g. `node_attrs="weight"` and `func(weight="foo")`
                node_attrs = {bound.arguments[node_attrs]: None}
            else:
                # e.g. `node_attrs="weight"` and `func(weight=None)`
                node_attrs = None
        else:
            # e.g. `node_attrs={"attr": "default"}` and `func(attr="foo", default=7)`
            # e.g. `node_attrs={"attr": 0}` and `func(attr="foo")`
            node_attrs = {
                node_attr: bound.arguments.get(val) if isinstance(val, str) else val
                for key, val in node_attrs.items()
                if (node_attr := bound.arguments[key]) is not None
            }

        # It should be safe to assume that we either have networkx graphs or backend graphs.
        # Future work: allow conversions between backends.
        for gname in self.graphs:
            if gname in self.list_graphs:
                bound.arguments[gname] = [
                    self._convert_graph(
                        backend_name,
                        g,
                        edge_attrs=edge_attrs,
                        node_attrs=node_attrs,
                        preserve_edge_attrs=preserve_edge_attrs,
                        preserve_node_attrs=preserve_node_attrs,
                        preserve_graph_attrs=preserve_graph_attrs,
                        graph_name=gname,
                        use_cache=use_cache,
                        mutations=mutations,
                    )
                    if getattr(g, "__networkx_backend__", "networkx") != backend_name
                    else g
                    for g in bound.arguments[gname]
                ]
            else:
                graph = bound.arguments[gname]
                if graph is None:
                    if gname in self.optional_graphs:
                        continue
                    raise TypeError(
                        f"Missing required graph argument `{gname}` in {self.name} function"
                    )
                if isinstance(preserve_edge_attrs, dict):
                    preserve_edges = False
                    edges = preserve_edge_attrs.get(gname, edge_attrs)
                else:
                    preserve_edges = preserve_edge_attrs
                    edges = edge_attrs
                if isinstance(preserve_node_attrs, dict):
                    preserve_nodes = False
                    nodes = preserve_node_attrs.get(gname, node_attrs)
                else:
                    preserve_nodes = preserve_node_attrs
                    nodes = node_attrs
                if isinstance(preserve_graph_attrs, set):
                    preserve_graph = gname in preserve_graph_attrs
                else:
                    preserve_graph = preserve_graph_attrs
                if getattr(graph, "__networkx_backend__", "networkx") != backend_name:
                    bound.arguments[gname] = self._convert_graph(
                        backend_name,
                        graph,
                        edge_attrs=edges,
                        node_attrs=nodes,
                        preserve_edge_attrs=preserve_edges,
                        preserve_node_attrs=preserve_nodes,
                        preserve_graph_attrs=preserve_graph,
                        graph_name=gname,
                        use_cache=use_cache,
                        mutations=mutations,
                    )
        bound_kwargs = bound.kwargs
        del bound_kwargs["backend"]
        return bound.args, bound_kwargs

    def _convert_graph(
        self,
        backend_name,
        graph,
        *,
        edge_attrs,
        node_attrs,
        preserve_edge_attrs,
        preserve_node_attrs,
        preserve_graph_attrs,
        graph_name,
        use_cache,
        mutations,
    ):
        if (
            use_cache
            and (nx_cache := getattr(graph, "__networkx_cache__", None)) is not None
        ):
            cache = nx_cache.setdefault("backends", {}).setdefault(backend_name, {})
            key = _get_cache_key(
                edge_attrs=edge_attrs,
                node_attrs=node_attrs,
                preserve_edge_attrs=preserve_edge_attrs,
                preserve_node_attrs=preserve_node_attrs,
                preserve_graph_attrs=preserve_graph_attrs,
            )
            compat_key, rv = _get_from_cache(cache, key, mutations=mutations)
            if rv is not None:
                if "cache" not in nx.config.warnings_to_ignore:
                    warnings.warn(
                        "Note: conversions to backend graphs are saved to cache "
                        "(`G.__networkx_cache__` on the original graph) by default."
                        "\n\nThis warning means the cached graph is being used "
                        f"for the {backend_name!r} backend in the "
                        f"call to {self.name}.\n\nFor the cache to be consistent "
                        "(i.e., correct), the input graph must not have been "
                        "manually mutated since the cached graph was created. "
                        "Examples of manually mutating the graph data structures "
                        "resulting in an inconsistent cache include:\n\n"
                        "    >>> G[u][v][key] = val\n\n"
                        "and\n\n"
                        "    >>> for u, v, d in G.edges(data=True):\n"
                        "    ...     d[key] = val\n\n"
                        "Using methods such as `G.add_edge(u, v, weight=val)` "
                        "will correctly clear the cache to keep it consistent. "
                        "You may also use `G.__networkx_cache__.clear()` to "
                        "manually clear the cache, or set `G.__networkx_cache__` "
                        "to None to disable caching for G. Enable or disable caching "
                        "globally via `nx.config.cache_converted_graphs` config.\n\n"
                        "To disable this warning:\n\n"
                        '    >>> nx.config.warnings_to_ignore.add("cache")\n'
                    )
                _logger.debug(
                    "Using cached converted graph (from '%s' to '%s' backend) "
                    "in call to `%s' for '%s' argument",
                    getattr(graph, "__networkx_backend__", None),
                    backend_name,
                    self.name,
                    graph_name,
                )
                return rv

        if backend_name == "networkx":
            # Perhaps we should check that "__networkx_backend__" attribute exists
            # and return the original object if not.
            if not hasattr(graph, "__networkx_backend__"):
                _logger.debug(
                    "Unable to convert input to 'networkx' backend in call to `%s' for "
                    "'%s argument, because it is not from a backend (i.e., it does not "
                    "have `G.__networkx_backend__` attribute). Using the original "
                    "object: %s",
                    self.name,
                    graph_name,
                    graph,
                )
                # This may fail, but let it fail in the networkx function
                return graph
            backend = _load_backend(graph.__networkx_backend__)
            rv = backend.convert_to_nx(graph)
        else:
            backend = _load_backend(backend_name)
            rv = backend.convert_from_nx(
                graph,
                edge_attrs=edge_attrs,
                node_attrs=node_attrs,
                preserve_edge_attrs=preserve_edge_attrs,
                preserve_node_attrs=preserve_node_attrs,
                # Always preserve graph attrs when we are caching b/c this should be
                # cheap and may help prevent extra (unnecessary) conversions. Because
                # we do this, we don't need `preserve_graph_attrs` in the cache key.
                preserve_graph_attrs=preserve_graph_attrs or use_cache,
                name=self.name,
                graph_name=graph_name,
            )
        if use_cache and nx_cache is not None and mutations is None:
            _set_to_cache(cache, key, rv)
            _logger.debug(
                "Caching converted graph (from '%s' to '%s' backend) "
                "in call to `%s' for '%s' argument",
                getattr(graph, "__networkx_backend__", None),
                backend_name,
                self.name,
                graph_name,
            )

        return rv

    def _call_with_backend(self, backend_name, args, kwargs, *, extra_message=None):
        """Call this dispatchable function with a backend without converting inputs."""
        if backend_name == "networkx":
            return self.orig_func(*args, **kwargs)
        backend = _load_backend(backend_name)
        _logger.debug(
            "Using backend '%s' for call to `%s' with arguments: %s",
            backend_name,
            self.name,
            _LazyArgsRepr(self, args, kwargs),
        )
        try:
            return getattr(backend, self.name)(*args, **kwargs)
        except NotImplementedError as exc:
            if extra_message is not None:
                _logger.debug(
                    "Backend '%s' raised when calling `%s': %s",
                    backend_name,
                    self.name,
                    exc,
                )
                raise NotImplementedError(extra_message) from exc
            raise

    def _convert_and_call(
        self,
        backend_name,
        input_backend_names,
        args,
        kwargs,
        *,
        extra_message=None,
        mutations=None,
    ):
        """Call this dispatchable function with a backend after converting inputs.

        Parameters
        ----------
        backend_name : str
        input_backend_names : set[str]
        args : arguments tuple
        kwargs : keywords dict
        extra_message : str, optional
            Additional message to log if NotImplementedError is raised by backend.
        mutations : list, optional
            Used to clear objects gotten from cache if inputs will be mutated.
        """
        if backend_name == "networkx":
            func = self.orig_func
        else:
            backend = _load_backend(backend_name)
            func = getattr(backend, self.name)
        other_backend_names = input_backend_names - {backend_name}
        _logger.debug(
            "Converting input graphs from %s backend%s to '%s' backend for call to `%s'",
            other_backend_names
            if len(other_backend_names) > 1
            else f"'{next(iter(other_backend_names))}'",
            "s" if len(other_backend_names) > 1 else "",
            backend_name,
            self.name,
        )
        try:
            converted_args, converted_kwargs = self._convert_arguments(
                backend_name,
                args,
                kwargs,
                use_cache=nx.config.cache_converted_graphs,
                mutations=mutations,
            )
        except NotImplementedError as exc:
            # Only log the exception if we are adding an extra message
            # because we don't want to lose any information.
            _logger.debug(
                "Failed to convert graphs from %s to '%s' backend for call to `%s'"
                + ("" if extra_message is None else ": %s"),
                input_backend_names,
                backend_name,
                self.name,
                *(() if extra_message is None else (exc,)),
            )
            if extra_message is not None:
                raise NotImplementedError(extra_message) from exc
            raise
        if backend_name != "networkx":
            _logger.debug(
                "Using backend '%s' for call to `%s' with arguments: %s",
                backend_name,
                self.name,
                _LazyArgsRepr(self, converted_args, converted_kwargs),
            )
        try:
            return func(*converted_args, **converted_kwargs)
        except NotImplementedError as exc:
            if extra_message is not None:
                _logger.debug(
                    "Backend '%s' raised when calling `%s': %s",
                    backend_name,
                    self.name,
                    exc,
                )
                raise NotImplementedError(extra_message) from exc
            raise

    def _convert_and_call_for_tests(
        self, backend_name, args, kwargs, *, fallback_to_nx=False
    ):
        """Call this dispatchable function with a backend; for use with testing."""
        backend = _load_backend(backend_name)
        if not self._can_backend_run(backend_name, args, kwargs):
            if fallback_to_nx or not self.graphs and "networkx" in self.backends:
                if fallback_to_nx:
                    _logger.debug(
                        "Falling back to use 'networkx' instead of '%s' backend "
                        "for call to `%s' with arguments: %s",
                        backend_name,
                        self.name,
                        _LazyArgsRepr(self, args, kwargs),
                    )
                return self.orig_func(*args, **kwargs)

            import pytest

            msg = f"'{self.name}' not implemented by {backend_name}"
            if hasattr(backend, self.name):
                msg += " with the given arguments"
            pytest.xfail(msg)

        from collections.abc import Iterable, Iterator, Mapping
        from copy import copy, deepcopy
        from io import BufferedReader, BytesIO, StringIO, TextIOWrapper
        from itertools import tee
        from random import Random

        import numpy as np
        from numpy.random import Generator, RandomState
        from scipy.sparse import sparray

        # We sometimes compare the backend result to the original result,
        # so we need two sets of arguments. We tee iterators and copy
        # random state so that they may be used twice.
        if not args:
            args1 = args2 = args
        else:
            args1, args2 = zip(
                *(
                    (arg, deepcopy(arg))
                    if isinstance(arg, RandomState)
                    else (arg, copy(arg))
                    if isinstance(arg, BytesIO | StringIO | Random | Generator)
                    else tee(arg)
                    if isinstance(arg, Iterator)
                    and not isinstance(arg, BufferedReader | TextIOWrapper)
                    else (arg, arg)
                    for arg in args
                )
            )
        if not kwargs:
            kwargs1 = kwargs2 = kwargs
        else:
            kwargs1, kwargs2 = zip(
                *(
                    ((k, v), (k, deepcopy(v)))
                    if isinstance(v, RandomState)
                    else ((k, v), (k, copy(v)))
                    if isinstance(v, BytesIO | StringIO | Random | Generator)
                    else ((k, (teed := tee(v))[0]), (k, teed[1]))
                    if isinstance(v, Iterator)
                    and not isinstance(v, BufferedReader | TextIOWrapper)
                    else ((k, v), (k, v))
                    for k, v in kwargs.items()
                )
            )
            kwargs1 = dict(kwargs1)
            kwargs2 = dict(kwargs2)
        try:
            converted_args, converted_kwargs = self._convert_arguments(
                backend_name, args1, kwargs1, use_cache=False, mutations=None
            )
            _logger.debug(
                "Using backend '%s' for call to `%s' with arguments: %s",
                backend_name,
                self.name,
                _LazyArgsRepr(self, converted_args, converted_kwargs),
            )
            result = getattr(backend, self.name)(*converted_args, **converted_kwargs)
        except NotImplementedError as exc:
            if fallback_to_nx:
                _logger.debug(
                    "Graph conversion failed; falling back to use 'networkx' instead "
                    "of '%s' backend for call to `%s'",
                    backend_name,
                    self.name,
                )
                return self.orig_func(*args2, **kwargs2)
            import pytest

            pytest.xfail(
                exc.args[0] if exc.args else f"{self.name} raised {type(exc).__name__}"
            )
        # Verify that `self._returns_graph` is correct. This compares the return type
        # to the type expected from `self._returns_graph`. This handles tuple and list
        # return types, but *does not* catch functions that yield graphs.
        if (
            self._returns_graph
            != (
                isinstance(result, nx.Graph)
                or hasattr(result, "__networkx_backend__")
                or isinstance(result, tuple | list)
                and any(
                    isinstance(x, nx.Graph) or hasattr(x, "__networkx_backend__")
                    for x in result
                )
            )
            and not (
                # May return Graph or None
                self.name in {"check_planarity", "check_planarity_recursive"}
                and any(x is None for x in result)
            )
            and not (
                # May return Graph or dict
                self.name in {"held_karp_ascent"}
                and any(isinstance(x, dict) for x in result)
            )
            and self.name
            not in {
                # yields graphs
                "all_triads",
                "general_k_edge_subgraphs",
                # yields graphs or arrays
                "nonisomorphic_trees",
            }
        ):
            raise RuntimeError(f"`returns_graph` is incorrect for {self.name}")

        def check_result(val, depth=0):
            if isinstance(val, np.number):
                raise RuntimeError(
                    f"{self.name} returned a numpy scalar {val} ({type(val)}, depth={depth})"
                )
            if isinstance(val, np.ndarray | sparray):
                return
            if isinstance(val, nx.Graph):
                check_result(val._node, depth=depth + 1)
                check_result(val._adj, depth=depth + 1)
                return
            if isinstance(val, Iterator):
                raise NotImplementedError
            if isinstance(val, Iterable) and not isinstance(val, str):
                for x in val:
                    check_result(x, depth=depth + 1)
            if isinstance(val, Mapping):
                for x in val.values():
                    check_result(x, depth=depth + 1)

        def check_iterator(it):
            for val in it:
                try:
                    check_result(val)
                except RuntimeError as exc:
                    raise RuntimeError(
                        f"{self.name} returned a numpy scalar {val} ({type(val)})"
                    ) from exc
                yield val

        if self.name in {"from_edgelist"}:
            # numpy scalars are explicitly given as values in some tests
            pass
        elif isinstance(result, Iterator):
            result = check_iterator(result)
        else:
            try:
                check_result(result)
            except RuntimeError as exc:
                raise RuntimeError(
                    f"{self.name} returned a numpy scalar {result} ({type(result)})"
                ) from exc
            check_result(result)

        if self.name in {
            "edmonds_karp",
            "barycenter",
            "contracted_edge",
            "contracted_nodes",
            "stochastic_graph",
            "relabel_nodes",
            "maximum_branching",
            "incremental_closeness_centrality",
            "minimal_branching",
            "minimum_spanning_arborescence",
            "recursive_simple_cycles",
            "connected_double_edge_swap",
        }:
            # Special-case algorithms that mutate input graphs
            bound = self.__signature__.bind(*converted_args, **converted_kwargs)
            bound.apply_defaults()
            bound2 = self.__signature__.bind(*args2, **kwargs2)
            bound2.apply_defaults()
            if self.name in {
                "minimal_branching",
                "minimum_spanning_arborescence",
                "recursive_simple_cycles",
                "connected_double_edge_swap",
            }:
                G1 = backend.convert_to_nx(bound.arguments["G"])
                G2 = bound2.arguments["G"]
                G2._adj = G1._adj
                if G2.is_directed():
                    G2._pred = G1._pred
                nx._clear_cache(G2)
            elif self.name == "edmonds_karp":
                R1 = backend.convert_to_nx(bound.arguments["residual"])
                R2 = bound2.arguments["residual"]
                if R1 is not None and R2 is not None:
                    for k, v in R1.edges.items():
                        R2.edges[k]["flow"] = v["flow"]
                    R2.graph.update(R1.graph)
                    nx._clear_cache(R2)
            elif self.name == "barycenter" and bound.arguments["attr"] is not None:
                G1 = backend.convert_to_nx(bound.arguments["G"])
                G2 = bound2.arguments["G"]
                attr = bound.arguments["attr"]
                for k, v in G1.nodes.items():
                    G2.nodes[k][attr] = v[attr]
                nx._clear_cache(G2)
            elif (
                self.name in {"contracted_nodes", "contracted_edge"}
                and not bound.arguments["copy"]
            ):
                # Edges and nodes changed; node "contraction" and edge "weight" attrs
                G1 = backend.convert_to_nx(bound.arguments["G"])
                G2 = bound2.arguments["G"]
                G2.__dict__.update(G1.__dict__)
                nx._clear_cache(G2)
            elif self.name == "stochastic_graph" and not bound.arguments["copy"]:
                G1 = backend.convert_to_nx(bound.arguments["G"])
                G2 = bound2.arguments["G"]
                for k, v in G1.edges.items():
                    G2.edges[k]["weight"] = v["weight"]
                nx._clear_cache(G2)
            elif (
                self.name == "relabel_nodes"
                and not bound.arguments["copy"]
                or self.name in {"incremental_closeness_centrality"}
            ):
                G1 = backend.convert_to_nx(bound.arguments["G"])
                G2 = bound2.arguments["G"]
                if G1 is G2:
                    return G2
                G2._node.clear()
                G2._node.update(G1._node)
                G2._adj.clear()
                G2._adj.update(G1._adj)
                if hasattr(G1, "_pred") and hasattr(G2, "_pred"):
                    G2._pred.clear()
                    G2._pred.update(G1._pred)
                if hasattr(G1, "_succ") and hasattr(G2, "_succ"):
                    G2._succ.clear()
                    G2._succ.update(G1._succ)
                nx._clear_cache(G2)
                if self.name == "relabel_nodes":
                    return G2
            return backend.convert_to_nx(result)

        converted_result = backend.convert_to_nx(result)
        if (
            isinstance(converted_result, nx.Graph)
            and "networkx" in self.backends
            and self.name
            not in {
                "boykov_kolmogorov",
                "preflow_push",
                "quotient_graph",
                "shortest_augmenting_path",
                "spectral_graph_forge",
                # We don't handle tempfile.NamedTemporaryFile arguments
                "read_gml",
                "read_graph6",
                "read_sparse6",
                # We don't handle io.BufferedReader or io.TextIOWrapper arguments
                "bipartite_read_edgelist",
                "read_adjlist",
                "read_edgelist",
                "read_graphml",
                "read_multiline_adjlist",
                "read_pajek",
                "from_pydot",
                "pydot_read_dot",
                "agraph_read_dot",
                # graph comparison fails b/c of nan values
                "read_gexf",
            }
        ):
            # For graph return types (e.g. generators), we compare that results are
            # the same between the backend and networkx, then return the original
            # networkx result so the iteration order will be consistent in tests.
            G = self.orig_func(*args2, **kwargs2)
            if not nx.utils.graphs_equal(G, converted_result):
                assert G.number_of_nodes() == converted_result.number_of_nodes()
                assert G.number_of_edges() == converted_result.number_of_edges()
                assert G.graph == converted_result.graph
                assert G.nodes == converted_result.nodes
                assert G.adj == converted_result.adj
                assert type(G) is type(converted_result)
                raise AssertionError("Graphs are not equal")
            return G
        return converted_result

    def _make_doc(self):
        """Generate the backends section at the end for functions having an alternate
        backend implementation(s) using the `backend_info` entry-point."""

<<<<<<< HEAD
        if self.backends.issubset({"networkx"}):
=======
        if self.backends == {"networkx"}:
>>>>>>> ee7eebc0
            return self._orig_doc
        # Add "Backends" section to the bottom of the docstring (if there are backends)
        lines = [
            "Backends",
            "--------",
        ]
        for backend in sorted(self.backends - {"networkx"}):
            info = backend_info[backend]
            if "short_summary" in info:
                lines.append(f"{backend} : {info['short_summary']}")
            else:
                lines.append(backend)
            if "functions" not in info or self.name not in info["functions"]:
                lines.append("")
                continue

            func_info = info["functions"][self.name]

            # Renaming extra_docstring to additional_docs
            if func_docs := (
                func_info.get("additional_docs") or func_info.get("extra_docstring")
            ):
                lines.extend(
                    f"  {line}" if line else line for line in func_docs.split("\n")
                )
                add_gap = True
            else:
                add_gap = False

            # Renaming extra_parameters to additional_parameters
            if extra_parameters := (
                func_info.get("extra_parameters")
                or func_info.get("additional_parameters")
            ):
                if add_gap:
                    lines.append("")
                lines.append("  Additional parameters:")
                for param in sorted(extra_parameters):
                    lines.append(f"    {param}")
                    if desc := extra_parameters[param]:
                        lines.append(f"      {desc}")
                    lines.append("")
            else:
                lines.append("")

            if func_url := func_info.get("url"):
                lines.append(f"[`Source <{func_url}>`_]")
                lines.append("")
        # We assume the docstrings are indented by four spaces (true for now)
        if self.backends:
            lines.pop()  # Remove last empty line
            to_add = "\n    ".join(lines)
            if not self._orig_doc:
                new_doc = (
                    f"The original docstring for {self.name} was empty.\n\n    {to_add}"
                )
            else:
                new_doc = f"{self._orig_doc.rstrip()}\n\n    {to_add}"
        else:
            new_doc = self._orig_doc or ""

        # For backend-only funcs, add "Attention" admonishment after the one line summary
        if "networkx" not in self.backends:
            lines = new_doc.split("\n")
            index = 0
            while not lines[index].strip():
                index += 1
            while lines[index].strip():
                index += 1
            backends = sorted(self.backends)
            if len(backends) == 0:
                example = ""
            elif len(backends) == 1:
                example = f' such as "{backends[0]}"'
            elif len(backends) == 2:
                example = f' such as "{backends[0]} or "{backends[1]}"'
            else:
                example = (
                    " such as "
                    + ", ".join(f'"{x}"' for x in backends[:-1])
                    + f', or "{backends[-1]}"'  # Oxford comma
                )
            to_add = (
                "\n    .. attention:: This function does not have a default NetworkX implementation.\n"
                "        It may only be run with an installable :doc:`backend </backends>` that\n"
                f"        supports it{example}.\n\n"
                "        Hint: use ``backend=...`` keyword argument to specify a backend or add\n"
                "        backends to ``nx.config.backend_priority``."
            )
            lines.insert(index, to_add)
            new_doc = "\n".join(lines)
        return new_doc

    def __reduce__(self):
        """Allow this object to be serialized with pickle.

        This uses the global registry `_registered_algorithms` to deserialize.
        """
        return _restore_dispatchable, (self.name,)


def _restore_dispatchable(name):
    return _registered_algorithms[name].__wrapped__


def _get_cache_key(
    *,
    edge_attrs,
    node_attrs,
    preserve_edge_attrs,
    preserve_node_attrs,
    preserve_graph_attrs,
):
    """Return key used by networkx caching given arguments for ``convert_from_nx``."""
    # edge_attrs: dict | None
    # node_attrs: dict | None
    # preserve_edge_attrs: bool (False if edge_attrs is not None)
    # preserve_node_attrs: bool (False if node_attrs is not None)
    return (
        frozenset(edge_attrs.items())
        if edge_attrs is not None
        else preserve_edge_attrs,
        frozenset(node_attrs.items())
        if node_attrs is not None
        else preserve_node_attrs,
    )


def _get_from_cache(cache, key, *, backend_name=None, mutations=None):
    """Search the networkx cache for a graph that is compatible with ``key``.

    Parameters
    ----------
    cache : dict
        If ``backend_name`` is given, then this is treated as ``G.__networkx_cache__``,
        but if ``backend_name`` is None, then this is treated as the resolved inner
        cache such as ``G.__networkx_cache__["backends"][backend_name]``.
    key : tuple
        Cache key from ``_get_cache_key``.
    backend_name : str, optional
        Name of the backend to control how ``cache`` is interpreted.
    mutations : list, optional
        Used internally to clear objects gotten from cache if inputs will be mutated.

    Returns
    -------
    tuple or None
        The key of the compatible graph found in the cache.
    graph or None
        A compatible graph or None.
    """
    if backend_name is not None:
        cache = cache.get("backends", {}).get(backend_name, {})
    if not cache:
        return None, None

    # Do a simple search for a cached graph with compatible data.
    # For example, if we need a single attribute, then it's okay
    # to use a cached graph that preserved all attributes.
    # This looks for an exact match first.
    edge_key, node_key = key
    for compat_key in itertools.product(
        (edge_key, True) if edge_key is not True else (True,),
        (node_key, True) if node_key is not True else (True,),
    ):
        if (rv := cache.get(compat_key)) is not None:
            if mutations is not None:
                # Remove this item from the cache (after all conversions) if
                # the call to this dispatchable function will mutate an input.
                mutations.append((cache, compat_key))
            return compat_key, rv
    if edge_key is not True and node_key is not True:
        # Iterate over the items in `cache` to see if any are compatible.
        # For example, if no edge attributes are needed, then a graph
        # with any edge attribute will suffice. We use the same logic
        # below (but switched) to clear unnecessary items from the cache.
        # Use `list(cache.items())` to be thread-safe.
        for (ekey, nkey), graph in list(cache.items()):
            if edge_key is False or ekey is True:
                pass  # Cache works for edge data!
            elif edge_key is True or ekey is False or not edge_key.issubset(ekey):
                continue  # Cache missing required edge data; does not work
            if node_key is False or nkey is True:
                pass  # Cache works for node data!
            elif node_key is True or nkey is False or not node_key.issubset(nkey):
                continue  # Cache missing required node data; does not work
            if mutations is not None:
                # Remove this item from the cache (after all conversions) if
                # the call to this dispatchable function will mutate an input.
                mutations.append((cache, (ekey, nkey)))
            return (ekey, nkey), graph
    return None, None


def _set_to_cache(cache, key, graph, *, backend_name=None):
    """Set a backend graph to the cache, and remove unnecessary cached items.

    Parameters
    ----------
    cache : dict
        If ``backend_name`` is given, then this is treated as ``G.__networkx_cache__``,
        but if ``backend_name`` is None, then this is treated as the resolved inner
        cache such as ``G.__networkx_cache__["backends"][backend_name]``.
    key : tuple
        Cache key from ``_get_cache_key``.
    graph : graph
    backend_name : str, optional
        Name of the backend to control how ``cache`` is interpreted.

    Returns
    -------
    dict
        The items that were removed from the cache.
    """
    if backend_name is not None:
        cache = cache.setdefault("backends", {}).setdefault(backend_name, {})
    # Remove old cached items that are no longer necessary since they
    # are dominated/subsumed/outdated by what was just calculated.
    # This uses the same logic as above, but with keys switched.
    # Also, don't update the cache here if the call will mutate an input.
    removed = {}
    edge_key, node_key = key
    cache[key] = graph  # Set at beginning to be thread-safe
    for cur_key in list(cache):
        if cur_key == key:
            continue
        ekey, nkey = cur_key
        if ekey is False or edge_key is True:
            pass
        elif ekey is True or edge_key is False or not ekey.issubset(edge_key):
            continue
        if nkey is False or node_key is True:
            pass
        elif nkey is True or node_key is False or not nkey.issubset(node_key):
            continue
        # Use pop instead of del to try to be thread-safe
        if (graph := cache.pop(cur_key, None)) is not None:
            removed[cur_key] = graph
    return removed


class _LazyArgsRepr:
    """Simple wrapper to display arguments of dispatchable functions in logging calls."""

    def __init__(self, func, args, kwargs):
        self.func = func
        self.args = args
        self.kwargs = kwargs
        self.value = None

    def __repr__(self):
        if self.value is None:
            bound = self.func.__signature__.bind_partial(*self.args, **self.kwargs)
            inner = ", ".join(f"{key}={val!r}" for key, val in bound.arguments.items())
            self.value = f"({inner})"
        return self.value


if os.environ.get("_NETWORKX_BUILDING_DOCS_"):
    # When building docs with Sphinx, use the original function with the
    # dispatched __doc__, b/c Sphinx renders normal Python functions better.
    # This doesn't show e.g. `*, backend=None, **backend_kwargs` in the
    # signatures, which is probably okay. It does allow the docstring to be
    # updated based on the installed backends.
    _orig_dispatchable = _dispatchable

    def _dispatchable(func=None, **kwargs):  # type: ignore[no-redef]
        if func is None:
            return partial(_dispatchable, **kwargs)
        dispatched_func = _orig_dispatchable(func, **kwargs)
        func.__doc__ = dispatched_func.__doc__
        return func

    _dispatchable.__doc__ = _orig_dispatchable.__new__.__doc__  # type: ignore[method-assign,assignment]
    _sig = inspect.signature(_orig_dispatchable.__new__)
    _dispatchable.__signature__ = _sig.replace(  # type: ignore[method-assign,assignment]
        parameters=[v for k, v in _sig.parameters.items() if k != "cls"]
    )<|MERGE_RESOLUTION|>--- conflicted
+++ resolved
@@ -2295,11 +2295,7 @@
         """Generate the backends section at the end for functions having an alternate
         backend implementation(s) using the `backend_info` entry-point."""
 
-<<<<<<< HEAD
-        if self.backends.issubset({"networkx"}):
-=======
         if self.backends == {"networkx"}:
->>>>>>> ee7eebc0
             return self._orig_doc
         # Add "Backends" section to the bottom of the docstring (if there are backends)
         lines = [
