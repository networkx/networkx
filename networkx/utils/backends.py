"""
Docs for backend users
~~~~~~~~~~~~~~~~~~~~~~

NetworkX utilizes a plugin-dispatch architecture, which means we can plug in and
out of backends with minimal code changes. A valid NetworkX backend specifies
`entry points <https://packaging.python.org/en/latest/specifications/entry-points>`_,
named ``networkx.backends`` and an optional ``networkx.backend_info`` when it is
installed (not imported). This allows NetworkX to dispatch (redirect) function calls
to the backend so the execution flows to the designated backend
implementation, similar to how plugging a charger into a socket redirects the
electricity to your phone. This design enhances flexibility and integration, making
NetworkX more adaptable and efficient.

There are three main ways to use a backend after the package is installed.
You can set environment variables and run the exact same code you run for
NetworkX. You can use a keyword argument ``backend=...`` with the NetworkX
function. Or, you can convert the NetworkX Graph to a backend graph type and
call a NetworkX function supported by that backend. Environment variables
and backend keywords automatically convert your NetworkX Graph to the
backend type. Manually converting it yourself allows you to use that same
backend graph for more than one function call, reducing conversion time.

For example, you can set an environment variable before starting python to request
all dispatchable functions automatically dispatch to the given backend::

    bash> NETWORKX_AUTOMATIC_BACKENDS=cugraph python my_networkx_script.py

or you can specify the backend as a keyword argument::

    nx.betweenness_centrality(G, k=10, backend="parallel")

or you can convert the NetworkX Graph object ``G`` into a Graph-like
object specific to the backend and then pass that in the NetworkX function::

    H = nx_parallel.ParallelGraph(G)
    nx.betweenness_centrality(H, k=10)

The first approach is useful when you don't want to change your NetworkX code and just want
to run your code on different backend(s). The second approach comes in handy when you
need to pass additional backend-specific arguments, for example::

    nx.betweenness_centrality(G, k=10, backend="parallel", get_chunks=get_chunks)

Here, ``get_chunks`` is not a NetworkX argument, but a nx_parallel-specific argument.

It is possible to provide backend-specific arguments via ``<backend>_kwargs`` keyword
arguments that will only be used for those specific backends and ignored otherwise.
Keyword arguments may be given for multiple backends at the same time such as
``foo_kwargs={...}, bar_kwargs={...}`` for backends ``foo`` and ``bar``. The backends
used in this way do not need to be installed; extra ``*_kwargs=`` keywords will be ignored.
This makes it easier to write more flexible and compatible code that is backend-aware--we
may customize usage of a backend--but agnostic about what is actually installed and used.
Here is the previous example updated to use ``get_chunks`` only when using nx-parallel::

    nx.betweenness_centrality(G, k=10, parallel_kwargs={"get_chunks": get_chunks})

How does this work?
-------------------

You might have seen the ``@nx._dispatchable`` decorator on
many of the NetworkX functions in the codebase. This decorator function works
by dispatching a NetworkX function to a specified backend if available, or running
it with NetworkX if no backend is specified or available. It checks if the specified
backend is valid and installed. If not, it raises an ``ImportError``. It also
resolves the graph arguments from the provided ``args`` and ``kwargs``, handling cases
where graphs are passed as positional arguments or keyword arguments. It then checks if
any of the resolved graphs are from a backend by checking if they have a
``__networkx_backend__`` attribute. The attribute ``__networkx_backend__`` holds a
string with the name of the ``entry_point`` (more on them later). If there are graphs
from a backend, it determines the priority of the backends based on the
``backend_priority`` configuration. If there are dispatchable graphs (i.e., graphs from
a backend), it checks if all graphs are from the same backend. If not, it raises a
``TypeError``. If a backend is specified and it matches the backend of the graphs, it
loads the backend and calls the corresponding function on the backend along with the
additional backend-specific ``backend_kwargs``. After calling the function the networkx
logger displays the ``DEBUG`` message, if the logging is enabled
(see :ref:`Introspection <introspect>` below). If no compatible
backend is found or the function is not implemented by the backend, it raises a
``NetworkXNotImplemented`` exception. And, if the function mutates the input graph or
returns a graph, graph generator or loader then it tries to convert and run the
function with a backend with automatic conversion. And it only convert and run if
``backend.should_run(...)`` returns ``True``. If no backend is used, it falls back to
running the original function with NetworkX. Refer the ``__call__`` method of the
``_dispatchable`` class for more details.

The NetworkX library does not need to know that a backend exists for it
to work. As long as the backend package creates the ``entry_point``, and
provides the correct interface, it will be called when the user requests
it using one of the three approaches described above. Some backends have
been working with the NetworkX developers to ensure smooth operation.
They are the following:

- `graphblas <https://github.com/python-graphblas/graphblas-algorithms>`_:
    OpenMP-enabled sparse linear algebra backend.
- `cugraph <https://github.com/rapidsai/cugraph/tree/branch-24.04/python/nx-cugraph>`_:
    GPU-accelerated backend.
- `parallel <https://github.com/networkx/nx-parallel>`_:
    Parallel backend for NetworkX algorithms.
- `loopback <https://github.com/networkx/networkx/blob/main/pyproject.toml#L53>`_:
    It's for testing purposes only and is not a real backend.

Note that the ``backend_name`` is e.g. ``parallel``, the package installed
is ``nx-parallel``, and we use ``nx_parallel`` while importing the package.

.. _introspect:

Introspection
-------------
Introspection techniques aim to demystify dispatching and backend graph conversion behaviors.

The primary way to see what the dispatch machinery is doing is by enabling logging.
This can help you verify that the backend you specified is being used.
You can enable NetworkX's backend logger to print to ``sys.stderr`` like this::

    import logging
    nxl = logging.getLogger("networkx")
    nxl.addHandler(logging.StreamHandler())
    nxl.setLevel(logging.DEBUG)

And you can disable it by running this::

    nxl.setLevel(logging.CRITICAL)

Refer to :external+python:mod:`logging` to learn more about the logging facilities in Python.

By looking at the ``.backends`` attribute, you can get the set of all currently
installed backends that implement a particular function. For example::

    >>> nx.betweenness_centrality.backends  # doctest: +SKIP
    {'parallel'}

The function docstring will also show which installed backends support it
along with any backend-specific notes and keyword arguments::

    >>> help(nx.betweenness_centrality)  # doctest: +SKIP
    ...
    Backends
    --------
    parallel : Parallel backend for NetworkX algorithms
      The parallel computation is implemented by dividing the nodes into chunks
      and computing betweenness centrality for each chunk concurrently.
    ...

The NetworkX documentation website also includes info about trusted backends of NetworkX in function references.
For example, see :func:`~networkx.algorithms.shortest_paths.weighted.all_pairs_bellman_ford_path_length`.

Introspection capabilities are currently limited, but we are working to improve them.
We plan to make it easier to answer questions such as:

- What happened (and why)?
- What *will* happen (and why)?
- Where was time spent (including conversions)?
- What is in the cache and how much memory is it using?

Transparency is essential to allow for greater understanding, debug-ability,
and customization. After all, NetworkX dispatching is extremely flexible and can
support advanced workflows with multiple backends and fine-tuned configuration,
but introspection is necessary to inform *when* and *how* to evolve your workflow
to meet your needs. If you have suggestions for how to improve introspection, please
`let us know <https://github.com/networkx/networkx/issues/new>`_!

Docs for backend developers
~~~~~~~~~~~~~~~~~~~~~~~~~~~

Creating a custom backend
-------------------------

1.  Defining a ``BackendInterface`` object:

    Note that the ``BackendInterface`` doesn't need to must be a class. It can be an
    instance of a class, or a module as well. You can define the following methods or
    functions in your backend's ``BackendInterface`` object.:

    1. ``convert_from_nx`` and ``convert_to_nx`` methods or functions are required for
       backend dispatching to work. The arguments to ``convert_from_nx`` are:

       - ``G`` : NetworkX Graph
       - ``edge_attrs`` : dict, optional
            Dictionary mapping edge attributes to default values if missing in ``G``.
            If None, then no edge attributes will be converted and default may be 1.
       - ``node_attrs``: dict, optional
            Dictionary mapping node attributes to default values if missing in ``G``.
            If None, then no node attributes will be converted.
       - ``preserve_edge_attrs`` : bool
            Whether to preserve all edge attributes.
       - ``preserve_node_attrs`` : bool
            Whether to preserve all node attributes.
       - ``preserve_graph_attrs`` : bool
            Whether to preserve all graph attributes.
       - ``preserve_all_attrs`` : bool
            Whether to preserve all graph, node, and edge attributes.
       - ``name`` : str
            The name of the algorithm.
       - ``graph_name`` : str
            The name of the graph argument being converted.

    2. ``can_run`` (Optional):
          If your backend only partially implements an algorithm, you can define
          a ``can_run(name, args, kwargs)`` function in your ``BackendInterface`` object that
          returns True or False indicating whether the backend can run the algorithm with
          the given arguments or not. Instead of a boolean you can also return a string
          message to inform the user why that algorithm can't be run.

    3. ``should_run`` (Optional):
          A backend may also define ``should_run(name, args, kwargs)``
          that is similar to ``can_run``, but answers whether the backend *should* be run.
          ``should_run`` is only run when performing backend graph conversions. Like
          ``can_run``, it receives the original arguments so it can decide whether it
          should be run by inspecting the arguments. ``can_run`` runs before
          ``should_run``, so ``should_run`` may assume ``can_run`` is True. If not
          implemented by the backend, ``can_run``and ``should_run`` are assumed to
          always return True if the backend implements the algorithm.

    4. ``on_start_tests`` (Optional):
          A special ``on_start_tests(items)`` function may be defined by the backend.
          It will be called with the list of NetworkX tests discovered. Each item
          is a test object that can be marked as xfail if the backend does not support
          the test using ``item.add_marker(pytest.mark.xfail(reason=...))``.

2.  Adding entry points

    To be discoverable by NetworkX, your package must register an
    `entry-point <https://packaging.python.org/en/latest/specifications/entry-points>`_
    ``networkx.backends`` in the package's metadata, with a `key pointing to your
    dispatch object <https://packaging.python.org/en/latest/guides/creating-and-discovering-plugins/#using-package-metadata>`_ .
    For example, if you are using ``setuptools`` to manage your backend package,
    you can `add the following to your pyproject.toml file <https://setuptools.pypa.io/en/latest/userguide/entry_point.html>`_::

        [project.entry-points."networkx.backends"]
        backend_name = "your_backend_interface_object"

    You can also add the ``backend_info`` entry-point. It points towards the ``get_info``
    function that returns all the backend information, which is then used to build the
    "Additional Backend Implementation" box at the end of algorithm's documentation
    page. Note that the `get_info` function shouldn't import your backend package.::

        [project.entry-points."networkx.backend_info"]
        backend_name = "your_get_info_function"

    The ``get_info`` should return a dictionary with following key-value pairs:
        - ``backend_name`` : str or None
            It is the name passed in the ``backend`` kwarg.
        - ``project`` : str or None
            The name of your backend project.
        - ``package`` : str or None
            The name of your backend package.
        - ``url`` : str or None
            This is the url to either your backend's codebase or documentation, and
            will be displayed as a hyperlink to the ``backend_name``, in the
            "Additional backend implementations" section.
        - ``short_summary`` : str or None
            One line summary of your backend which will be displayed in the
            "Additional backend implementations" section.
        - ``default_config`` : dict
            A dictionary mapping the backend config parameter names to their default values.
            This is used to automatically initialize the default configs for all the
            installed backends at the time of networkx's import.

            .. seealso:: `~networkx.utils.configs.Config`

        - ``functions`` : dict or None
            A dictionary mapping function names to a dictionary of information
            about the function. The information can include the following keys:

            - ``url`` : str or None
              The url to ``function``'s source code or documentation.
            - ``additional_docs`` : str or None
              A short description or note about the backend function's
              implementation.
            - ``additional_parameters`` : dict or None
              A dictionary mapping additional parameters headers to their
              short descriptions. For example::

                  "additional_parameters": {
                      'param1 : str, function (default = "chunks")' : "...",
                      'param2 : int' : "...",
                  }

            If any of these keys are not present, the corresponding information
            will not be displayed in the "Additional backend implementations"
            section on NetworkX docs website.

        Note that your backend's docs would only appear on the official NetworkX docs only
        if your backend is a trusted backend of NetworkX, and is present in the
        `.circleci/config.yml` and `.github/workflows/deploy-docs.yml` files in the
        NetworkX repository.

3.  Defining a Backend Graph class

    The backend must create an object with an attribute ``__networkx_backend__`` that holds
    a string with the entry point name::

        class BackendGraph:
            __networkx_backend__ = "backend_name"
            ...

    A backend graph instance may have a ``G.__networkx_cache__`` dict to enable
    caching, and care should be taken to clear the cache when appropriate.

Testing the Custom backend
--------------------------

To test your custom backend, you can run the NetworkX test suite on your backend.
This also ensures that the custom backend is compatible with NetworkX's API.
The following steps will help you run the tests:

1. Setting Backend Environment Variables:
    - ``NETWORKX_TEST_BACKEND`` : Setting this to your backend's ``backend_name`` will
      let NetworkX's dispatch machinery to automatically convert a regular NetworkX
      ``Graph``, ``DiGraph``, ``MultiGraph``, etc. to their backend equivalents, using
      ``your_backend_interface_object.convert_from_nx(G, ...)`` function.
    - ``NETWORKX_FALLBACK_TO_NX`` (default=False) : Setting this variable to `True` will
      instruct tests to use a NetworkX ``Graph`` for algorithms not implemented by your
      custom backend. Setting this to `False` will only run the tests for algorithms
      implemented by your custom backend and tests for other algorithms will ``xfail``.

2. Running Tests:
    You can invoke NetworkX tests for your custom backend with the following commands::

        NETWORKX_TEST_BACKEND=<backend_name>
        NETWORKX_FALLBACK_TO_NX=True # or False
        pytest --pyargs networkx

How tests are run?
------------------

1. While dispatching to the backend implementation the ``_convert_and_call`` function
   is used and while testing the ``_convert_and_call_for_tests`` function is used.
   Other than testing it also checks for functions that return numpy scalars, and
   for functions that return graphs it runs the backend implementation and the
   networkx implementation and then converts the backend graph into a NetworkX graph
   and then compares them, and returns the networkx graph. This can be regarded as
   (pragmatic) technical debt. We may replace these checks in the future.

2. Conversions while running tests:
    - Convert NetworkX graphs using ``<your_backend_interface_object>.convert_from_nx(G, ...)`` into
      the backend graph.
    - Pass the backend graph objects to the backend implementation of the algorithm.
    - Convert the result back to a form expected by NetworkX tests using
      ``<your_backend_interface_object>.convert_to_nx(result, ...)``.
    - For nx_loopback, the graph is copied using the dispatchable metadata

3. Dispatchable algorithms that are not implemented by the backend
   will cause a ``pytest.xfail``, when the ``NETWORKX_FALLBACK_TO_NX``
   environment variable is set to ``False``, giving some indication that
   not all tests are running, while avoiding causing an explicit failure.
"""

import inspect
import itertools
import logging
import os
import warnings
from functools import partial
from importlib.metadata import entry_points

import networkx as nx

from .decorators import argmap

__all__ = ["_dispatchable"]

_logger = logging.getLogger(__name__)


def _do_nothing():
    """This does nothing at all, yet it helps turn `_dispatchable` into functions."""


def _get_backends(group, *, load_and_call=False):
    """
    Retrieve NetworkX ``backends`` and ``backend_info`` from the entry points.

    Parameters
    -----------
    group : str
        The entry_point to be retrieved.
    load_and_call : bool, optional
        If True, load and call the backend. Defaults to False.

    Returns
    --------
    dict
        A dictionary mapping backend names to their respective backend objects.

    Notes
    ------
    If a backend is defined more than once, a warning is issued.
    The `nx_loopback` backend is removed if it exists, as it is only available during testing.
    A warning is displayed if an error occurs while loading a backend.
    """
    items = entry_points(group=group)
    rv = {}
    for ep in items:
        if ep.name in rv:
            warnings.warn(
                f"networkx backend defined more than once: {ep.name}",
                RuntimeWarning,
                stacklevel=2,
            )
        elif load_and_call:
            try:
                rv[ep.name] = ep.load()()
            except Exception as exc:
                warnings.warn(
                    f"Error encountered when loading info for backend {ep.name}: {exc}",
                    RuntimeWarning,
                    stacklevel=2,
                )
        else:
            rv[ep.name] = ep
    # nx_loopback backend is only available when testing (added in conftest.py)
    rv.pop("nx_loopback", None)
    return rv


backends = _get_backends("networkx.backends")
backend_info = _get_backends("networkx.backend_info", load_and_call=True)

# We must import from config after defining `backends` above
from .configs import Config, config

# Get default configuration from environment variables at import time
config.backend_priority = [
    x.strip()
    for x in os.environ.get(
        "NETWORKX_BACKEND_PRIORITY",
        os.environ.get("NETWORKX_AUTOMATIC_BACKENDS", ""),
    ).split(",")
    if x.strip()
]
# Initialize default configuration for backends
config.backends = Config(
    **{
        backend: (
            cfg if isinstance(cfg := info["default_config"], Config) else Config(**cfg)
        )
        if "default_config" in info
        else Config()
        for backend, info in backend_info.items()
    }
)
type(config.backends).__doc__ = "All installed NetworkX backends and their configs."

# Load and cache backends on-demand
_loaded_backends = {}  # type: ignore[var-annotated]


def _always_run(name, args, kwargs):
    return True


def _load_backend(backend_name):
    if backend_name in _loaded_backends:
        return _loaded_backends[backend_name]
    rv = _loaded_backends[backend_name] = backends[backend_name].load()
    if not hasattr(rv, "can_run"):
        rv.can_run = _always_run
    if not hasattr(rv, "should_run"):
        rv.should_run = _always_run
    return rv


_registered_algorithms = {}


class _dispatchable:
    _is_testing = False
    _fallback_to_nx = (
        os.environ.get("NETWORKX_FALLBACK_TO_NX", "true").strip().lower() == "true"
    )

    def __new__(
        cls,
        func=None,
        *,
        name=None,
        graphs="G",
        edge_attrs=None,
        node_attrs=None,
        preserve_edge_attrs=False,
        preserve_node_attrs=False,
        preserve_graph_attrs=False,
        preserve_all_attrs=False,
        mutates_input=False,
        returns_graph=False,
    ):
        """A decorator function that is used to redirect the execution of ``func``
        function to its backend implementation.

        This decorator function dispatches to
        a different backend implementation based on the input graph types, and it also
        manages all the ``backend_kwargs``. Usage can be any of the following decorator
        forms:

        - ``@_dispatchable``
        - ``@_dispatchable()``
        - ``@_dispatchable(name="override_name")``
        - ``@_dispatchable(graphs="graph_var_name")``
        - ``@_dispatchable(edge_attrs="weight")``
        - ``@_dispatchable(graphs={"G": 0, "H": 1}, edge_attrs={"weight": "default"})``
            with 0 and 1 giving the position in the signature function for graph
            objects. When ``edge_attrs`` is a dict, keys are keyword names and values
            are defaults.

        Parameters
        ----------
        func : callable, optional
            The function to be decorated. If ``func`` is not provided, returns a
            partial object that can be used to decorate a function later. If ``func``
            is provided, returns a new callable object that dispatches to a backend
            algorithm based on input graph types.

        name : str, optional
            The name of the algorithm to use for dispatching. If not provided,
            the name of ``func`` will be used. ``name`` is useful to avoid name
            conflicts, as all dispatched algorithms live in a single namespace.
            For example, ``tournament.is_strongly_connected`` had a name conflict
            with the standard ``nx.is_strongly_connected``, so we used
            ``@_dispatchable(name="tournament_is_strongly_connected")``.

        graphs : str or dict or None, default "G"
            If a string, the parameter name of the graph, which must be the first
            argument of the wrapped function. If more than one graph is required
            for the algorithm (or if the graph is not the first argument), provide
            a dict keyed to argument names with argument position as values for each
            graph argument. For example, ``@_dispatchable(graphs={"G": 0, "auxiliary?": 4})``
            indicates the 0th parameter ``G`` of the function is a required graph,
            and the 4th parameter ``auxiliary?`` is an optional graph.
            To indicate that an argument is a list of graphs, do ``"[graphs]"``.
            Use ``graphs=None``, if *no* arguments are NetworkX graphs such as for
            graph generators, readers, and conversion functions.

        edge_attrs : str or dict, optional
            ``edge_attrs`` holds information about edge attribute arguments
            and default values for those edge attributes.
            If a string, ``edge_attrs`` holds the function argument name that
            indicates a single edge attribute to include in the converted graph.
            The default value for this attribute is 1. To indicate that an argument
            is a list of attributes (all with default value 1), use e.g. ``"[attrs]"``.
            If a dict, ``edge_attrs`` holds a dict keyed by argument names, with
            values that are either the default value or, if a string, the argument
            name that indicates the default value.

        node_attrs : str or dict, optional
            Like ``edge_attrs``, but for node attributes.

        preserve_edge_attrs : bool or str or dict, optional
            For bool, whether to preserve all edge attributes.
            For str, the parameter name that may indicate (with ``True`` or a
            callable argument) whether all edge attributes should be preserved
            when converting.
            For dict of ``{graph_name: {attr: default}}``, indicate pre-determined
            edge attributes (and defaults) to preserve for input graphs.

        preserve_node_attrs : bool or str or dict, optional
            Like ``preserve_edge_attrs``, but for node attributes.

        preserve_graph_attrs : bool or set
            For bool, whether to preserve all graph attributes.
            For set, which input graph arguments to preserve graph attributes.

        preserve_all_attrs : bool
            Whether to preserve all edge, node and graph attributes.
            This overrides all the other preserve_*_attrs.

        mutates_input : bool or dict, default False
            For bool, whether the function mutates an input graph argument.
            For dict of ``{arg_name: arg_pos}``, arguments that indicate whether an
            input graph will be mutated, and ``arg_name`` may begin with ``"not "``
            to negate the logic (for example, this is used by ``copy=`` arguments).
            By default, dispatching doesn't convert input graphs to a different
            backend for functions that mutate input graphs.

        returns_graph : bool, default False
            Whether the function can return or yield a graph object. By default,
            dispatching doesn't convert input graphs to a different backend for
            functions that return graphs.
        """
        if func is None:
            return partial(
                _dispatchable,
                name=name,
                graphs=graphs,
                edge_attrs=edge_attrs,
                node_attrs=node_attrs,
                preserve_edge_attrs=preserve_edge_attrs,
                preserve_node_attrs=preserve_node_attrs,
                preserve_graph_attrs=preserve_graph_attrs,
                preserve_all_attrs=preserve_all_attrs,
                mutates_input=mutates_input,
                returns_graph=returns_graph,
            )
        if isinstance(func, str):
            raise TypeError("'name' and 'graphs' must be passed by keyword") from None
        # If name not provided, use the name of the function
        if name is None:
            name = func.__name__

        self = object.__new__(cls)

        # standard function-wrapping stuff
        # __annotations__ not used
        self.__name__ = func.__name__
        # self.__doc__ = func.__doc__  # __doc__ handled as cached property
        self.__defaults__ = func.__defaults__
        # We "magically" add `backend=` keyword argument to allow backend to be specified
        if func.__kwdefaults__:
            self.__kwdefaults__ = {**func.__kwdefaults__, "backend": None}
        else:
            self.__kwdefaults__ = {"backend": None}
        self.__module__ = func.__module__
        self.__qualname__ = func.__qualname__
        self.__dict__.update(func.__dict__)
        self.__wrapped__ = func

        # Supplement docstring with backend info; compute and cache when needed
        self._orig_doc = func.__doc__
        self._cached_doc = None

        self.orig_func = func
        self.name = name
        self.edge_attrs = edge_attrs
        self.node_attrs = node_attrs
        self.preserve_edge_attrs = preserve_edge_attrs or preserve_all_attrs
        self.preserve_node_attrs = preserve_node_attrs or preserve_all_attrs
        self.preserve_graph_attrs = preserve_graph_attrs or preserve_all_attrs
        self.mutates_input = mutates_input
        # Keep `returns_graph` private for now, b/c we may extend info on return types
        self._returns_graph = returns_graph

        if edge_attrs is not None and not isinstance(edge_attrs, str | dict):
            raise TypeError(
                f"Bad type for edge_attrs: {type(edge_attrs)}. Expected str or dict."
            ) from None
        if node_attrs is not None and not isinstance(node_attrs, str | dict):
            raise TypeError(
                f"Bad type for node_attrs: {type(node_attrs)}. Expected str or dict."
            ) from None
        if not isinstance(self.preserve_edge_attrs, bool | str | dict):
            raise TypeError(
                f"Bad type for preserve_edge_attrs: {type(self.preserve_edge_attrs)}."
                " Expected bool, str, or dict."
            ) from None
        if not isinstance(self.preserve_node_attrs, bool | str | dict):
            raise TypeError(
                f"Bad type for preserve_node_attrs: {type(self.preserve_node_attrs)}."
                " Expected bool, str, or dict."
            ) from None
        if not isinstance(self.preserve_graph_attrs, bool | set):
            raise TypeError(
                f"Bad type for preserve_graph_attrs: {type(self.preserve_graph_attrs)}."
                " Expected bool or set."
            ) from None
        if not isinstance(self.mutates_input, bool | dict):
            raise TypeError(
                f"Bad type for mutates_input: {type(self.mutates_input)}."
                " Expected bool or dict."
            ) from None
        if not isinstance(self._returns_graph, bool):
            raise TypeError(
                f"Bad type for returns_graph: {type(self._returns_graph)}."
                " Expected bool."
            ) from None

        if isinstance(graphs, str):
            graphs = {graphs: 0}
        elif graphs is None:
            pass
        elif not isinstance(graphs, dict):
            raise TypeError(
                f"Bad type for graphs: {type(graphs)}. Expected str or dict."
            ) from None
        elif len(graphs) == 0:
            raise KeyError("'graphs' must contain at least one variable name") from None

        # This dict comprehension is complicated for better performance; equivalent shown below.
        self.optional_graphs = set()
        self.list_graphs = set()
        if graphs is None:
            self.graphs = {}
        else:
            self.graphs = {
                self.optional_graphs.add(val := k[:-1]) or val
                if (last := k[-1]) == "?"
                else self.list_graphs.add(val := k[1:-1]) or val
                if last == "]"
                else k: v
                for k, v in graphs.items()
            }
        # The above is equivalent to:
        # self.optional_graphs = {k[:-1] for k in graphs if k[-1] == "?"}
        # self.list_graphs = {k[1:-1] for k in graphs if k[-1] == "]"}
        # self.graphs = {k[:-1] if k[-1] == "?" else k: v for k, v in graphs.items()}

        # Compute and cache the signature on-demand
        self._sig = None

        # Which backends implement this function?
        self.backends = {
            backend
            for backend, info in backend_info.items()
            if "functions" in info and name in info["functions"]
        }

        if name in _registered_algorithms:
            raise KeyError(
                f"Algorithm already exists in dispatch registry: {name}"
            ) from None
        # Use the magic of `argmap` to turn `self` into a function. This does result
        # in small additional overhead compared to calling `_dispatchable` directly,
        # but `argmap` has the magical property that it can stack with other `argmap`
        # decorators "for free". Being a function is better for REPRs and type-checkers.
        self = argmap(_do_nothing)(self)
        _registered_algorithms[name] = self
        return self

    @property
    def __doc__(self):
        """If the cached documentation exists, it is returned.
        Otherwise, the documentation is generated using _make_doc() method,
        cached, and then returned."""

        if (rv := self._cached_doc) is not None:
            return rv
        rv = self._cached_doc = self._make_doc()
        return rv

    @__doc__.setter
    def __doc__(self, val):
        """Sets the original documentation to the given value and resets the
        cached documentation."""

        self._orig_doc = val
        self._cached_doc = None

    @property
    def __signature__(self):
        """Return the signature of the original function, with the addition of
        the `backend` and `backend_kwargs` parameters."""

        if self._sig is None:
            sig = inspect.signature(self.orig_func)
            # `backend` is now a reserved argument used by dispatching.
            # assert "backend" not in sig.parameters
            if not any(
                p.kind == inspect.Parameter.VAR_KEYWORD for p in sig.parameters.values()
            ):
                sig = sig.replace(
                    parameters=[
                        *sig.parameters.values(),
                        inspect.Parameter(
                            "backend", inspect.Parameter.KEYWORD_ONLY, default=None
                        ),
                        inspect.Parameter(
                            "backend_kwargs", inspect.Parameter.VAR_KEYWORD
                        ),
                    ]
                )
            else:
                *parameters, var_keyword = sig.parameters.values()
                sig = sig.replace(
                    parameters=[
                        *parameters,
                        inspect.Parameter(
                            "backend", inspect.Parameter.KEYWORD_ONLY, default=None
                        ),
                        var_keyword,
                    ]
                )
            self._sig = sig
        return self._sig

    def __call__(self, /, *args, backend=None, **kwargs):
        """Returns the result of the original function, or the backend function if
        the backend is specified and that backend implements `func`."""
        if kwargs:
            # Separate `<backend>_kwargs=...` keywords
            new_kwargs = {}
            backends_kwargs = {}
            for k, v in kwargs.items():
                if k.endswith("_kwargs"):
                    backend_name = k[:-7]  # len("_kwargs") == 7
                    backends_kwargs[backend_name] = v
                    if backend_name not in backends:
                        _logger.debug(
                            "`%s_kwargs=` keyword argument passed to `%s', but '%s' "
                            "backend is not installed. Ignoring.",
                            backend_name,
                            self.name,
                            backend_name,
                        )
                else:
                    new_kwargs[k] = v
            kwargs = new_kwargs
        else:
            backends_kwargs = kwargs

        if not backends:
            # Fast path if no backends are installed
            if backend is not None:
                raise ImportError(f"'{backend}' backend is not installed")
            return self.orig_func(*args, **kwargs)

        # Use `backend_name` in this function instead of `backend`
        backend_name = backend
        if backend_name is not None and backend_name not in backends:
            raise ImportError(f"'{backend_name}' backend is not installed")

        graphs_resolved = {}
        for gname, pos in self.graphs.items():
            if pos < len(args):
                if gname in kwargs:
                    raise TypeError(f"{self.name}() got multiple values for {gname!r}")
                val = args[pos]
            elif gname in kwargs:
                val = kwargs[gname]
            elif gname not in self.optional_graphs:
                raise TypeError(
                    f"{self.name}() missing required graph argument: {gname}"
                )
            else:
                continue
            if val is None:
                if gname not in self.optional_graphs:
                    raise TypeError(
                        f"{self.name}() required graph argument {gname!r} is None; must be a graph"
                    )
            else:
                graphs_resolved[gname] = val

        # Alternative to the above that does not check duplicated args or missing required graphs.
        # graphs_resolved = {
        #     val
        #     for gname, pos in self.graphs.items()
        #     if (val := args[pos] if pos < len(args) else kwargs.get(gname)) is not None
        # }

        # Check if any graph comes from a backend
        if self.list_graphs:
            # Make sure we don't lose values by consuming an iterator
            args = list(args)
            for gname in self.list_graphs & graphs_resolved.keys():
                val = list(graphs_resolved[gname])
                graphs_resolved[gname] = val
                if gname in kwargs:
                    kwargs[gname] = val
                else:
                    args[self.graphs[gname]] = val

            has_backends = any(
                hasattr(g, "__networkx_backend__")
                if gname not in self.list_graphs
                else any(hasattr(g2, "__networkx_backend__") for g2 in g)
                for gname, g in graphs_resolved.items()
            )
            if has_backends:
                graph_backend_names = {
                    getattr(g, "__networkx_backend__", "networkx")
                    for gname, g in graphs_resolved.items()
                    if gname not in self.list_graphs
                }
                for gname in self.list_graphs & graphs_resolved.keys():
                    graph_backend_names.update(
                        getattr(g, "__networkx_backend__", "networkx")
                        for g in graphs_resolved[gname]
                    )
        else:
            has_backends = any(
                hasattr(g, "__networkx_backend__") for g in graphs_resolved.values()
            )
            if has_backends:
                graph_backend_names = {
                    getattr(g, "__networkx_backend__", "networkx")
                    for g in graphs_resolved.values()
                }

        backend_priority = config.backend_priority
        if self._is_testing and backend_priority and backend_name is None:
            # Special path if we are running networkx tests with a backend.
            # This even runs for (and handles) functions that mutate input graphs.
            return self._convert_and_call_for_tests(
                backend_priority[0],
                args,
                kwargs,
                backends_kwargs,
                fallback_to_nx=self._fallback_to_nx,
            )

        if has_backends:
            # Dispatchable graphs found! Dispatch to backend function.
            # We don't handle calls with different backend graphs yet,
            # but we may be able to convert additional networkx graphs.
            backend_names = graph_backend_names - {"networkx"}
            if len(backend_names) != 1:
                # Future work: convert between backends and run if multiple backends found
                raise TypeError(
                    f"{self.name}() graphs must all be from the same backend, found {backend_names}"
                )
            [graph_backend_name] = backend_names
            if backend_name is not None and backend_name != graph_backend_name:
                # Future work: convert between backends to `backend_name` backend
                raise TypeError(
                    f"{self.name}() is unable to convert graph from backend {graph_backend_name!r} "
                    f"to the specified backend {backend_name!r}."
                )
            if graph_backend_name not in backends:
                raise ImportError(f"'{graph_backend_name}' backend is not installed")
            if (
                "networkx" in graph_backend_names
                and graph_backend_name not in backend_priority
            ):
                # Not configured to convert networkx graphs to this backend
                raise TypeError(
                    f"Unable to convert inputs and run {self.name}. "
                    f"{self.name}() has networkx and {graph_backend_name} graphs, but NetworkX is not "
                    f"configured to automatically convert graphs from networkx to {graph_backend_name}."
                )
            backend = _load_backend(graph_backend_name)
            if hasattr(backend, self.name):
                if "networkx" in graph_backend_names:
                    # We need to convert networkx graphs to backend graphs.
                    # There is currently no need to check `self.mutates_input` here.
                    return self._convert_and_call(
                        graph_backend_name,
                        args,
                        kwargs,
                        backends_kwargs,
                        fallback_to_nx=self._fallback_to_nx,
                    )
                # All graphs are backend graphs--no need to convert!
                kwargs.update(backends_kwargs.get(graph_backend_name, {}))
                _logger.debug(
                    "Using backend '%s' for call to `%s' with args: %s, kwargs: %s",
                    graph_backend_name,
                    self.name,
                    args,
                    kwargs,
                )
                return getattr(backend, self.name)(*args, **kwargs)
            # Future work: try to convert and run with other backends in backend_priority
            raise nx.NetworkXNotImplemented(
                f"'{self.name}' not implemented by {graph_backend_name}"
            )

        # If backend was explicitly given by the user, so we need to use it no matter what
        if backend_name is not None:
            return self._convert_and_call(
                backend_name, args, kwargs, backends_kwargs, fallback_to_nx=False
            )

        # Only networkx graphs; try to convert and run with a backend with automatic
        # conversion, but don't do this by default for graph generators or loaders,
        # or if the functions mutates an input graph or returns a graph.
        # Only convert and run if `backend.should_run(...)` returns True.
        if (
            not self._returns_graph
            and (
                not self.mutates_input
                or isinstance(self.mutates_input, dict)
                # If `mutates_input` begins with "not ", then assume the argument is boolean,
                # otherwise treat it as a node or edge attribute if it's not None.
                and any(
                    not (
                        args[arg_pos]
                        if len(args) > arg_pos
                        else kwargs.get(arg_name[4:], True)
                    )
                    if arg_name.startswith("not ")
                    else (
                        args[arg_pos] if len(args) > arg_pos else kwargs.get(arg_name)
                    )
                    is not None
                    for arg_name, arg_pos in self.mutates_input.items()
                )
            )
        ):
            # Should we warn or log if we don't convert b/c the input will be mutated?
            for backend_name in backend_priority:
<<<<<<< HEAD
                if self._should_backend_run(
                    backend_name,
                    *args,
                    **kwargs,
                    **backends_kwargs.get(backend_name, {}),
                ):
=======
                if self._should_backend_run(backend_name, args, kwargs):
>>>>>>> 623b2c8b
                    return self._convert_and_call(
                        backend_name,
                        args,
                        kwargs,
                        backends_kwargs,
                        fallback_to_nx=self._fallback_to_nx,
                    )
        # Default: run with networkx on networkx inputs
        return self.orig_func(*args, **kwargs)

    def _can_backend_run(self, backend_name, args, kwargs, *, log=True):
        """Can the specified backend run this algorithm with these arguments?"""
        backend = _load_backend(backend_name)
        # `backend.can_run` and `backend.should_run` may return strings that describe
        # why they can't or shouldn't be run.
        if not hasattr(backend, self.name):
            if log:
                _logger.debug(
                    "Backend '%s' does not implement `%s'", backend_name, self.name
                )
            return False
        can_run = backend.can_run(self.name, args, kwargs)
        if isinstance(can_run, str) or not can_run:
            if log:
                reason = f", because: {can_run}" if isinstance(can_run, str) else ""
                _logger.debug(
                    "Backend '%s' can't run `%s` with args: %s, kwargs: %s%s",
                    backend_name,
                    self.name,
                    args,
                    kwargs,
                    reason,
                )
            return False
        return True

    def _should_backend_run(self, backend_name, args, kwargs):
        """Can/should the specified backend run this algorithm with these arguments?"""
        # `backend.can_run` and `backend.should_run` may return strings that describe
        # why they can't or shouldn't be run.
        if not self._can_backend_run(backend_name, args, kwargs):
            return False
        backend = _load_backend(backend_name)
        should_run = backend.should_run(self.name, args, kwargs)
        if isinstance(should_run, str) or not should_run:
            reason = f", because: {should_run}" if isinstance(should_run, str) else ""
            _logger.debug(
                "Backend '%s' shouldn't run `%s` with args: %s, kwargs: %s%s",
                backend_name,
                self.name,
                args,
                kwargs,
                reason,
            )
            return False
        return True

    def _convert_arguments(self, backend_name, args, kwargs, *, use_cache):
        """Convert graph arguments to the specified backend.

        Returns
        -------
        args tuple and kwargs dict
        """
        bound = self.__signature__.bind(*args, **kwargs)
        bound.apply_defaults()
        if not self.graphs:
            bound_kwargs = bound.kwargs
            del bound_kwargs["backend"]
            return bound.args, bound_kwargs
        # Convert graphs into backend graph-like object
        # Include the edge and/or node labels if provided to the algorithm
        preserve_edge_attrs = self.preserve_edge_attrs
        edge_attrs = self.edge_attrs
        if preserve_edge_attrs is False:
            # e.g. `preserve_edge_attrs=False`
            pass
        elif preserve_edge_attrs is True:
            # e.g. `preserve_edge_attrs=True`
            edge_attrs = None
        elif isinstance(preserve_edge_attrs, str):
            if bound.arguments[preserve_edge_attrs] is True or callable(
                bound.arguments[preserve_edge_attrs]
            ):
                # e.g. `preserve_edge_attrs="attr"` and `func(attr=True)`
                # e.g. `preserve_edge_attrs="attr"` and `func(attr=myfunc)`
                preserve_edge_attrs = True
                edge_attrs = None
            elif bound.arguments[preserve_edge_attrs] is False and (
                isinstance(edge_attrs, str)
                and edge_attrs == preserve_edge_attrs
                or isinstance(edge_attrs, dict)
                and preserve_edge_attrs in edge_attrs
            ):
                # e.g. `preserve_edge_attrs="attr"` and `func(attr=False)`
                # Treat `False` argument as meaning "preserve_edge_data=False"
                # and not `False` as the edge attribute to use.
                preserve_edge_attrs = False
                edge_attrs = None
            else:
                # e.g. `preserve_edge_attrs="attr"` and `func(attr="weight")`
                preserve_edge_attrs = False
        # Else: e.g. `preserve_edge_attrs={"G": {"weight": 1}}`

        if edge_attrs is None:
            # May have been set to None above b/c all attributes are preserved
            pass
        elif isinstance(edge_attrs, str):
            if edge_attrs[0] == "[":
                # e.g. `edge_attrs="[edge_attributes]"` (argument of list of attributes)
                # e.g. `func(edge_attributes=["foo", "bar"])`
                edge_attrs = {
                    edge_attr: 1 for edge_attr in bound.arguments[edge_attrs[1:-1]]
                }
            elif callable(bound.arguments[edge_attrs]):
                # e.g. `edge_attrs="weight"` and `func(weight=myfunc)`
                preserve_edge_attrs = True
                edge_attrs = None
            elif bound.arguments[edge_attrs] is not None:
                # e.g. `edge_attrs="weight"` and `func(weight="foo")` (default of 1)
                edge_attrs = {bound.arguments[edge_attrs]: 1}
            elif self.name == "to_numpy_array" and hasattr(
                bound.arguments["dtype"], "names"
            ):
                # Custom handling: attributes may be obtained from `dtype`
                edge_attrs = {
                    edge_attr: 1 for edge_attr in bound.arguments["dtype"].names
                }
            else:
                # e.g. `edge_attrs="weight"` and `func(weight=None)`
                edge_attrs = None
        else:
            # e.g. `edge_attrs={"attr": "default"}` and `func(attr="foo", default=7)`
            # e.g. `edge_attrs={"attr": 0}` and `func(attr="foo")`
            edge_attrs = {
                edge_attr: bound.arguments.get(val, 1) if isinstance(val, str) else val
                for key, val in edge_attrs.items()
                if (edge_attr := bound.arguments[key]) is not None
            }

        preserve_node_attrs = self.preserve_node_attrs
        node_attrs = self.node_attrs
        if preserve_node_attrs is False:
            # e.g. `preserve_node_attrs=False`
            pass
        elif preserve_node_attrs is True:
            # e.g. `preserve_node_attrs=True`
            node_attrs = None
        elif isinstance(preserve_node_attrs, str):
            if bound.arguments[preserve_node_attrs] is True or callable(
                bound.arguments[preserve_node_attrs]
            ):
                # e.g. `preserve_node_attrs="attr"` and `func(attr=True)`
                # e.g. `preserve_node_attrs="attr"` and `func(attr=myfunc)`
                preserve_node_attrs = True
                node_attrs = None
            elif bound.arguments[preserve_node_attrs] is False and (
                isinstance(node_attrs, str)
                and node_attrs == preserve_node_attrs
                or isinstance(node_attrs, dict)
                and preserve_node_attrs in node_attrs
            ):
                # e.g. `preserve_node_attrs="attr"` and `func(attr=False)`
                # Treat `False` argument as meaning "preserve_node_data=False"
                # and not `False` as the node attribute to use. Is this used?
                preserve_node_attrs = False
                node_attrs = None
            else:
                # e.g. `preserve_node_attrs="attr"` and `func(attr="weight")`
                preserve_node_attrs = False
        # Else: e.g. `preserve_node_attrs={"G": {"pos": None}}`

        if node_attrs is None:
            # May have been set to None above b/c all attributes are preserved
            pass
        elif isinstance(node_attrs, str):
            if node_attrs[0] == "[":
                # e.g. `node_attrs="[node_attributes]"` (argument of list of attributes)
                # e.g. `func(node_attributes=["foo", "bar"])`
                node_attrs = {
                    node_attr: None for node_attr in bound.arguments[node_attrs[1:-1]]
                }
            elif callable(bound.arguments[node_attrs]):
                # e.g. `node_attrs="weight"` and `func(weight=myfunc)`
                preserve_node_attrs = True
                node_attrs = None
            elif bound.arguments[node_attrs] is not None:
                # e.g. `node_attrs="weight"` and `func(weight="foo")`
                node_attrs = {bound.arguments[node_attrs]: None}
            else:
                # e.g. `node_attrs="weight"` and `func(weight=None)`
                node_attrs = None
        else:
            # e.g. `node_attrs={"attr": "default"}` and `func(attr="foo", default=7)`
            # e.g. `node_attrs={"attr": 0}` and `func(attr="foo")`
            node_attrs = {
                node_attr: bound.arguments.get(val) if isinstance(val, str) else val
                for key, val in node_attrs.items()
                if (node_attr := bound.arguments[key]) is not None
            }

        preserve_graph_attrs = self.preserve_graph_attrs

        # It should be safe to assume that we either have networkx graphs or backend graphs.
        # Future work: allow conversions between backends.
        for gname in self.graphs:
            if gname in self.list_graphs:
                bound.arguments[gname] = [
                    self._convert_graph(
                        backend_name,
                        g,
                        edge_attrs=edge_attrs,
                        node_attrs=node_attrs,
                        preserve_edge_attrs=preserve_edge_attrs,
                        preserve_node_attrs=preserve_node_attrs,
                        preserve_graph_attrs=preserve_graph_attrs,
                        graph_name=gname,
                        use_cache=use_cache,
                    )
                    if getattr(g, "__networkx_backend__", "networkx") == "networkx"
                    else g
                    for g in bound.arguments[gname]
                ]
            else:
                graph = bound.arguments[gname]
                if graph is None:
                    if gname in self.optional_graphs:
                        continue
                    raise TypeError(
                        f"Missing required graph argument `{gname}` in {self.name} function"
                    )
                if isinstance(preserve_edge_attrs, dict):
                    preserve_edges = False
                    edges = preserve_edge_attrs.get(gname, edge_attrs)
                else:
                    preserve_edges = preserve_edge_attrs
                    edges = edge_attrs
                if isinstance(preserve_node_attrs, dict):
                    preserve_nodes = False
                    nodes = preserve_node_attrs.get(gname, node_attrs)
                else:
                    preserve_nodes = preserve_node_attrs
                    nodes = node_attrs
                if isinstance(preserve_graph_attrs, set):
                    preserve_graph = gname in preserve_graph_attrs
                else:
                    preserve_graph = preserve_graph_attrs
                if getattr(graph, "__networkx_backend__", "networkx") == "networkx":
                    bound.arguments[gname] = self._convert_graph(
                        backend_name,
                        graph,
                        edge_attrs=edges,
                        node_attrs=nodes,
                        preserve_edge_attrs=preserve_edges,
                        preserve_node_attrs=preserve_nodes,
                        preserve_graph_attrs=preserve_graph,
                        graph_name=gname,
                        use_cache=use_cache,
                    )
        bound_kwargs = bound.kwargs
        del bound_kwargs["backend"]
        return bound.args, bound_kwargs

    def _convert_graph(
        self,
        backend_name,
        graph,
        *,
        edge_attrs,
        node_attrs,
        preserve_edge_attrs,
        preserve_node_attrs,
        preserve_graph_attrs,
        graph_name,
        use_cache,
    ):
        if (
            use_cache
            and (nx_cache := getattr(graph, "__networkx_cache__", None)) is not None
        ):
            cache = nx_cache.setdefault("backends", {}).setdefault(backend_name, {})
            # edge_attrs: dict | None
            # node_attrs: dict | None
            # preserve_edge_attrs: bool (False if edge_attrs is not None)
            # preserve_node_attrs: bool (False if node_attrs is not None)
            key = edge_key, node_key = (
                frozenset(edge_attrs.items())
                if edge_attrs is not None
                else preserve_edge_attrs,
                frozenset(node_attrs.items())
                if node_attrs is not None
                else preserve_node_attrs,
            )
            if cache:
                warning_message = (
                    f"Using cached graph for {backend_name!r} backend in "
                    f"call to {self.name}.\n\nFor the cache to be consistent "
                    "(i.e., correct), the input graph must not have been "
                    "manually mutated since the cached graph was created. "
                    "Examples of manually mutating the graph data structures "
                    "resulting in an inconsistent cache include:\n\n"
                    "    >>> G[u][v][key] = val\n\n"
                    "and\n\n"
                    "    >>> for u, v, d in G.edges(data=True):\n"
                    "    ...     d[key] = val\n\n"
                    "Using methods such as `G.add_edge(u, v, weight=val)` "
                    "will correctly clear the cache to keep it consistent. "
                    "You may also use `G.__networkx_cache__.clear()` to "
                    "manually clear the cache, or set `G.__networkx_cache__` "
                    "to None to disable caching for G. Enable or disable caching "
                    "globally via `nx.config.cache_converted_graphs` config."
                )
                # Do a simple search for a cached graph with compatible data.
                # For example, if we need a single attribute, then it's okay
                # to use a cached graph that preserved all attributes.
                # This looks for an exact match first.
                for compat_key in itertools.product(
                    (edge_key, True) if edge_key is not True else (True,),
                    (node_key, True) if node_key is not True else (True,),
                ):
                    if (rv := cache.get(compat_key)) is not None:
                        warnings.warn(warning_message)
                        _logger.debug(
                            "Using cached converted graph (from 'networkx' to '%s' backend) "
                            "in call to `%s' for '%s' argument",
                            backend_name,
                            self.name,
                            graph_name,
                        )
                        return rv
                if edge_key is not True and node_key is not True:
                    # Iterate over the items in `cache` to see if any are compatible.
                    # For example, if no edge attributes are needed, then a graph
                    # with any edge attribute will suffice. We use the same logic
                    # below (but switched) to clear unnecessary items from the cache.
                    # Use `list(cache.items())` to be thread-safe.
                    for (ekey, nkey), val in list(cache.items()):
                        if edge_key is False or ekey is True:
                            pass  # Cache works for edge data!
                        elif (
                            edge_key is True
                            or ekey is False
                            or not edge_key.issubset(ekey)
                        ):
                            continue  # Cache missing required edge data; does not work
                        if node_key is False or nkey is True:
                            pass  # Cache works for node data!
                        elif (
                            node_key is True
                            or nkey is False
                            or not node_key.issubset(nkey)
                        ):
                            continue  # Cache missing required node data; does not work
                        warnings.warn(warning_message)
                        _logger.debug(
                            "Using cached converted graph (from 'networkx' to '%s' backend) "
                            "in call to `%s' for '%s' argument",
                            backend_name,
                            self.name,
                            graph_name,
                        )
                        return val

        backend = _load_backend(backend_name)
        rv = backend.convert_from_nx(
            graph,
            edge_attrs=edge_attrs,
            node_attrs=node_attrs,
            preserve_edge_attrs=preserve_edge_attrs,
            preserve_node_attrs=preserve_node_attrs,
            # Always preserve graph attrs when we are caching b/c this should be
            # cheap and may help prevent extra (unnecessary) conversions. Because
            # we do this, we don't need `preserve_graph_attrs` in the cache key.
            preserve_graph_attrs=preserve_graph_attrs or use_cache,
            name=self.name,
            graph_name=graph_name,
        )
        if use_cache and nx_cache is not None:
            # Remove old cached items that are no longer necessary since they
            # are dominated/subsumed/outdated by what was just calculated.
            # This uses the same logic as above, but with keys switched.
            cache[key] = rv  # Set at beginning to be thread-safe
            for cur_key in list(cache):
                if cur_key == key:
                    continue
                ekey, nkey = cur_key
                if ekey is False or edge_key is True:
                    pass
                elif ekey is True or edge_key is False or not ekey.issubset(edge_key):
                    continue
                if nkey is False or node_key is True:
                    pass
                elif nkey is True or node_key is False or not nkey.issubset(node_key):
                    continue
                cache.pop(cur_key, None)  # Use pop instead of del to be thread-safe
            _logger.debug(
                "Caching converted graph (from 'networkx' to '%s' backend) "
                "in call to `%s' for '%s' argument",
                backend_name,
                self.name,
                graph_name,
            )

        return rv

    def _convert_and_call(
        self, backend_name, args, kwargs, backends_kwargs, *, fallback_to_nx=False
    ):
        """Call this dispatchable function with a backend, converting graphs if necessary."""
        backend = _load_backend(backend_name)
<<<<<<< HEAD
        if not self._can_backend_run(
            backend_name, *args, **kwargs, **backends_kwargs.get(backend_name, {})
        ):
=======
        # Don't log in `_can_backend_run` here to avoid duplicating info in the exception
        if not self._can_backend_run(backend_name, args, kwargs, log=fallback_to_nx):
>>>>>>> 623b2c8b
            if fallback_to_nx:
                _logger.debug(
                    "Falling back to use 'networkx' instead of '%s' backend "
                    "for call to `%s' with args: %s, kwargs: %s",
                    backend_name,
                    self.name,
                    args,
                    kwargs,
                )
                return self.orig_func(*args, **kwargs)
            msg = f"'{self.name}' not implemented by {backend_name}"
            if hasattr(backend, self.name):
                msg += " with the given arguments"
            raise RuntimeError(msg)

        try:
            converted_args, converted_kwargs = self._convert_arguments(
                backend_name, args, kwargs, use_cache=config.cache_converted_graphs
            )
            converted_kwargs.update(backends_kwargs.get(backend_name, {}))
            _logger.debug(
                "Using backend '%s' for call to `%s' with args: %s, kwargs: %s",
                backend_name,
                self.name,
                converted_args,
                converted_kwargs,
            )
            result = getattr(backend, self.name)(*converted_args, **converted_kwargs)
        except (NotImplementedError, nx.NetworkXNotImplemented) as exc:
            if fallback_to_nx:
                _logger.debug(
                    "Graph conversion failed; falling back to use 'networkx' instead "
                    "of '%s' backend for call to `%s'",
                    backend_name,
                    self.name,
                )
                return self.orig_func(*args, **kwargs)
            raise

        return result

    def _convert_and_call_for_tests(
        self, backend_name, args, kwargs, backends_kwargs, *, fallback_to_nx=False
    ):
        """Call this dispatchable function with a backend; for use with testing."""
        backend = _load_backend(backend_name)
<<<<<<< HEAD
        if not self._can_backend_run(
            backend_name, *args, **kwargs, **backends_kwargs.get(backend_name, {})
        ):
=======
        if not self._can_backend_run(backend_name, args, kwargs):
>>>>>>> 623b2c8b
            if fallback_to_nx or not self.graphs:
                if fallback_to_nx:
                    _logger.debug(
                        "Falling back to use 'networkx' instead of '%s' backend "
                        "for call to `%s' with args: %s, kwargs: %s",
                        backend_name,
                        self.name,
                        args,
                        kwargs,
                    )
                return self.orig_func(*args, **kwargs)

            import pytest

            msg = f"'{self.name}' not implemented by {backend_name}"
            if hasattr(backend, self.name):
                msg += " with the given arguments"
            pytest.xfail(msg)

        from collections.abc import Iterable, Iterator, Mapping
        from copy import copy, deepcopy
        from io import BufferedReader, BytesIO, StringIO, TextIOWrapper
        from itertools import tee
        from random import Random

        import numpy as np
        from numpy.random import Generator, RandomState
        from scipy.sparse import sparray

        # We sometimes compare the backend result to the original result,
        # so we need two sets of arguments. We tee iterators and copy
        # random state so that they may be used twice.
        if not args:
            args1 = args2 = args
        else:
            args1, args2 = zip(
                *(
                    (arg, deepcopy(arg))
                    if isinstance(arg, RandomState)
                    else (arg, copy(arg))
                    if isinstance(arg, BytesIO | StringIO | Random | Generator)
                    else tee(arg)
                    if isinstance(arg, Iterator)
                    and not isinstance(arg, BufferedReader | TextIOWrapper)
                    else (arg, arg)
                    for arg in args
                )
            )
        if not kwargs:
            kwargs1 = kwargs2 = kwargs
        else:
            kwargs1, kwargs2 = zip(
                *(
                    ((k, v), (k, deepcopy(v)))
                    if isinstance(v, RandomState)
                    else ((k, v), (k, copy(v)))
                    if isinstance(v, BytesIO | StringIO | Random | Generator)
                    else ((k, (teed := tee(v))[0]), (k, teed[1]))
                    if isinstance(v, Iterator)
                    and not isinstance(v, BufferedReader | TextIOWrapper)
                    else ((k, v), (k, v))
                    for k, v in kwargs.items()
                )
            )
            kwargs1 = dict(kwargs1)
            kwargs2 = dict(kwargs2)
        try:
            converted_args, converted_kwargs = self._convert_arguments(
                backend_name, args1, kwargs1, use_cache=False
            )
            converted_kwargs.update(backends_kwargs.get(backend_name, {}))
            _logger.debug(
                "Using backend '%s' for call to `%s' with args: %s, kwargs: %s",
                backend_name,
                self.name,
                converted_args,
                converted_kwargs,
            )
            result = getattr(backend, self.name)(*converted_args, **converted_kwargs)
        except (NotImplementedError, nx.NetworkXNotImplemented) as exc:
            if fallback_to_nx:
                _logger.debug(
                    "Graph conversion failed; falling back to use 'networkx' instead "
                    "of '%s' backend for call to `%s'",
                    backend_name,
                    self.name,
                )
                return self.orig_func(*args2, **kwargs2)
            import pytest

            pytest.xfail(
                exc.args[0] if exc.args else f"{self.name} raised {type(exc).__name__}"
            )
        # Verify that `self._returns_graph` is correct. This compares the return type
        # to the type expected from `self._returns_graph`. This handles tuple and list
        # return types, but *does not* catch functions that yield graphs.
        if (
            self._returns_graph
            != (
                isinstance(result, nx.Graph)
                or hasattr(result, "__networkx_backend__")
                or isinstance(result, tuple | list)
                and any(
                    isinstance(x, nx.Graph) or hasattr(x, "__networkx_backend__")
                    for x in result
                )
            )
            and not (
                # May return Graph or None
                self.name in {"check_planarity", "check_planarity_recursive"}
                and any(x is None for x in result)
            )
            and not (
                # May return Graph or dict
                self.name in {"held_karp_ascent"}
                and any(isinstance(x, dict) for x in result)
            )
            and self.name
            not in {
                # yields graphs
                "all_triads",
                "general_k_edge_subgraphs",
                # yields graphs or arrays
                "nonisomorphic_trees",
            }
        ):
            raise RuntimeError(f"`returns_graph` is incorrect for {self.name}")

        def check_result(val, depth=0):
            if isinstance(val, np.number):
                raise RuntimeError(
                    f"{self.name} returned a numpy scalar {val} ({type(val)}, depth={depth})"
                )
            if isinstance(val, np.ndarray | sparray):
                return
            if isinstance(val, nx.Graph):
                check_result(val._node, depth=depth + 1)
                check_result(val._adj, depth=depth + 1)
                return
            if isinstance(val, Iterator):
                raise NotImplementedError
            if isinstance(val, Iterable) and not isinstance(val, str):
                for x in val:
                    check_result(x, depth=depth + 1)
            if isinstance(val, Mapping):
                for x in val.values():
                    check_result(x, depth=depth + 1)

        def check_iterator(it):
            for val in it:
                try:
                    check_result(val)
                except RuntimeError as exc:
                    raise RuntimeError(
                        f"{self.name} returned a numpy scalar {val} ({type(val)})"
                    ) from exc
                yield val

        if self.name in {"from_edgelist"}:
            # numpy scalars are explicitly given as values in some tests
            pass
        elif isinstance(result, Iterator):
            result = check_iterator(result)
        else:
            try:
                check_result(result)
            except RuntimeError as exc:
                raise RuntimeError(
                    f"{self.name} returned a numpy scalar {result} ({type(result)})"
                ) from exc
            check_result(result)

        if self.name in {
            "edmonds_karp",
            "barycenter",
            "contracted_edge",
            "contracted_nodes",
            "stochastic_graph",
            "relabel_nodes",
            "maximum_branching",
            "incremental_closeness_centrality",
            "minimal_branching",
            "minimum_spanning_arborescence",
            "recursive_simple_cycles",
            "connected_double_edge_swap",
        }:
            # Special-case algorithms that mutate input graphs
            bound = self.__signature__.bind(*converted_args, **converted_kwargs)
            bound.apply_defaults()
            bound2 = self.__signature__.bind(*args2, **kwargs2)
            bound2.apply_defaults()
            if self.name in {
                "minimal_branching",
                "minimum_spanning_arborescence",
                "recursive_simple_cycles",
                "connected_double_edge_swap",
            }:
                G1 = backend.convert_to_nx(bound.arguments["G"])
                G2 = bound2.arguments["G"]
                G2._adj = G1._adj
                if G2.is_directed():
                    G2._pred = G1._pred
                nx._clear_cache(G2)
            elif self.name == "edmonds_karp":
                R1 = backend.convert_to_nx(bound.arguments["residual"])
                R2 = bound2.arguments["residual"]
                if R1 is not None and R2 is not None:
                    for k, v in R1.edges.items():
                        R2.edges[k]["flow"] = v["flow"]
                    R2.graph.update(R1.graph)
                    nx._clear_cache(R2)
            elif self.name == "barycenter" and bound.arguments["attr"] is not None:
                G1 = backend.convert_to_nx(bound.arguments["G"])
                G2 = bound2.arguments["G"]
                attr = bound.arguments["attr"]
                for k, v in G1.nodes.items():
                    G2.nodes[k][attr] = v[attr]
                nx._clear_cache(G2)
            elif (
                self.name in {"contracted_nodes", "contracted_edge"}
                and not bound.arguments["copy"]
            ):
                # Edges and nodes changed; node "contraction" and edge "weight" attrs
                G1 = backend.convert_to_nx(bound.arguments["G"])
                G2 = bound2.arguments["G"]
                G2.__dict__.update(G1.__dict__)
                nx._clear_cache(G2)
            elif self.name == "stochastic_graph" and not bound.arguments["copy"]:
                G1 = backend.convert_to_nx(bound.arguments["G"])
                G2 = bound2.arguments["G"]
                for k, v in G1.edges.items():
                    G2.edges[k]["weight"] = v["weight"]
                nx._clear_cache(G2)
            elif (
                self.name == "relabel_nodes"
                and not bound.arguments["copy"]
                or self.name in {"incremental_closeness_centrality"}
            ):
                G1 = backend.convert_to_nx(bound.arguments["G"])
                G2 = bound2.arguments["G"]
                if G1 is G2:
                    return G2
                G2._node.clear()
                G2._node.update(G1._node)
                G2._adj.clear()
                G2._adj.update(G1._adj)
                if hasattr(G1, "_pred") and hasattr(G2, "_pred"):
                    G2._pred.clear()
                    G2._pred.update(G1._pred)
                if hasattr(G1, "_succ") and hasattr(G2, "_succ"):
                    G2._succ.clear()
                    G2._succ.update(G1._succ)
                nx._clear_cache(G2)
                if self.name == "relabel_nodes":
                    return G2
            return backend.convert_to_nx(result)

        converted_result = backend.convert_to_nx(result)
        if isinstance(converted_result, nx.Graph) and self.name not in {
            "boykov_kolmogorov",
            "preflow_push",
            "quotient_graph",
            "shortest_augmenting_path",
            "spectral_graph_forge",
            # We don't handle tempfile.NamedTemporaryFile arguments
            "read_gml",
            "read_graph6",
            "read_sparse6",
            # We don't handle io.BufferedReader or io.TextIOWrapper arguments
            "bipartite_read_edgelist",
            "read_adjlist",
            "read_edgelist",
            "read_graphml",
            "read_multiline_adjlist",
            "read_pajek",
            "from_pydot",
            "pydot_read_dot",
            "agraph_read_dot",
            # graph comparison fails b/c of nan values
            "read_gexf",
        }:
            # For graph return types (e.g. generators), we compare that results are
            # the same between the backend and networkx, then return the original
            # networkx result so the iteration order will be consistent in tests.
            G = self.orig_func(*args2, **kwargs2)
            if not nx.utils.graphs_equal(G, converted_result):
                assert G.number_of_nodes() == converted_result.number_of_nodes()
                assert G.number_of_edges() == converted_result.number_of_edges()
                assert G.graph == converted_result.graph
                assert G.nodes == converted_result.nodes
                assert G.adj == converted_result.adj
                assert type(G) is type(converted_result)
                raise AssertionError("Graphs are not equal")
            return G
        return converted_result

    def _make_doc(self):
        """Generate the backends section at the end for functions having an alternate
        backend implementation(s) using the `backend_info` entry-point."""

        if not self.backends:
            return self._orig_doc
        lines = [
            "Backends",
            "--------",
        ]
        for backend in sorted(self.backends):
            info = backend_info[backend]
            if "short_summary" in info:
                lines.append(f"{backend} : {info['short_summary']}")
            else:
                lines.append(backend)
            if "functions" not in info or self.name not in info["functions"]:
                lines.append("")
                continue

            func_info = info["functions"][self.name]

            # Renaming extra_docstring to additional_docs
            if func_docs := (
                func_info.get("additional_docs") or func_info.get("extra_docstring")
            ):
                lines.extend(
                    f"  {line}" if line else line for line in func_docs.split("\n")
                )
                add_gap = True
            else:
                add_gap = False

            # Renaming extra_parameters to additional_parameters
            if extra_parameters := (
                func_info.get("extra_parameters")
                or func_info.get("additional_parameters")
            ):
                if add_gap:
                    lines.append("")
                lines.append("  Additional parameters:")
                for param in sorted(extra_parameters):
                    lines.append(f"    {param}")
                    if desc := extra_parameters[param]:
                        lines.append(f"      {desc}")
                    lines.append("")
            else:
                lines.append("")

            if func_url := func_info.get("url"):
                lines.append(f"[`Source <{func_url}>`_]")
                lines.append("")

        lines.pop()  # Remove last empty line
        to_add = "\n    ".join(lines)
        return f"{self._orig_doc.rstrip()}\n\n    {to_add}"

    def __reduce__(self):
        """Allow this object to be serialized with pickle.

        This uses the global registry `_registered_algorithms` to deserialize.
        """
        return _restore_dispatchable, (self.name,)


def _restore_dispatchable(name):
    return _registered_algorithms[name]


if os.environ.get("_NETWORKX_BUILDING_DOCS_"):
    # When building docs with Sphinx, use the original function with the
    # dispatched __doc__, b/c Sphinx renders normal Python functions better.
    # This doesn't show e.g. `*, backend=None, **backend_kwargs` in the
    # signatures, which is probably okay. It does allow the docstring to be
    # updated based on the installed backends.
    _orig_dispatchable = _dispatchable

    def _dispatchable(func=None, **kwargs):  # type: ignore[no-redef]
        if func is None:
            return partial(_dispatchable, **kwargs)
        dispatched_func = _orig_dispatchable(func, **kwargs)
        func.__doc__ = dispatched_func.__doc__
        return func

    _dispatchable.__doc__ = _orig_dispatchable.__new__.__doc__  # type: ignore[method-assign,assignment]
    _sig = inspect.signature(_orig_dispatchable.__new__)
    _dispatchable.__signature__ = _sig.replace(  # type: ignore[method-assign,assignment]
        parameters=[v for k, v in _sig.parameters.items() if k != "cls"]
    )<|MERGE_RESOLUTION|>--- conflicted
+++ resolved
@@ -978,16 +978,11 @@
         ):
             # Should we warn or log if we don't convert b/c the input will be mutated?
             for backend_name in backend_priority:
-<<<<<<< HEAD
                 if self._should_backend_run(
                     backend_name,
-                    *args,
-                    **kwargs,
-                    **backends_kwargs.get(backend_name, {}),
+                    args,
+                    {**kwargs, **backends_kwargs.get(backend_name, {})},
                 ):
-=======
-                if self._should_backend_run(backend_name, args, kwargs):
->>>>>>> 623b2c8b
                     return self._convert_and_call(
                         backend_name,
                         args,
@@ -1398,14 +1393,13 @@
     ):
         """Call this dispatchable function with a backend, converting graphs if necessary."""
         backend = _load_backend(backend_name)
-<<<<<<< HEAD
         if not self._can_backend_run(
-            backend_name, *args, **kwargs, **backends_kwargs.get(backend_name, {})
+            backend_name,
+            args,
+            {**kwargs, **backends_kwargs.get(backend_name, {})},
+            # Don't log in `_can_backend_run` here to avoid duplicating info in the exception
+            log=fallback_to_nx,
         ):
-=======
-        # Don't log in `_can_backend_run` here to avoid duplicating info in the exception
-        if not self._can_backend_run(backend_name, args, kwargs, log=fallback_to_nx):
->>>>>>> 623b2c8b
             if fallback_to_nx:
                 _logger.debug(
                     "Falling back to use 'networkx' instead of '%s' backend "
@@ -1452,13 +1446,11 @@
     ):
         """Call this dispatchable function with a backend; for use with testing."""
         backend = _load_backend(backend_name)
-<<<<<<< HEAD
         if not self._can_backend_run(
-            backend_name, *args, **kwargs, **backends_kwargs.get(backend_name, {})
+            backend_name,
+            args,
+            {**kwargs, **backends_kwargs.get(backend_name, {})},
         ):
-=======
-        if not self._can_backend_run(backend_name, args, kwargs):
->>>>>>> 623b2c8b
             if fallback_to_nx or not self.graphs:
                 if fallback_to_nx:
                     _logger.debug(
