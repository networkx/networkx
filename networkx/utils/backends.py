--- conflicted
+++ resolved
@@ -136,31 +136,11 @@
     # Config has __new__ method that returns instance with a unique type!
     type(backend_config).__doc__ = "All installed NetworkX backends and their configs."
 
-    backend_priority = BackendPriorities(algos=[], generators=[])
+    backend_priority = BackendPriorities(algos=[], generators=[], classes=[])
 
     config = NetworkXConfig(
-<<<<<<< HEAD
-        backend_priority=BackendPriorities(
-            algos=[],
-            generators=[],
-            classes=[],
-        ),
-        backends=Config(
-            **{
-                backend: (
-                    cfg
-                    if isinstance(cfg := info["default_config"], Config)
-                    else Config(**cfg)
-                )
-                if "default_config" in info
-                else Config()
-                for backend, info in backend_info.items()
-            }
-        ),
-=======
         backend_priority=backend_priority,
         backends=backend_config,
->>>>>>> 126dcc57
         cache_converted_graphs=bool(
             os.environ.get("NETWORKX_CACHE_CONVERTED_GRAPHS", True)
         ),
