"""
Docs for backend users
~~~~~~~~~~~~~~~~~~~~~~

NetworkX utilizes a plugin-dispatch architecture, which means we can plug in and
out of backends with minimal code changes. A valid NetworkX backend specifies
`entry points <https://packaging.python.org/en/latest/specifications/entry-points>`_,
named ``networkx.backends`` and an optional ``networkx.backend_info`` when it is
installed (not imported). This allows NetworkX to dispatch (redirect) function calls
to the backend so the execution flows to the designated backend
implementation, similar to how plugging a charger into a socket redirects the
electricity to your phone. This design enhances flexibility and integration, making
NetworkX more adaptable and efficient.

There are three main ways to use a backend after the package is installed.
You can set environment variables and run the exact same code you run for
NetworkX. You can use a keyword argument ``backend=...`` with the NetworkX
function. Or, you can convert the NetworkX Graph to a backend graph type and
call a NetworkX function supported by that backend. Environment variables
and backend keywords automatically convert your NetworkX Graph to the
backend type. Manually converting it yourself allows you to use that same
backend graph for more than one function call, reducing conversion time.

For example, you can set an environment variable before starting python to request
all dispatchable functions automatically dispatch to the given backend::

    bash> NETWORKX_AUTOMATIC_BACKENDS=cugraph python my_networkx_script.py

or you can specify the backend as a keyword argument::

    nx.betweenness_centrality(G, k=10, backend="parallel")

or you can convert the NetworkX Graph object ``G`` into a Graph-like
object specific to the backend and then pass that in the NetworkX function::

    H = nx_parallel.ParallelGraph(G)
    nx.betweenness_centrality(H, k=10)

The first approach is useful when you don't want to change your NetworkX code and just want
to run your code on different backend(s). The second approach comes in handy when you
need to pass additional backend-specific arguments, for example::

    nx.betweenness_centrality(G, k=10, backend="parallel", get_chunks=get_chunks)

Here, ``get_chunks`` is not a NetworkX argument, but a nx_parallel-specific argument.

It is possible to provide backend-specific arguments via ``<backend>_kwargs`` keyword
arguments that will only be used for those specific backends and ignored otherwise.
Keyword arguments may be given for multiple backends at the same time such as
``foo_kwargs={...}, bar_kwargs={...}`` for backends ``foo`` and ``bar``. The backends
used in this way do not need to be installed; extra ``*_kwargs=`` keywords will be ignored.
This makes it easier to write more flexible and compatible code that is backend-aware--we
may customize usage of a backend--but agnostic about what is actually installed and used.
Here is the previous example updated to use ``get_chunks`` only when using nx-parallel::

    nx.betweenness_centrality(G, k=10, parallel_kwargs={"get_chunks": get_chunks})

How does this work?
-------------------

You might have seen the ``@nx._dispatchable`` decorator on
many of the NetworkX functions in the codebase. This decorator function works
by dispatching a NetworkX function to a specified backend if available, or running
it with NetworkX if no backend is specified or available. It checks if the specified
backend is valid and installed. If not, it raises an ``ImportError``. It also
resolves the graph arguments from the provided ``args`` and ``kwargs``, handling cases
where graphs are passed as positional arguments or keyword arguments. It then checks if
any of the resolved graphs are from a backend by checking if they have a
``__networkx_backend__`` attribute. The attribute ``__networkx_backend__`` holds a
string with the name of the ``entry_point`` (more on them later). If there are graphs
from a backend, it determines the priority of the backends based on the
``backend_priority`` configuration. If there are dispatchable graphs (i.e., graphs from
a backend), it checks if all graphs are from the same backend. If not, it raises a
``TypeError``. If a backend is specified and it matches the backend of the graphs, it
loads the backend and calls the corresponding function on the backend along with the
additional backend-specific ``backend_kwargs``. After calling the function the networkx
logger displays the ``DEBUG`` message, if the logging is enabled
(see :ref:`Introspection <introspect>` below). If no compatible
backend is found or the function is not implemented by the backend, it raises a
``NetworkXNotImplemented`` exception. And, if the function mutates the input graph or
returns a graph, graph generator or loader then it tries to convert and run the
function with a backend with automatic conversion. And it only convert and run if
``backend.should_run(...)`` returns ``True``. If no backend is used, it falls back to
running the original function with NetworkX. Refer the ``__call__`` method of the
``_dispatchable`` class for more details.

The NetworkX library does not need to know that a backend exists for it
to work. As long as the backend package creates the ``entry_point``, and
provides the correct interface, it will be called when the user requests
it using one of the three approaches described above. Some backends have
been working with the NetworkX developers to ensure smooth operation.
They are the following:

- `graphblas <https://github.com/python-graphblas/graphblas-algorithms>`_:
    OpenMP-enabled sparse linear algebra backend.
- `cugraph <https://github.com/rapidsai/cugraph/tree/branch-24.04/python/nx-cugraph>`_:
    GPU-accelerated backend.
- `parallel <https://github.com/networkx/nx-parallel>`_:
    Parallel backend for NetworkX algorithms.
- `loopback <https://github.com/networkx/networkx/blob/main/pyproject.toml#L53>`_:
    It's for testing purposes only and is not a real backend.

Note that the ``backend_name`` is e.g. ``parallel``, the package installed
is ``nx-parallel``, and we use ``nx_parallel`` while importing the package.

.. _introspect:

Introspection
-------------
Introspection techniques aim to demystify dispatching and backend graph conversion behaviors.

The primary way to see what the dispatch machinery is doing is by enabling logging.
This can help you verify that the backend you specified is being used.
You can enable NetworkX's backend logger to print to ``sys.stderr`` like this::

    import logging
    nxl = logging.getLogger("networkx")
    nxl.addHandler(logging.StreamHandler())
    nxl.setLevel(logging.DEBUG)

And you can disable it by running this::

    nxl.setLevel(logging.CRITICAL)

Refer to :external+python:mod:`logging` to learn more about the logging facilities in Python.

By looking at the ``.backends`` attribute, you can get the set of all currently
installed backends that implement a particular function. For example::

    >>> nx.betweenness_centrality.backends  # doctest: +SKIP
    {'parallel'}

The function docstring will also show which installed backends support it
along with any backend-specific notes and keyword arguments::

    >>> help(nx.betweenness_centrality)  # doctest: +SKIP
    ...
    Backends
    --------
    parallel : Parallel backend for NetworkX algorithms
      The parallel computation is implemented by dividing the nodes into chunks
      and computing betweenness centrality for each chunk concurrently.
    ...

The NetworkX documentation website also includes info about trusted backends of NetworkX in function references.
For example, see :func:`~networkx.algorithms.shortest_paths.weighted.all_pairs_bellman_ford_path_length`.

Introspection capabilities are currently limited, but we are working to improve them.
We plan to make it easier to answer questions such as:

- What happened (and why)?
- What *will* happen (and why)?
- Where was time spent (including conversions)?
- What is in the cache and how much memory is it using?

Transparency is essential to allow for greater understanding, debug-ability,
and customization. After all, NetworkX dispatching is extremely flexible and can
support advanced workflows with multiple backends and fine-tuned configuration,
but introspection is necessary to inform *when* and *how* to evolve your workflow
to meet your needs. If you have suggestions for how to improve introspection, please
`let us know <https://github.com/networkx/networkx/issues/new>`_!

Docs for backend developers
~~~~~~~~~~~~~~~~~~~~~~~~~~~

Creating a custom backend
-------------------------

1.  Defining a ``BackendInterface`` object:

    Note that the ``BackendInterface`` doesn't need to must be a class. It can be an
    instance of a class, or a module as well. You can define the following methods or
    functions in your backend's ``BackendInterface`` object.:

    1. ``convert_from_nx`` and ``convert_to_nx`` methods or functions are required for
       backend dispatching to work. The arguments to ``convert_from_nx`` are:

       - ``G`` : NetworkX Graph
       - ``edge_attrs`` : dict, optional
            Dictionary mapping edge attributes to default values if missing in ``G``.
            If None, then no edge attributes will be converted and default may be 1.
       - ``node_attrs``: dict, optional
            Dictionary mapping node attributes to default values if missing in ``G``.
            If None, then no node attributes will be converted.
       - ``preserve_edge_attrs`` : bool
            Whether to preserve all edge attributes.
       - ``preserve_node_attrs`` : bool
            Whether to preserve all node attributes.
       - ``preserve_graph_attrs`` : bool
            Whether to preserve all graph attributes.
       - ``preserve_all_attrs`` : bool
            Whether to preserve all graph, node, and edge attributes.
       - ``name`` : str
            The name of the algorithm.
       - ``graph_name`` : str
            The name of the graph argument being converted.

    2. ``can_run`` (Optional):
          If your backend only partially implements an algorithm, you can define
          a ``can_run(name, args, kwargs)`` function in your ``BackendInterface`` object that
          returns True or False indicating whether the backend can run the algorithm with
          the given arguments or not. Instead of a boolean you can also return a string
          message to inform the user why that algorithm can't be run.

    3. ``should_run`` (Optional):
          A backend may also define ``should_run(name, args, kwargs)``
          that is similar to ``can_run``, but answers whether the backend *should* be run.
          ``should_run`` is only run when performing backend graph conversions. Like
          ``can_run``, it receives the original arguments so it can decide whether it
          should be run by inspecting the arguments. ``can_run`` runs before
          ``should_run``, so ``should_run`` may assume ``can_run`` is True. If not
          implemented by the backend, ``can_run``and ``should_run`` are assumed to
          always return True if the backend implements the algorithm.

    4. ``on_start_tests`` (Optional):
          A special ``on_start_tests(items)`` function may be defined by the backend.
          It will be called with the list of NetworkX tests discovered. Each item
          is a test object that can be marked as xfail if the backend does not support
          the test using ``item.add_marker(pytest.mark.xfail(reason=...))``.

2.  Adding entry points

    To be discoverable by NetworkX, your package must register an
    `entry-point <https://packaging.python.org/en/latest/specifications/entry-points>`_
    ``networkx.backends`` in the package's metadata, with a `key pointing to your
    dispatch object <https://packaging.python.org/en/latest/guides/creating-and-discovering-plugins/#using-package-metadata>`_ .
    For example, if you are using ``setuptools`` to manage your backend package,
    you can `add the following to your pyproject.toml file <https://setuptools.pypa.io/en/latest/userguide/entry_point.html>`_::

        [project.entry-points."networkx.backends"]
        backend_name = "your_backend_interface_object"

    You can also add the ``backend_info`` entry-point. It points towards the ``get_info``
    function that returns all the backend information, which is then used to build the
    "Additional Backend Implementation" box at the end of algorithm's documentation
    page. Note that the `get_info` function shouldn't import your backend package.::

        [project.entry-points."networkx.backend_info"]
        backend_name = "your_get_info_function"

    The ``get_info`` should return a dictionary with following key-value pairs:
        - ``backend_name`` : str or None
            It is the name passed in the ``backend`` kwarg.
        - ``project`` : str or None
            The name of your backend project.
        - ``package`` : str or None
            The name of your backend package.
        - ``url`` : str or None
            This is the url to either your backend's codebase or documentation, and
            will be displayed as a hyperlink to the ``backend_name``, in the
            "Additional backend implementations" section.
        - ``short_summary`` : str or None
            One line summary of your backend which will be displayed in the
            "Additional backend implementations" section.
        - ``default_config`` : dict
            A dictionary mapping the backend config parameter names to their default values.
            This is used to automatically initialise the default configs for all the
            installed backends at the time of networkx's import.

            .. seealso:: `~networkx.utils.configs.Config`

        - ``functions`` : dict or None
            A dictionary mapping function names to a dictionary of information
            about the function. The information can include the following keys:

            - ``url`` : str or None
              The url to ``function``'s source code or documentation.
            - ``additional_docs`` : str or None
              A short description or note about the backend function's
              implementation.
            - ``additional_parameters`` : dict or None
              A dictionary mapping additional parameters headers to their
              short descriptions. For example::

                  "additional_parameters": {
                      'param1 : str, function (default = "chunks")' : "...",
                      'param2 : int' : "...",
                  }

            If any of these keys are not present, the corresponding information
            will not be displayed in the "Additional backend implementations"
            section on NetworkX docs website.

        Note that your backend's docs would only appear on the official NetworkX docs only
        if your backend is a trusted backend of NetworkX, and is present in the
        `.circleci/config.yml` and `.github/workflows/deploy-docs.yml` files in the
        NetworkX repository.

3.  Defining a Backend Graph class

    The backend must create an object with an attribute ``__networkx_backend__`` that holds
    a string with the entry point name::

        class BackendGraph:
            __networkx_backend__ = "backend_name"
            ...

    A backend graph instance may have a ``G.__networkx_cache__`` dict to enable
    caching, and care should be taken to clear the cache when appropriate.

Testing the Custom backend
--------------------------

To test your custom backend, you can run the NetworkX test suite on your backend.
This also ensures that the custom backend is compatible with NetworkX's API.
The following steps will help you run the tests:

1. Setting Backend Environment Variables:
    - ``NETWORKX_TEST_BACKEND`` : Setting this to your backend's ``backend_name`` will
      let NetworkX's dispatch machinery to automatically convert a regular NetworkX
      ``Graph``, ``DiGraph``, ``MultiGraph``, etc. to their backend equivalents, using
      ``your_backend_interface_object.convert_from_nx(G, ...)`` function.
    - ``NETWORKX_FALLBACK_TO_NX`` (default=False) : Setting this variable to `True` will
      instruct tests to use a NetworkX ``Graph`` for algorithms not implemented by your
      custom backend. Setting this to `False` will only run the tests for algorithms
      implemented by your custom backend and tests for other algorithms will ``xfail``.

2. Running Tests:
    You can invoke NetworkX tests for your custom backend with the following commands::

        NETWORKX_TEST_BACKEND=<backend_name>
        NETWORKX_FALLBACK_TO_NX=True # or False
        pytest --pyargs networkx

How tests are run?
------------------

1. While dispatching to the backend implementation the ``_convert_and_call`` function
   is used and while testing the ``_convert_and_call_for_tests`` function is used.
   Other than testing it also checks for functions that return numpy scalars, and
   for functions that return graphs it runs the backend implementation and the
   networkx implementation and then converts the backend graph into a NetworkX graph
   and then compares them, and returns the networkx graph. This can be regarded as
   (pragmatic) technical debt. We may replace these checks in the future.

2. Conversions while running tests:
    - Convert NetworkX graphs using ``<your_backend_interface_object>.convert_from_nx(G, ...)`` into
      the backend graph.
    - Pass the backend graph objects to the backend implementation of the algorithm.
    - Convert the result back to a form expected by NetworkX tests using
      ``<your_backend_interface_object>.convert_to_nx(result, ...)``.
    - For nx_loopback, the graph is copied using the dispatchable metadata

3. Dispatchable algorithms that are not implemented by the backend
   will cause a ``pytest.xfail``, when the ``NETWORKX_FALLBACK_TO_NX``
   environment variable is set to ``False``, giving some indication that
   not all tests are running, while avoiding causing an explicit failure.
"""

import inspect
import itertools
import logging
import os
import warnings
from functools import partial
from importlib.metadata import entry_points

import networkx as nx

from .decorators import argmap

__all__ = ["_dispatchable"]

_logger = logging.getLogger(__name__)


def _do_nothing():
    """This does nothing at all, yet it helps turn `_dispatchable` into functions."""


def _get_backends(group, *, load_and_call=False):
    """
    Retrieve NetworkX ``backends`` and ``backend_info`` from the entry points.

    Parameters
    -----------
    group : str
        The entry_point to be retrieved.
    load_and_call : bool, optional
        If True, load and call the backend. Defaults to False.

    Returns
    --------
    dict
        A dictionary mapping backend names to their respective backend objects.

    Notes
    ------
    If a backend is defined more than once, a warning is issued.
    The `nx_loopback` backend is removed if it exists, as it is only available during testing.
    A warning is displayed if an error occurs while loading a backend.
    """
    items = entry_points(group=group)
    rv = {}
    for ep in items:
        if ep.name in rv:
            warnings.warn(
                f"networkx backend defined more than once: {ep.name}",
                RuntimeWarning,
                stacklevel=2,
            )
        elif load_and_call:
            try:
                rv[ep.name] = ep.load()()
            except Exception as exc:
                warnings.warn(
                    f"Error encountered when loading info for backend {ep.name}: {exc}",
                    RuntimeWarning,
                    stacklevel=2,
                )
        else:
            rv[ep.name] = ep
<<<<<<< HEAD
    # nx_loopback backend is only available when testing (added in conftest.py)
=======
>>>>>>> 7d195ae2
    rv.pop("nx_loopback", None)
    return rv


backends = _get_backends("networkx.backends")
backend_info = _get_backends("networkx.backend_info", load_and_call=True)

# We must import from config after defining `backends` above
from .configs import Config, config

# Get default configuration from environment variables at import time
config.backend_priority = [
    x.strip()
    for x in os.environ.get(
        "NETWORKX_BACKEND_PRIORITY",
        os.environ.get("NETWORKX_AUTOMATIC_BACKENDS", ""),
    ).split(",")
    if x.strip()
]
# Initialize default configuration for backends
config.backends = Config(
    **{
        backend: (
            cfg if isinstance(cfg := info["default_config"], Config) else Config(**cfg)
        )
        if "default_config" in info
        else Config()
        for backend, info in backend_info.items()
    }
)
type(config.backends).__doc__ = "All installed NetworkX backends and their configs."

# Load and cache backends on-demand
_loaded_backends = {}  # type: ignore[var-annotated]


def _always_run(name, args, kwargs):
    return True


def _load_backend(backend_name):
    if backend_name in _loaded_backends:
        return _loaded_backends[backend_name]
    rv = _loaded_backends[backend_name] = backends[backend_name].load()
    if not hasattr(rv, "can_run"):
        rv.can_run = _always_run
    if not hasattr(rv, "should_run"):
        rv.should_run = _always_run
    return rv


_registered_algorithms = {}


class _dispatchable:
    _is_testing = False
    _fallback_to_nx = (
        os.environ.get("NETWORKX_FALLBACK_TO_NX", "true").strip().lower() == "true"
    )

    def __new__(
        cls,
        func=None,
        *,
        name=None,
        graphs="G",
        edge_attrs=None,
        node_attrs=None,
        preserve_edge_attrs=False,
        preserve_node_attrs=False,
        preserve_graph_attrs=False,
        preserve_all_attrs=False,
        mutates_input=False,
        returns_graph=False,
    ):
        """A decorator function that is used to redirect the execution of ``func``
        function to its backend implementation.

        This decorator function dispatches to
        a different backend implementation based on the input graph types, and it also
        manages all the ``backend_kwargs``. Usage can be any of the following decorator
        forms:

        - ``@_dispatchable``
        - ``@_dispatchable()``
        - ``@_dispatchable(name="override_name")``
        - ``@_dispatchable(graphs="graph_var_name")``
        - ``@_dispatchable(edge_attrs="weight")``
        - ``@_dispatchable(graphs={"G": 0, "H": 1}, edge_attrs={"weight": "default"})``
            with 0 and 1 giving the position in the signature function for graph
            objects. When ``edge_attrs`` is a dict, keys are keyword names and values
            are defaults.

        Parameters
        ----------
        func : callable, optional
            The function to be decorated. If ``func`` is not provided, returns a
            partial object that can be used to decorate a function later. If ``func``
            is provided, returns a new callable object that dispatches to a backend
            algorithm based on input graph types.

        name : str, optional
            The name of the algorithm to use for dispatching. If not provided,
            the name of ``func`` will be used. ``name`` is useful to avoid name
            conflicts, as all dispatched algorithms live in a single namespace.
            For example, ``tournament.is_strongly_connected`` had a name conflict
            with the standard ``nx.is_strongly_connected``, so we used
            ``@_dispatchable(name="tournament_is_strongly_connected")``.

        graphs : str or dict or None, default "G"
            If a string, the parameter name of the graph, which must be the first
            argument of the wrapped function. If more than one graph is required
            for the algorithm (or if the graph is not the first argument), provide
            a dict keyed to argument names with argument position as values for each
            graph argument. For example, ``@_dispatchable(graphs={"G": 0, "auxiliary?": 4})``
            indicates the 0th parameter ``G`` of the function is a required graph,
            and the 4th parameter ``auxiliary?`` is an optional graph.
            To indicate that an argument is a list of graphs, do ``"[graphs]"``.
            Use ``graphs=None``, if *no* arguments are NetworkX graphs such as for
            graph generators, readers, and conversion functions.

        edge_attrs : str or dict, optional
            ``edge_attrs`` holds information about edge attribute arguments
            and default values for those edge attributes.
            If a string, ``edge_attrs`` holds the function argument name that
            indicates a single edge attribute to include in the converted graph.
            The default value for this attribute is 1. To indicate that an argument
            is a list of attributes (all with default value 1), use e.g. ``"[attrs]"``.
            If a dict, ``edge_attrs`` holds a dict keyed by argument names, with
            values that are either the default value or, if a string, the argument
            name that indicates the default value.

        node_attrs : str or dict, optional
            Like ``edge_attrs``, but for node attributes.

        preserve_edge_attrs : bool or str or dict, optional
            For bool, whether to preserve all edge attributes.
            For str, the parameter name that may indicate (with ``True`` or a
            callable argument) whether all edge attributes should be preserved
            when converting.
            For dict of ``{graph_name: {attr: default}}``, indicate pre-determined
            edge attributes (and defaults) to preserve for input graphs.

        preserve_node_attrs : bool or str or dict, optional
            Like ``preserve_edge_attrs``, but for node attributes.

        preserve_graph_attrs : bool or set
            For bool, whether to preserve all graph attributes.
            For set, which input graph arguments to preserve graph attributes.

        preserve_all_attrs : bool
            Whether to preserve all edge, node and graph attributes.
            This overrides all the other preserve_*_attrs.

        mutates_input : bool or dict, default False
            For bool, whether the function mutates an input graph argument.
            For dict of ``{arg_name: arg_pos}``, arguments that indicate whether an
            input graph will be mutated, and ``arg_name`` may begin with ``"not "``
            to negate the logic (for example, this is used by ``copy=`` arguments).
            By default, dispatching doesn't convert input graphs to a different
            backend for functions that mutate input graphs.

        returns_graph : bool, default False
            Whether the function can return or yield a graph object. By default,
            dispatching doesn't convert input graphs to a different backend for
            functions that return graphs.
        """
        if func is None:
            return partial(
                _dispatchable,
                name=name,
                graphs=graphs,
                edge_attrs=edge_attrs,
                node_attrs=node_attrs,
                preserve_edge_attrs=preserve_edge_attrs,
                preserve_node_attrs=preserve_node_attrs,
                preserve_graph_attrs=preserve_graph_attrs,
                preserve_all_attrs=preserve_all_attrs,
                mutates_input=mutates_input,
                returns_graph=returns_graph,
            )
        if isinstance(func, str):
            raise TypeError("'name' and 'graphs' must be passed by keyword") from None
        # If name not provided, use the name of the function
        if name is None:
            name = func.__name__

        self = object.__new__(cls)

        # standard function-wrapping stuff
        # __annotations__ not used
        self.__name__ = func.__name__
        # self.__doc__ = func.__doc__  # __doc__ handled as cached property
        self.__defaults__ = func.__defaults__
        # We "magically" add `backend=` keyword argument to allow backend to be specified
        if func.__kwdefaults__:
            self.__kwdefaults__ = {**func.__kwdefaults__, "backend": None}
        else:
            self.__kwdefaults__ = {"backend": None}
        self.__module__ = func.__module__
        self.__qualname__ = func.__qualname__
        self.__dict__.update(func.__dict__)
        self.__wrapped__ = func

        # Supplement docstring with backend info; compute and cache when needed
        self._orig_doc = func.__doc__
        self._cached_doc = None

        self.orig_func = func
        self.name = name
        self.edge_attrs = edge_attrs
        self.node_attrs = node_attrs
        self.preserve_edge_attrs = preserve_edge_attrs or preserve_all_attrs
        self.preserve_node_attrs = preserve_node_attrs or preserve_all_attrs
        self.preserve_graph_attrs = preserve_graph_attrs or preserve_all_attrs
        self.mutates_input = mutates_input
        # Keep `returns_graph` private for now, b/c we may extend info on return types
        self._returns_graph = returns_graph

        if edge_attrs is not None and not isinstance(edge_attrs, str | dict):
            raise TypeError(
                f"Bad type for edge_attrs: {type(edge_attrs)}. Expected str or dict."
            ) from None
        if node_attrs is not None and not isinstance(node_attrs, str | dict):
            raise TypeError(
                f"Bad type for node_attrs: {type(node_attrs)}. Expected str or dict."
            ) from None
        if not isinstance(self.preserve_edge_attrs, bool | str | dict):
            raise TypeError(
                f"Bad type for preserve_edge_attrs: {type(self.preserve_edge_attrs)}."
                " Expected bool, str, or dict."
            ) from None
        if not isinstance(self.preserve_node_attrs, bool | str | dict):
            raise TypeError(
                f"Bad type for preserve_node_attrs: {type(self.preserve_node_attrs)}."
                " Expected bool, str, or dict."
            ) from None
        if not isinstance(self.preserve_graph_attrs, bool | set):
            raise TypeError(
                f"Bad type for preserve_graph_attrs: {type(self.preserve_graph_attrs)}."
                " Expected bool or set."
            ) from None
        if not isinstance(self.mutates_input, bool | dict):
            raise TypeError(
                f"Bad type for mutates_input: {type(self.mutates_input)}."
                " Expected bool or dict."
            ) from None
        if not isinstance(self._returns_graph, bool):
            raise TypeError(
                f"Bad type for returns_graph: {type(self._returns_graph)}."
                " Expected bool."
            ) from None

        if isinstance(graphs, str):
            graphs = {graphs: 0}
        elif graphs is None:
            pass
        elif not isinstance(graphs, dict):
            raise TypeError(
                f"Bad type for graphs: {type(graphs)}. Expected str or dict."
            ) from None
        elif len(graphs) == 0:
            raise KeyError("'graphs' must contain at least one variable name") from None

        # This dict comprehension is complicated for better performance; equivalent shown below.
        self.optional_graphs = set()
        self.list_graphs = set()
        if graphs is None:
            self.graphs = {}
        else:
            self.graphs = {
                self.optional_graphs.add(val := k[:-1]) or val
                if (last := k[-1]) == "?"
                else self.list_graphs.add(val := k[1:-1]) or val
                if last == "]"
                else k: v
                for k, v in graphs.items()
            }
        # The above is equivalent to:
        # self.optional_graphs = {k[:-1] for k in graphs if k[-1] == "?"}
        # self.list_graphs = {k[1:-1] for k in graphs if k[-1] == "]"}
        # self.graphs = {k[:-1] if k[-1] == "?" else k: v for k, v in graphs.items()}

        # Compute and cache the signature on-demand
        self._sig = None

        # Which backends implement this function?
        self.backends = {
            backend
            for backend, info in backend_info.items()
            if "functions" in info and name in info["functions"]
        }

        if name in _registered_algorithms:
            raise KeyError(
                f"Algorithm already exists in dispatch registry: {name}"
            ) from None
        # Use the magic of `argmap` to turn `self` into a function. This does result
        # in small additional overhead compared to calling `_dispatchable` directly,
        # but `argmap` has the magical property that it can stack with other `argmap`
        # decorators "for free". Being a function is better for REPRs and type-checkers.
        self = argmap(_do_nothing)(self)
        _registered_algorithms[name] = self
        return self

    @property
    def __doc__(self):
        """If the cached documentation exists, it is returned.
        Otherwise, the documentation is generated using _make_doc() method,
        cached, and then returned."""

        if (rv := self._cached_doc) is not None:
            return rv
        rv = self._cached_doc = self._make_doc()
        return rv

    @__doc__.setter
    def __doc__(self, val):
        """Sets the original documentation to the given value and resets the
        cached documentation."""

        self._orig_doc = val
        self._cached_doc = None

    @property
    def __signature__(self):
        """Return the signature of the original function, with the addition of
        the `backend` and `backend_kwargs` parameters."""

        if self._sig is None:
            sig = inspect.signature(self.orig_func)
            # `backend` is now a reserved argument used by dispatching.
            # assert "backend" not in sig.parameters
            if not any(
                p.kind == inspect.Parameter.VAR_KEYWORD for p in sig.parameters.values()
            ):
                sig = sig.replace(
                    parameters=[
                        *sig.parameters.values(),
                        inspect.Parameter(
                            "backend", inspect.Parameter.KEYWORD_ONLY, default=None
                        ),
                        inspect.Parameter(
                            "backend_kwargs", inspect.Parameter.VAR_KEYWORD
                        ),
                    ]
                )
            else:
                *parameters, var_keyword = sig.parameters.values()
                sig = sig.replace(
                    parameters=[
                        *parameters,
                        inspect.Parameter(
                            "backend", inspect.Parameter.KEYWORD_ONLY, default=None
                        ),
                        var_keyword,
                    ]
                )
            self._sig = sig
        return self._sig

    def __call__(self, /, *args, backend=None, **kwargs):
        """Returns the result of the original function, or the backend function if
        the backend is specified and that backend implements `func`."""
        if kwargs:
            # Separate `<backend>_kwargs=...` keywords
            new_kwargs = {}
            backends_kwargs = {}
            for k, v in kwargs.items():
                if k.endswith("_kwargs"):
                    backends_kwargs[k[:-7]] = v
                else:
                    new_kwargs[k] = v
            kwargs = new_kwargs
            # Should we warn or log if `backends_kwargs` has backends that are not installed?
        else:
            backends_kwargs = kwargs

        if not backends:
            # Fast path if no backends are installed
            if backend is not None:
                raise ImportError(f"'{backend}' backend is not installed")
            return self.orig_func(*args, **kwargs)

        # Use `backend_name` in this function instead of `backend`
        backend_name = backend
        if backend_name is not None and backend_name not in backends:
            raise ImportError(f"'{backend_name}' backend is not installed")

        graphs_resolved = {}
        for gname, pos in self.graphs.items():
            if pos < len(args):
                if gname in kwargs:
                    raise TypeError(f"{self.name}() got multiple values for {gname!r}")
                val = args[pos]
            elif gname in kwargs:
                val = kwargs[gname]
            elif gname not in self.optional_graphs:
                raise TypeError(
                    f"{self.name}() missing required graph argument: {gname}"
                )
            else:
                continue
            if val is None:
                if gname not in self.optional_graphs:
                    raise TypeError(
                        f"{self.name}() required graph argument {gname!r} is None; must be a graph"
                    )
            else:
                graphs_resolved[gname] = val

        # Alternative to the above that does not check duplicated args or missing required graphs.
        # graphs_resolved = {
        #     val
        #     for gname, pos in self.graphs.items()
        #     if (val := args[pos] if pos < len(args) else kwargs.get(gname)) is not None
        # }

        # Check if any graph comes from a backend
        if self.list_graphs:
            # Make sure we don't lose values by consuming an iterator
            args = list(args)
            for gname in self.list_graphs & graphs_resolved.keys():
                val = list(graphs_resolved[gname])
                graphs_resolved[gname] = val
                if gname in kwargs:
                    kwargs[gname] = val
                else:
                    args[self.graphs[gname]] = val

            has_backends = any(
                hasattr(g, "__networkx_backend__")
                if gname not in self.list_graphs
                else any(hasattr(g2, "__networkx_backend__") for g2 in g)
                for gname, g in graphs_resolved.items()
            )
            if has_backends:
                graph_backend_names = {
                    getattr(g, "__networkx_backend__", "networkx")
                    for gname, g in graphs_resolved.items()
                    if gname not in self.list_graphs
                }
                for gname in self.list_graphs & graphs_resolved.keys():
                    graph_backend_names.update(
                        getattr(g, "__networkx_backend__", "networkx")
                        for g in graphs_resolved[gname]
                    )
        else:
            has_backends = any(
                hasattr(g, "__networkx_backend__") for g in graphs_resolved.values()
            )
            if has_backends:
                graph_backend_names = {
                    getattr(g, "__networkx_backend__", "networkx")
                    for g in graphs_resolved.values()
                }

        backend_priority = config.backend_priority
        if self._is_testing and backend_priority and backend_name is None:
            # Special path if we are running networkx tests with a backend.
            # This even runs for (and handles) functions that mutate input graphs.
            return self._convert_and_call_for_tests(
                backend_priority[0],
                args,
                kwargs,
                backends_kwargs,
                fallback_to_nx=self._fallback_to_nx,
            )

        if has_backends:
            # Dispatchable graphs found! Dispatch to backend function.
            # We don't handle calls with different backend graphs yet,
            # but we may be able to convert additional networkx graphs.
            backend_names = graph_backend_names - {"networkx"}
            if len(backend_names) != 1:
                # Future work: convert between backends and run if multiple backends found
                raise TypeError(
                    f"{self.name}() graphs must all be from the same backend, found {backend_names}"
                )
            [graph_backend_name] = backend_names
            if backend_name is not None and backend_name != graph_backend_name:
                # Future work: convert between backends to `backend_name` backend
                raise TypeError(
                    f"{self.name}() is unable to convert graph from backend {graph_backend_name!r} "
                    f"to the specified backend {backend_name!r}."
                )
            if graph_backend_name not in backends:
                raise ImportError(f"'{graph_backend_name}' backend is not installed")
            if (
                "networkx" in graph_backend_names
                and graph_backend_name not in backend_priority
            ):
                # Not configured to convert networkx graphs to this backend
                raise TypeError(
                    f"Unable to convert inputs and run {self.name}. "
                    f"{self.name}() has networkx and {graph_backend_name} graphs, but NetworkX is not "
                    f"configured to automatically convert graphs from networkx to {graph_backend_name}."
                )
            backend = _load_backend(graph_backend_name)
            if hasattr(backend, self.name):
                if "networkx" in graph_backend_names:
                    # We need to convert networkx graphs to backend graphs.
                    # There is currently no need to check `self.mutates_input` here.
                    return self._convert_and_call(
                        graph_backend_name,
                        args,
                        kwargs,
                        backends_kwargs,
                        fallback_to_nx=self._fallback_to_nx,
                    )
                # All graphs are backend graphs--no need to convert!
                kwargs.update(backends_kwargs.get(graph_backend_name, {}))
                _logger.debug(
                    f"using backend '{graph_backend_name}' for call to `{self.name}' "
                    f"with args: {args}, kwargs: {kwargs}"
                )
                return getattr(backend, self.name)(*args, **kwargs)
            # Future work: try to convert and run with other backends in backend_priority
            raise nx.NetworkXNotImplemented(
                f"'{self.name}' not implemented by {graph_backend_name}"
            )

        # If backend was explicitly given by the user, so we need to use it no matter what
        if backend_name is not None:
            return self._convert_and_call(
                backend_name, args, kwargs, backends_kwargs, fallback_to_nx=False
            )

        # Only networkx graphs; try to convert and run with a backend with automatic
        # conversion, but don't do this by default for graph generators or loaders,
        # or if the functions mutates an input graph or returns a graph.
        # Only convert and run if `backend.should_run(...)` returns True.
        if (
            not self._returns_graph
            and (
                not self.mutates_input
                or isinstance(self.mutates_input, dict)
                # If `mutates_input` begins with "not ", then assume the argument is boolean,
                # otherwise treat it as a node or edge attribute if it's not None.
                and any(
                    not (
                        args[arg_pos]
                        if len(args) > arg_pos
                        else kwargs.get(arg_name[4:], True)
                    )
                    if arg_name.startswith("not ")
                    else (
                        args[arg_pos] if len(args) > arg_pos else kwargs.get(arg_name)
                    )
                    is not None
                    for arg_name, arg_pos in self.mutates_input.items()
                )
            )
        ):
            # Should we warn or log if we don't convert b/c the input will be mutated?
            for backend_name in backend_priority:
                if self._should_backend_run(
                    backend_name,
                    *args,
                    **kwargs,
                    **backends_kwargs.get(backend_name, {}),
                ):
                    return self._convert_and_call(
                        backend_name,
                        args,
                        kwargs,
                        backends_kwargs,
                        fallback_to_nx=self._fallback_to_nx,
                    )
        # Default: run with networkx on networkx inputs
        return self.orig_func(*args, **kwargs)

    def _can_backend_run(self, backend_name, /, *args, **kwargs):
        """Can the specified backend run this algorithm with these arguments?"""
        backend = _load_backend(backend_name)
        # `backend.can_run` and `backend.should_run` may return strings that describe
        # why they can't or shouldn't be run. We plan to use the strings in the future.
        return (
            hasattr(backend, self.name)
            and (can_run := backend.can_run(self.name, args, kwargs))
            and not isinstance(can_run, str)
        )

    def _should_backend_run(self, backend_name, /, *args, **kwargs):
        """Can/should the specified backend run this algorithm with these arguments?"""
        backend = _load_backend(backend_name)
        # `backend.can_run` and `backend.should_run` may return strings that describe
        # why they can't or shouldn't be run. We plan to use the strings in the future.
        return (
            hasattr(backend, self.name)
            and (can_run := backend.can_run(self.name, args, kwargs))
            and not isinstance(can_run, str)
            and (should_run := backend.should_run(self.name, args, kwargs))
            and not isinstance(should_run, str)
        )

    def _convert_arguments(self, backend_name, args, kwargs, *, use_cache):
        """Convert graph arguments to the specified backend.

        Returns
        -------
        args tuple and kwargs dict
        """
        bound = self.__signature__.bind(*args, **kwargs)
        bound.apply_defaults()
        if not self.graphs:
            bound_kwargs = bound.kwargs
            del bound_kwargs["backend"]
            return bound.args, bound_kwargs
        # Convert graphs into backend graph-like object
        # Include the edge and/or node labels if provided to the algorithm
        preserve_edge_attrs = self.preserve_edge_attrs
        edge_attrs = self.edge_attrs
        if preserve_edge_attrs is False:
            # e.g. `preserve_edge_attrs=False`
            pass
        elif preserve_edge_attrs is True:
            # e.g. `preserve_edge_attrs=True`
            edge_attrs = None
        elif isinstance(preserve_edge_attrs, str):
            if bound.arguments[preserve_edge_attrs] is True or callable(
                bound.arguments[preserve_edge_attrs]
            ):
                # e.g. `preserve_edge_attrs="attr"` and `func(attr=True)`
                # e.g. `preserve_edge_attrs="attr"` and `func(attr=myfunc)`
                preserve_edge_attrs = True
                edge_attrs = None
            elif bound.arguments[preserve_edge_attrs] is False and (
                isinstance(edge_attrs, str)
                and edge_attrs == preserve_edge_attrs
                or isinstance(edge_attrs, dict)
                and preserve_edge_attrs in edge_attrs
            ):
                # e.g. `preserve_edge_attrs="attr"` and `func(attr=False)`
                # Treat `False` argument as meaning "preserve_edge_data=False"
                # and not `False` as the edge attribute to use.
                preserve_edge_attrs = False
                edge_attrs = None
            else:
                # e.g. `preserve_edge_attrs="attr"` and `func(attr="weight")`
                preserve_edge_attrs = False
        # Else: e.g. `preserve_edge_attrs={"G": {"weight": 1}}`

        if edge_attrs is None:
            # May have been set to None above b/c all attributes are preserved
            pass
        elif isinstance(edge_attrs, str):
            if edge_attrs[0] == "[":
                # e.g. `edge_attrs="[edge_attributes]"` (argument of list of attributes)
                # e.g. `func(edge_attributes=["foo", "bar"])`
                edge_attrs = {
                    edge_attr: 1 for edge_attr in bound.arguments[edge_attrs[1:-1]]
                }
            elif callable(bound.arguments[edge_attrs]):
                # e.g. `edge_attrs="weight"` and `func(weight=myfunc)`
                preserve_edge_attrs = True
                edge_attrs = None
            elif bound.arguments[edge_attrs] is not None:
                # e.g. `edge_attrs="weight"` and `func(weight="foo")` (default of 1)
                edge_attrs = {bound.arguments[edge_attrs]: 1}
            elif self.name == "to_numpy_array" and hasattr(
                bound.arguments["dtype"], "names"
            ):
                # Custom handling: attributes may be obtained from `dtype`
                edge_attrs = {
                    edge_attr: 1 for edge_attr in bound.arguments["dtype"].names
                }
            else:
                # e.g. `edge_attrs="weight"` and `func(weight=None)`
                edge_attrs = None
        else:
            # e.g. `edge_attrs={"attr": "default"}` and `func(attr="foo", default=7)`
            # e.g. `edge_attrs={"attr": 0}` and `func(attr="foo")`
            edge_attrs = {
                edge_attr: bound.arguments.get(val, 1) if isinstance(val, str) else val
                for key, val in edge_attrs.items()
                if (edge_attr := bound.arguments[key]) is not None
            }

        preserve_node_attrs = self.preserve_node_attrs
        node_attrs = self.node_attrs
        if preserve_node_attrs is False:
            # e.g. `preserve_node_attrs=False`
            pass
        elif preserve_node_attrs is True:
            # e.g. `preserve_node_attrs=True`
            node_attrs = None
        elif isinstance(preserve_node_attrs, str):
            if bound.arguments[preserve_node_attrs] is True or callable(
                bound.arguments[preserve_node_attrs]
            ):
                # e.g. `preserve_node_attrs="attr"` and `func(attr=True)`
                # e.g. `preserve_node_attrs="attr"` and `func(attr=myfunc)`
                preserve_node_attrs = True
                node_attrs = None
            elif bound.arguments[preserve_node_attrs] is False and (
                isinstance(node_attrs, str)
                and node_attrs == preserve_node_attrs
                or isinstance(node_attrs, dict)
                and preserve_node_attrs in node_attrs
            ):
                # e.g. `preserve_node_attrs="attr"` and `func(attr=False)`
                # Treat `False` argument as meaning "preserve_node_data=False"
                # and not `False` as the node attribute to use. Is this used?
                preserve_node_attrs = False
                node_attrs = None
            else:
                # e.g. `preserve_node_attrs="attr"` and `func(attr="weight")`
                preserve_node_attrs = False
        # Else: e.g. `preserve_node_attrs={"G": {"pos": None}}`

        if node_attrs is None:
            # May have been set to None above b/c all attributes are preserved
            pass
        elif isinstance(node_attrs, str):
            if node_attrs[0] == "[":
                # e.g. `node_attrs="[node_attributes]"` (argument of list of attributes)
                # e.g. `func(node_attributes=["foo", "bar"])`
                node_attrs = {
                    node_attr: None for node_attr in bound.arguments[node_attrs[1:-1]]
                }
            elif callable(bound.arguments[node_attrs]):
                # e.g. `node_attrs="weight"` and `func(weight=myfunc)`
                preserve_node_attrs = True
                node_attrs = None
            elif bound.arguments[node_attrs] is not None:
                # e.g. `node_attrs="weight"` and `func(weight="foo")`
                node_attrs = {bound.arguments[node_attrs]: None}
            else:
                # e.g. `node_attrs="weight"` and `func(weight=None)`
                node_attrs = None
        else:
            # e.g. `node_attrs={"attr": "default"}` and `func(attr="foo", default=7)`
            # e.g. `node_attrs={"attr": 0}` and `func(attr="foo")`
            node_attrs = {
                node_attr: bound.arguments.get(val) if isinstance(val, str) else val
                for key, val in node_attrs.items()
                if (node_attr := bound.arguments[key]) is not None
            }

        preserve_graph_attrs = self.preserve_graph_attrs

        # It should be safe to assume that we either have networkx graphs or backend graphs.
        # Future work: allow conversions between backends.
        for gname in self.graphs:
            if gname in self.list_graphs:
                bound.arguments[gname] = [
                    self._convert_graph(
                        backend_name,
                        g,
                        edge_attrs=edge_attrs,
                        node_attrs=node_attrs,
                        preserve_edge_attrs=preserve_edge_attrs,
                        preserve_node_attrs=preserve_node_attrs,
                        preserve_graph_attrs=preserve_graph_attrs,
                        graph_name=gname,
                        use_cache=use_cache,
                    )
                    if getattr(g, "__networkx_backend__", "networkx") == "networkx"
                    else g
                    for g in bound.arguments[gname]
                ]
            else:
                graph = bound.arguments[gname]
                if graph is None:
                    if gname in self.optional_graphs:
                        continue
                    raise TypeError(
                        f"Missing required graph argument `{gname}` in {self.name} function"
                    )
                if isinstance(preserve_edge_attrs, dict):
                    preserve_edges = False
                    edges = preserve_edge_attrs.get(gname, edge_attrs)
                else:
                    preserve_edges = preserve_edge_attrs
                    edges = edge_attrs
                if isinstance(preserve_node_attrs, dict):
                    preserve_nodes = False
                    nodes = preserve_node_attrs.get(gname, node_attrs)
                else:
                    preserve_nodes = preserve_node_attrs
                    nodes = node_attrs
                if isinstance(preserve_graph_attrs, set):
                    preserve_graph = gname in preserve_graph_attrs
                else:
                    preserve_graph = preserve_graph_attrs
                if getattr(graph, "__networkx_backend__", "networkx") == "networkx":
                    bound.arguments[gname] = self._convert_graph(
                        backend_name,
                        graph,
                        edge_attrs=edges,
                        node_attrs=nodes,
                        preserve_edge_attrs=preserve_edges,
                        preserve_node_attrs=preserve_nodes,
                        preserve_graph_attrs=preserve_graph,
                        graph_name=gname,
                        use_cache=use_cache,
                    )
        bound_kwargs = bound.kwargs
        del bound_kwargs["backend"]
        return bound.args, bound_kwargs

    def _convert_graph(
        self,
        backend_name,
        graph,
        *,
        edge_attrs,
        node_attrs,
        preserve_edge_attrs,
        preserve_node_attrs,
        preserve_graph_attrs,
        graph_name,
        use_cache,
    ):
        if (
            use_cache
            and (nx_cache := getattr(graph, "__networkx_cache__", None)) is not None
        ):
            cache = nx_cache.setdefault("backends", {}).setdefault(backend_name, {})
            # edge_attrs: dict | None
            # node_attrs: dict | None
            # preserve_edge_attrs: bool (False if edge_attrs is not None)
            # preserve_node_attrs: bool (False if node_attrs is not None)
            key = edge_key, node_key = (
                frozenset(edge_attrs.items())
                if edge_attrs is not None
                else preserve_edge_attrs,
                frozenset(node_attrs.items())
                if node_attrs is not None
                else preserve_node_attrs,
            )
            if cache:
                warning_message = (
                    f"Using cached graph for {backend_name!r} backend in "
                    f"call to {self.name}.\n\nFor the cache to be consistent "
                    "(i.e., correct), the input graph must not have been "
                    "manually mutated since the cached graph was created. "
                    "Examples of manually mutating the graph data structures "
                    "resulting in an inconsistent cache include:\n\n"
                    "    >>> G[u][v][key] = val\n\n"
                    "and\n\n"
                    "    >>> for u, v, d in G.edges(data=True):\n"
                    "    ...     d[key] = val\n\n"
                    "Using methods such as `G.add_edge(u, v, weight=val)` "
                    "will correctly clear the cache to keep it consistent. "
                    "You may also use `G.__networkx_cache__.clear()` to "
                    "manually clear the cache, or set `G.__networkx_cache__` "
                    "to None to disable caching for G. Enable or disable caching "
                    "globally via `nx.config.cache_converted_graphs` config."
                )
                # Do a simple search for a cached graph with compatible data.
                # For example, if we need a single attribute, then it's okay
                # to use a cached graph that preserved all attributes.
                # This looks for an exact match first.
                for compat_key in itertools.product(
                    (edge_key, True) if edge_key is not True else (True,),
                    (node_key, True) if node_key is not True else (True,),
                ):
                    if (rv := cache.get(compat_key)) is not None:
                        warnings.warn(warning_message)
                        return rv
                if edge_key is not True and node_key is not True:
                    # Iterate over the items in `cache` to see if any are compatible.
                    # For example, if no edge attributes are needed, then a graph
                    # with any edge attribute will suffice. We use the same logic
                    # below (but switched) to clear unnecessary items from the cache.
                    # Use `list(cache.items())` to be thread-safe.
                    for (ekey, nkey), val in list(cache.items()):
                        if edge_key is False or ekey is True:
                            pass  # Cache works for edge data!
                        elif (
                            edge_key is True
                            or ekey is False
                            or not edge_key.issubset(ekey)
                        ):
                            continue  # Cache missing required edge data; does not work
                        if node_key is False or nkey is True:
                            pass  # Cache works for node data!
                        elif (
                            node_key is True
                            or nkey is False
                            or not node_key.issubset(nkey)
                        ):
                            continue  # Cache missing required node data; does not work
                        warnings.warn(warning_message)
                        return val

        backend = _load_backend(backend_name)
        rv = backend.convert_from_nx(
            graph,
            edge_attrs=edge_attrs,
            node_attrs=node_attrs,
            preserve_edge_attrs=preserve_edge_attrs,
            preserve_node_attrs=preserve_node_attrs,
            # Always preserve graph attrs when we are caching b/c this should be
            # cheap and may help prevent extra (unnecessary) conversions. Because
            # we do this, we don't need `preserve_graph_attrs` in the cache key.
            preserve_graph_attrs=preserve_graph_attrs or use_cache,
            name=self.name,
            graph_name=graph_name,
        )
        if use_cache and nx_cache is not None:
            # Remove old cached items that are no longer necessary since they
            # are dominated/subsumed/outdated by what was just calculated.
            # This uses the same logic as above, but with keys switched.
            cache[key] = rv  # Set at beginning to be thread-safe
            for cur_key in list(cache):
                if cur_key == key:
                    continue
                ekey, nkey = cur_key
                if ekey is False or edge_key is True:
                    pass
                elif ekey is True or edge_key is False or not ekey.issubset(edge_key):
                    continue
                if nkey is False or node_key is True:
                    pass
                elif nkey is True or node_key is False or not nkey.issubset(node_key):
                    continue
                cache.pop(cur_key, None)  # Use pop instead of del to be thread-safe

        return rv

    def _convert_and_call(
        self, backend_name, args, kwargs, backends_kwargs, *, fallback_to_nx=False
    ):
        """Call this dispatchable function with a backend, converting graphs if necessary."""
        backend = _load_backend(backend_name)
        if not self._can_backend_run(
            backend_name, *args, **kwargs, **backends_kwargs.get(backend_name, {})
        ):
            if fallback_to_nx:
                return self.orig_func(*args, **kwargs)
            msg = f"'{self.name}' not implemented by {backend_name}"
            if hasattr(backend, self.name):
                msg += " with the given arguments"
            raise RuntimeError(msg)

        try:
            converted_args, converted_kwargs = self._convert_arguments(
                backend_name, args, kwargs, use_cache=config.cache_converted_graphs
            )
            converted_kwargs.update(backends_kwargs.get(backend_name, {}))
            _logger.debug(
                f"using backend '{backend_name}' for call to `{self.name}' "
                f"with args: {converted_args}, kwargs: {converted_kwargs}"
            )
            result = getattr(backend, self.name)(*converted_args, **converted_kwargs)
        except (NotImplementedError, nx.NetworkXNotImplemented) as exc:
            if fallback_to_nx:
                return self.orig_func(*args, **kwargs)
            raise

        return result

    def _convert_and_call_for_tests(
        self, backend_name, args, kwargs, backends_kwargs, *, fallback_to_nx=False
    ):
        """Call this dispatchable function with a backend; for use with testing."""
        backend = _load_backend(backend_name)
        if not self._can_backend_run(
            backend_name, *args, **kwargs, **backends_kwargs.get(backend_name, {})
        ):
            if fallback_to_nx or not self.graphs:
                return self.orig_func(*args, **kwargs)

            import pytest

            msg = f"'{self.name}' not implemented by {backend_name}"
            if hasattr(backend, self.name):
                msg += " with the given arguments"
            pytest.xfail(msg)

        from collections.abc import Iterable, Iterator, Mapping
        from copy import copy, deepcopy
        from io import BufferedReader, BytesIO, StringIO, TextIOWrapper
        from itertools import tee
        from random import Random

        import numpy as np
        from numpy.random import Generator, RandomState
        from scipy.sparse import sparray

        # We sometimes compare the backend result to the original result,
        # so we need two sets of arguments. We tee iterators and copy
        # random state so that they may be used twice.
        if not args:
            args1 = args2 = args
        else:
            args1, args2 = zip(
                *(
                    (arg, deepcopy(arg))
                    if isinstance(arg, RandomState)
                    else (arg, copy(arg))
                    if isinstance(arg, BytesIO | StringIO | Random | Generator)
                    else tee(arg)
                    if isinstance(arg, Iterator)
                    and not isinstance(arg, BufferedReader | TextIOWrapper)
                    else (arg, arg)
                    for arg in args
                )
            )
        if not kwargs:
            kwargs1 = kwargs2 = kwargs
        else:
            kwargs1, kwargs2 = zip(
                *(
                    ((k, v), (k, deepcopy(v)))
                    if isinstance(v, RandomState)
                    else ((k, v), (k, copy(v)))
                    if isinstance(v, BytesIO | StringIO | Random | Generator)
                    else ((k, (teed := tee(v))[0]), (k, teed[1]))
                    if isinstance(v, Iterator)
                    and not isinstance(v, BufferedReader | TextIOWrapper)
                    else ((k, v), (k, v))
                    for k, v in kwargs.items()
                )
            )
            kwargs1 = dict(kwargs1)
            kwargs2 = dict(kwargs2)
        try:
            converted_args, converted_kwargs = self._convert_arguments(
                backend_name, args1, kwargs1, use_cache=False
            )
            converted_kwargs.update(backends_kwargs.get(backend_name, {}))
            _logger.debug(
                f"using backend '{backend_name}' for call to `{self.name}' "
                f"with args: {converted_args}, kwargs: {converted_kwargs}"
            )
            result = getattr(backend, self.name)(*converted_args, **converted_kwargs)
        except (NotImplementedError, nx.NetworkXNotImplemented) as exc:
            if fallback_to_nx:
                return self.orig_func(*args2, **kwargs2)
            import pytest

            pytest.xfail(
                exc.args[0] if exc.args else f"{self.name} raised {type(exc).__name__}"
            )
        # Verify that `self._returns_graph` is correct. This compares the return type
        # to the type expected from `self._returns_graph`. This handles tuple and list
        # return types, but *does not* catch functions that yield graphs.
        if (
            self._returns_graph
            != (
                isinstance(result, nx.Graph)
                or hasattr(result, "__networkx_backend__")
                or isinstance(result, tuple | list)
                and any(
                    isinstance(x, nx.Graph) or hasattr(x, "__networkx_backend__")
                    for x in result
                )
            )
            and not (
                # May return Graph or None
                self.name in {"check_planarity", "check_planarity_recursive"}
                and any(x is None for x in result)
            )
            and not (
                # May return Graph or dict
                self.name in {"held_karp_ascent"}
                and any(isinstance(x, dict) for x in result)
            )
            and self.name
            not in {
                # yields graphs
                "all_triads",
                "general_k_edge_subgraphs",
                # yields graphs or arrays
                "nonisomorphic_trees",
            }
        ):
            raise RuntimeError(f"`returns_graph` is incorrect for {self.name}")

        def check_result(val, depth=0):
            if isinstance(val, np.number):
                raise RuntimeError(
                    f"{self.name} returned a numpy scalar {val} ({type(val)}, depth={depth})"
                )
            if isinstance(val, np.ndarray | sparray):
                return
            if isinstance(val, nx.Graph):
                check_result(val._node, depth=depth + 1)
                check_result(val._adj, depth=depth + 1)
                return
            if isinstance(val, Iterator):
                raise NotImplementedError
            if isinstance(val, Iterable) and not isinstance(val, str):
                for x in val:
                    check_result(x, depth=depth + 1)
            if isinstance(val, Mapping):
                for x in val.values():
                    check_result(x, depth=depth + 1)

        def check_iterator(it):
            for val in it:
                try:
                    check_result(val)
                except RuntimeError as exc:
                    raise RuntimeError(
                        f"{self.name} returned a numpy scalar {val} ({type(val)})"
                    ) from exc
                yield val

        if self.name in {"from_edgelist"}:
            # numpy scalars are explicitly given as values in some tests
            pass
        elif isinstance(result, Iterator):
            result = check_iterator(result)
        else:
            try:
                check_result(result)
            except RuntimeError as exc:
                raise RuntimeError(
                    f"{self.name} returned a numpy scalar {result} ({type(result)})"
                ) from exc
            check_result(result)

        if self.name in {
            "edmonds_karp",
            "barycenter",
            "contracted_edge",
            "contracted_nodes",
            "stochastic_graph",
            "relabel_nodes",
            "maximum_branching",
            "incremental_closeness_centrality",
            "minimal_branching",
            "minimum_spanning_arborescence",
            "recursive_simple_cycles",
            "connected_double_edge_swap",
        }:
            # Special-case algorithms that mutate input graphs
            bound = self.__signature__.bind(*converted_args, **converted_kwargs)
            bound.apply_defaults()
            bound2 = self.__signature__.bind(*args2, **kwargs2)
            bound2.apply_defaults()
            if self.name in {
                "minimal_branching",
                "minimum_spanning_arborescence",
                "recursive_simple_cycles",
                "connected_double_edge_swap",
            }:
                G1 = backend.convert_to_nx(bound.arguments["G"])
                G2 = bound2.arguments["G"]
                G2._adj = G1._adj
                if G2.is_directed():
                    G2._pred = G1._pred
                nx._clear_cache(G2)
            elif self.name == "edmonds_karp":
                R1 = backend.convert_to_nx(bound.arguments["residual"])
                R2 = bound2.arguments["residual"]
                if R1 is not None and R2 is not None:
                    for k, v in R1.edges.items():
                        R2.edges[k]["flow"] = v["flow"]
                    R2.graph.update(R1.graph)
                    nx._clear_cache(R2)
            elif self.name == "barycenter" and bound.arguments["attr"] is not None:
                G1 = backend.convert_to_nx(bound.arguments["G"])
                G2 = bound2.arguments["G"]
                attr = bound.arguments["attr"]
                for k, v in G1.nodes.items():
                    G2.nodes[k][attr] = v[attr]
                nx._clear_cache(G2)
            elif (
                self.name in {"contracted_nodes", "contracted_edge"}
                and not bound.arguments["copy"]
            ):
                # Edges and nodes changed; node "contraction" and edge "weight" attrs
                G1 = backend.convert_to_nx(bound.arguments["G"])
                G2 = bound2.arguments["G"]
                G2.__dict__.update(G1.__dict__)
                nx._clear_cache(G2)
            elif self.name == "stochastic_graph" and not bound.arguments["copy"]:
                G1 = backend.convert_to_nx(bound.arguments["G"])
                G2 = bound2.arguments["G"]
                for k, v in G1.edges.items():
                    G2.edges[k]["weight"] = v["weight"]
                nx._clear_cache(G2)
            elif (
                self.name == "relabel_nodes"
                and not bound.arguments["copy"]
                or self.name in {"incremental_closeness_centrality"}
            ):
                G1 = backend.convert_to_nx(bound.arguments["G"])
                G2 = bound2.arguments["G"]
                if G1 is G2:
                    return G2
                G2._node.clear()
                G2._node.update(G1._node)
                G2._adj.clear()
                G2._adj.update(G1._adj)
                if hasattr(G1, "_pred") and hasattr(G2, "_pred"):
                    G2._pred.clear()
                    G2._pred.update(G1._pred)
                if hasattr(G1, "_succ") and hasattr(G2, "_succ"):
                    G2._succ.clear()
                    G2._succ.update(G1._succ)
                nx._clear_cache(G2)
                if self.name == "relabel_nodes":
                    return G2
            return backend.convert_to_nx(result)

        converted_result = backend.convert_to_nx(result)
        if isinstance(converted_result, nx.Graph) and self.name not in {
            "boykov_kolmogorov",
            "preflow_push",
            "quotient_graph",
            "shortest_augmenting_path",
            "spectral_graph_forge",
            # We don't handle tempfile.NamedTemporaryFile arguments
            "read_gml",
            "read_graph6",
            "read_sparse6",
            # We don't handle io.BufferedReader or io.TextIOWrapper arguments
            "bipartite_read_edgelist",
            "read_adjlist",
            "read_edgelist",
            "read_graphml",
            "read_multiline_adjlist",
            "read_pajek",
            "from_pydot",
            "pydot_read_dot",
            "agraph_read_dot",
            # graph comparison fails b/c of nan values
            "read_gexf",
        }:
            # For graph return types (e.g. generators), we compare that results are
            # the same between the backend and networkx, then return the original
            # networkx result so the iteration order will be consistent in tests.
            G = self.orig_func(*args2, **kwargs2)
            if not nx.utils.graphs_equal(G, converted_result):
                assert G.number_of_nodes() == converted_result.number_of_nodes()
                assert G.number_of_edges() == converted_result.number_of_edges()
                assert G.graph == converted_result.graph
                assert G.nodes == converted_result.nodes
                assert G.adj == converted_result.adj
                assert type(G) is type(converted_result)
                raise AssertionError("Graphs are not equal")
            return G
        return converted_result

    def _make_doc(self):
        """Generate the backends section at the end for functions having an alternate
        backend implementation(s) using the `backend_info` entry-point."""

        if not self.backends:
            return self._orig_doc
        lines = [
            "Backends",
            "--------",
        ]
        for backend in sorted(self.backends):
            info = backend_info[backend]
            if "short_summary" in info:
                lines.append(f"{backend} : {info['short_summary']}")
            else:
                lines.append(backend)
            if "functions" not in info or self.name not in info["functions"]:
                lines.append("")
                continue

            func_info = info["functions"][self.name]

            # Renaming extra_docstring to additional_docs
            if func_docs := (
                func_info.get("additional_docs") or func_info.get("extra_docstring")
            ):
                lines.extend(
                    f"  {line}" if line else line for line in func_docs.split("\n")
                )
                add_gap = True
            else:
                add_gap = False

            # Renaming extra_parameters to additional_parameters
            if extra_parameters := (
                func_info.get("extra_parameters")
                or func_info.get("additional_parameters")
            ):
                if add_gap:
                    lines.append("")
                lines.append("  Additional parameters:")
                for param in sorted(extra_parameters):
                    lines.append(f"    {param}")
                    if desc := extra_parameters[param]:
                        lines.append(f"      {desc}")
                    lines.append("")
            else:
                lines.append("")

            if func_url := func_info.get("url"):
                lines.append(f"[`Source <{func_url}>`_]")
                lines.append("")

        lines.pop()  # Remove last empty line
        to_add = "\n    ".join(lines)
        return f"{self._orig_doc.rstrip()}\n\n    {to_add}"

    def __reduce__(self):
        """Allow this object to be serialized with pickle.

        This uses the global registry `_registered_algorithms` to deserialize.
        """
        return _restore_dispatchable, (self.name,)


def _restore_dispatchable(name):
    return _registered_algorithms[name]


if os.environ.get("_NETWORKX_BUILDING_DOCS_"):
    # When building docs with Sphinx, use the original function with the
    # dispatched __doc__, b/c Sphinx renders normal Python functions better.
    # This doesn't show e.g. `*, backend=None, **backend_kwargs` in the
    # signatures, which is probably okay. It does allow the docstring to be
    # updated based on the installed backends.
    _orig_dispatchable = _dispatchable

    def _dispatchable(func=None, **kwargs):  # type: ignore[no-redef]
        if func is None:
            return partial(_dispatchable, **kwargs)
        dispatched_func = _orig_dispatchable(func, **kwargs)
        func.__doc__ = dispatched_func.__doc__
        return func

    _dispatchable.__doc__ = _orig_dispatchable.__new__.__doc__  # type: ignore[method-assign,assignment]
    _sig = inspect.signature(_orig_dispatchable.__new__)
    _dispatchable.__signature__ = _sig.replace(  # type: ignore[method-assign,assignment]
        parameters=[v for k, v in _sig.parameters.items() if k != "cls"]
    )<|MERGE_RESOLUTION|>--- conflicted
+++ resolved
@@ -410,10 +410,7 @@
                 )
         else:
             rv[ep.name] = ep
-<<<<<<< HEAD
     # nx_loopback backend is only available when testing (added in conftest.py)
-=======
->>>>>>> 7d195ae2
     rv.pop("nx_loopback", None)
     return rv
 
