--- conflicted
+++ resolved
@@ -1,5 +1,4 @@
 """
-<<<<<<< HEAD
 NetworkX utilizes a plugin-dispatch architecture, which means we can plug in and
 out of backends with minimal code changes. A valid NetworkX backend specifies
 `entry points <https://packaging.python.org/en/latest/specifications/entry-points>`_,
@@ -139,110 +138,23 @@
     tests are running, while avoiding causing an explicit failure.
 
 -   If a backend only partially implements some algorithms, it can define
-    a `can_run(name, args, kwargs)` function that returns True or False
+    a ``can_run(name, args, kwargs)`` function that returns True or False
     indicating whether it can run the algorithm with the given arguments.
+    It may also return a string indicating why the algorithm can't be run;
+    this string may be used in the future to give helpful info to the user.
+
+-   A backend may also define ``should_run(name, args, kwargs)`` that is similar
+    to ``can_run``, but answers whether the backend *should* be run (converting
+    if necessary). Like ``can_run``, it receives the original arguments so it
+    can decide whether it should be run by inspecting the arguments. ``can_run``
+    runs before ``should_run``, so ``should_run`` may assume ``can_run`` is True.
+    If not implemented by the backend, ``can_run`` and ``should_run`` are
+    assumed to always return True if the backend implements the algorithm.
 
 -   A special `on_start_tests(items)` function may be defined by the backend.
     It will be called with the list of NetworkX tests discovered. Each item
     is a test object that can be marked as xfail if the backend does not support
     the test using `item.add_marker(pytest.mark.xfail(reason=...))`.
-=======
-Code to support various backends in a plugin dispatch architecture.
-
-Create a Dispatcher
--------------------
-
-To be a valid backend, a package must register an entry_point
-of `networkx.backends` with a key pointing to the handler.
-
-For example::
-
-    entry_points={'networkx.backends': 'sparse = networkx_backend_sparse'}
-
-The backend must create a Graph-like object which contains an attribute
-``__networkx_backend__`` with a value of the entry point name.
-
-Continuing the example above::
-
-    class WrappedSparse:
-        __networkx_backend__ = "sparse"
-        ...
-
-When a dispatchable NetworkX algorithm encounters a Graph-like object
-with a ``__networkx_backend__`` attribute, it will look for the associated
-dispatch object in the entry_points, load it, and dispatch the work to it.
-
-
-Testing
--------
-To assist in validating the backend algorithm implementations, if an
-environment variable ``NETWORKX_TEST_BACKEND`` is set to a registered
-backend key, the dispatch machinery will automatically convert regular
-networkx Graphs and DiGraphs to the backend equivalent by calling
-``<backend dispatcher>.convert_from_nx(G, edge_attrs=edge_attrs, name=name)``.
-Set ``NETWORKX_FALLBACK_TO_NX`` environment variable to have tests
-use networkx graphs for algorithms not implemented by the backend.
-
-The arguments to ``convert_from_nx`` are:
-
-- ``G`` : networkx Graph
-- ``edge_attrs`` : dict, optional
-    Dict that maps edge attributes to default values if missing in ``G``.
-    If None, then no edge attributes will be converted and default may be 1.
-- ``node_attrs``: dict, optional
-    Dict that maps node attribute to default values if missing in ``G``.
-    If None, then no node attributes will be converted.
-- ``preserve_edge_attrs`` : bool
-    Whether to preserve all edge attributes.
-- ``preserve_node_attrs`` : bool
-    Whether to preserve all node attributes.
-- ``preserve_graph_attrs`` : bool
-    Whether to preserve all graph attributes.
-- ``preserve_all_attrs`` : bool
-    Whether to preserve all graph, node, and edge attributes.
-- ``name`` : str
-    The name of the algorithm.
-- ``graph_name`` : str
-    The name of the graph argument being converted.
-
-The converted object is then passed to the backend implementation of
-the algorithm. The result is then passed to
-``<backend dispatcher>.convert_to_nx(result, name=name)`` to convert back
-to a form expected by the NetworkX tests.
-
-By defining ``convert_from_nx`` and ``convert_to_nx`` methods and setting
-the environment variable, NetworkX will automatically route tests on
-dispatchable algorithms to the backend, allowing the full networkx test
-suite to be run against the backend implementation.
-
-Example pytest invocation::
-
-    NETWORKX_TEST_BACKEND=sparse pytest --pyargs networkx
-
-Dispatchable algorithms which are not implemented by the backend
-will cause a ``pytest.xfail()``, giving some indication that not all
-tests are working, while avoiding causing an explicit failure.
-
-If a backend only partially implements some algorithms, it can define
-a ``can_run(name, args, kwargs)`` function that returns True or False
-indicating whether it can run the algorithm with the given arguments.
-It may also return a string indicating why the algorithm can't be run;
-this string may be used in the future to give helpful info to the user.
-
-A backend may also define ``should_run(name, args, kwargs)`` that is similar
-to ``can_run``, but answers whether the backend *should* be run (converting
-if necessary). Like ``can_run``, it receives the original arguments so it
-can decide whether it should be run by inspecting the arguments. ``can_run``
-runs before ``should_run``, so ``should_run`` may assume ``can_run`` is True.
-
-If not implemented by the backend, ``can_run`` and ``should_run`` are
-assumed to always return True if the backend implements the algorithm.
-
-A special ``on_start_tests(items)`` function may be defined by the backend.
-It will be called with the list of NetworkX tests discovered. Each item
-is a test object that can be marked as xfail if the backend does not support
-the test using `item.add_marker(pytest.mark.xfail(reason=...))`.
->>>>>>> 929b5ad0
 """
 
 import inspect
