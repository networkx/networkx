--- conflicted
+++ resolved
@@ -179,12 +179,9 @@
         preserve_node_attrs=False,
         preserve_graph_attrs=False,
         preserve_all_attrs=False,
-<<<<<<< HEAD
         backend_name_arg=None,
-=======
         mutates_input=False,
         returns_graph=False,
->>>>>>> 051ffc1f
     ):
         """Dispatches to a backend algorithm based on input graph types.
 
@@ -266,12 +263,9 @@
                 preserve_node_attrs=preserve_node_attrs,
                 preserve_graph_attrs=preserve_graph_attrs,
                 preserve_all_attrs=preserve_all_attrs,
-<<<<<<< HEAD
                 backend_name_arg=backend_name_arg,
-=======
                 mutates_input=mutates_input,
                 returns_graph=returns_graph,
->>>>>>> 051ffc1f
             )
         if isinstance(func, str):
             raise TypeError("'name' and 'graphs' must be passed by keyword") from None
@@ -307,13 +301,10 @@
         self.preserve_edge_attrs = preserve_edge_attrs or preserve_all_attrs
         self.preserve_node_attrs = preserve_node_attrs or preserve_all_attrs
         self.preserve_graph_attrs = preserve_graph_attrs or preserve_all_attrs
-<<<<<<< HEAD
         self.backend_name_arg = backend_name_arg
-=======
         self.mutates_input = mutates_input
         # Keep `returns_graph` private for now, b/c we may extend info on return types
         self._returns_graph = returns_graph
->>>>>>> 051ffc1f
 
         if edge_attrs is not None and not isinstance(edge_attrs, str | dict):
             raise TypeError(
@@ -338,12 +329,11 @@
                 f"Bad type for preserve_graph_attrs: {type(self.preserve_graph_attrs)}."
                 " Expected bool or set."
             ) from None
-<<<<<<< HEAD
         if backend_name_arg is not None and not isinstance(backend_name_arg, int):
             raise TypeError(
                 f"Bad type for backend_name_arg: {type(backend_name_arg)}."
                 " Expected int or None."
-=======
+            ) from None
         if not isinstance(self.mutates_input, bool | dict):
             raise TypeError(
                 f"Bad type for mutates_input: {type(self.mutates_input)}."
@@ -353,7 +343,6 @@
             raise TypeError(
                 f"Bad type for returns_graph: {type(self._returns_graph)}."
                 " Expected bool."
->>>>>>> 051ffc1f
             ) from None
 
         if isinstance(graphs, str):
