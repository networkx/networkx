--- conflicted
+++ resolved
@@ -955,14 +955,10 @@
         ):
             # Should we warn or log if we don't convert b/c the input will be mutated?
             for backend_name in backend_priority:
-<<<<<<< HEAD
                 if backend_name == "networkx":
                     # Assume (for now) that networkx can and should run anything
                     break
-                if self._should_backend_run(backend_name, *args, **kwargs):
-=======
                 if self._should_backend_run(backend_name, args, kwargs):
->>>>>>> 623b2c8b
                     return self._convert_and_call(
                         backend_name,
                         args,
