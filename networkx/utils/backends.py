"""
Docs for backend users
~~~~~~~~~~~~~~~~~~~~~~

NetworkX utilizes a plugin-dispatch architecture, which means we can plug in and
out of backends with minimal code changes. A valid NetworkX backend specifies
`entry points <https://packaging.python.org/en/latest/specifications/entry-points>`_,
named ``networkx.backends`` and an optional ``networkx.backend_info`` when it is
installed (not imported). This allows NetworkX to dispatch (redirect) function calls
to the backend so the execution flows to the designated backend
implementation, similar to how plugging a charger into a socket redirects the
electricity to your phone. This design enhances flexibility and integration, making
NetworkX more adaptable and efficient.

There are three main ways to use a backend after the package is installed.
You can set environment variables and run the exact same code you run for
NetworkX. You can use a keyword argument ``backend=...`` with the NetworkX
function. Or, you can convert the NetworkX Graph to a backend graph type and
call a NetworkX function supported by that backend. Environment variables
and backend keywords automatically convert your NetworkX Graph to the
backend type. Manually converting it yourself allows you to use that same
backend graph for more than one function call, reducing conversion time.

For example, you can set an environment variable before starting python to request
all dispatchable functions automatically dispatch to the given backend::

    bash> NETWORKX_BACKEND_PRIORITY=cugraph python my_networkx_script.py

or you can specify the backend as a kwarg::

    nx.betweenness_centrality(G, k=10, backend="parallel")

or you can convert the NetworkX Graph object ``G`` into a Graph-like
object specific to the backend and then pass that in the NetworkX function::

    H = nx_parallel.ParallelGraph(G)
    nx.betweenness_centrality(H, k=10)

The first approach is useful when you don't want to change your NetworkX code and just want
to run your code on different backend(s). The second approach comes in handy when you
need to pass additional backend-specific arguments, for example::

    nx.betweenness_centrality(G, k=10, backend="parallel", get_chunks=get_chunks)

Here, ``get_chunks`` is not a NetworkX argument, but a nx_parallel-specific argument.

Note that ``"networkx"`` is the backend name for NetworkX. Hence, you may pass
``backend="networkx"`` to use the default implementation (converting if necessary).

How does this work?
-------------------

You might have seen the ``@nx._dispatchable`` decorator on
many of the NetworkX functions in the codebase. This decorator function works
by dispatching a NetworkX function to a specified backend if available, or running
it with NetworkX if no backend is specified or available. It checks if the specified
backend is valid and installed. If not, it raises an ``ImportError``. It also
resolves the graph arguments from the provided ``args`` and ``kwargs``, handling cases
where graphs are passed as positional arguments or keyword arguments. It then checks if
any of the resolved graphs are from a backend by checking if they have a
``__networkx_backend__`` attribute. The attribute ``__networkx_backend__`` holds a
string with the name of the ``entry_point`` (more on them later). If there are graphs
from a backend, it determines the priority of the backends based on the
``backend_priority`` configuration. If there are dispatchable graphs (i.e., graphs from
a backend), it checks if all graphs are from the same backend. If not, it raises a
``TypeError``. If a backend is specified and it matches the backend of the graphs, it
loads the backend and calls the corresponding function on the backend along with the
additional backend-specific ``backend_kwargs``. After calling the function the networkx
logger displays the ``DEBUG`` message, if the logging is enabled
(see :ref:`Introspection <introspect>` below). If no compatible backend is found
or the function is not implemented by the backend, it will fall back to run with
default networkx implementation or raise a ``NetworkXNotImplemented`` exception.
And, if the function mutates the input graph
or returns a graph, graph generator or loader then it tries to convert and run the
function with a backend with automatic conversion. And it only convert and run if
``backend.should_run(...)`` returns ``True``. If no backend is used, it falls back to
running the original function with NetworkX. Refer the ``__call__`` method of the
``_dispatchable`` class for more details.

The NetworkX library does not need to know that a backend exists for it
to work. As long as the backend package creates the ``entry_point``, and
provides the correct interface, it will be called when the user requests
it using one of the three approaches described above. Some backends have
been working with the NetworkX developers to ensure smooth operation.
They are the following:

- `graphblas <https://github.com/python-graphblas/graphblas-algorithms>`_:
  OpenMP-enabled sparse linear algebra backend.
- `cugraph <https://github.com/rapidsai/cugraph/tree/branch-24.04/python/nx-cugraph>`_:
  GPU-accelerated backend.
- `parallel <https://github.com/networkx/nx-parallel>`_:
  Parallel backend for NetworkX algorithms.
- `loopback <https://github.com/networkx/networkx/blob/main/pyproject.toml#L53>`_:
  It's for testing purposes only and is not a real backend.

Note that the ``backend_name`` is e.g. ``parallel``, the package installed
is ``nx-parallel``, and we use ``nx_parallel`` while importing the package.

.. _introspect:

Introspection
-------------
Introspection techniques aim to demystify dispatching and backend graph conversion behaviors.

The primary way to see what the dispatch machinery is doing is by enabling logging.
This can help you verify that the backend you specified is being used.
You can enable NetworkX's backend logger to print to ``sys.stderr`` like this::

    import logging
    nxl = logging.getLogger("networkx")
    nxl.addHandler(logging.StreamHandler())
    nxl.setLevel(logging.DEBUG)

And you can disable it by running this::

    nxl.setLevel(logging.CRITICAL)

Refer to :external+python:mod:`logging` to learn more about the logging facilities in Python.

By looking at the ``.backends`` attribute, you can get the set of all currently
installed backends that implement a particular function. For example::

    >>> nx.betweenness_centrality.backends  # doctest: +SKIP
    {'parallel'}

The function docstring will also show which installed backends support it
along with any backend-specific notes and keyword arguments::

    >>> help(nx.betweenness_centrality)  # doctest: +SKIP
    ...
    Backends
    --------
    parallel : Parallel backend for NetworkX algorithms
      The parallel computation is implemented by dividing the nodes into chunks
      and computing betweenness centrality for each chunk concurrently.
    ...

The NetworkX documentation website also includes info about trusted backends of NetworkX in function references.
For example, see :func:`~networkx.algorithms.shortest_paths.weighted.all_pairs_bellman_ford_path_length`.

Introspection capabilities are currently limited, but we are working to improve them.
We plan to make it easier to answer questions such as:

- What happened (and why)?
- What *will* happen (and why)?
- Where was time spent (including conversions)?
- What is in the cache and how much memory is it using?

Transparency is essential to allow for greater understanding, debug-ability,
and customization. After all, NetworkX dispatching is extremely flexible and can
support advanced workflows with multiple backends and fine-tuned configuration,
but introspection is necessary to inform *when* and *how* to evolve your workflow
to meet your needs. If you have suggestions for how to improve introspection, please
`let us know <https://github.com/networkx/networkx/issues/new>`_!

Docs for backend developers
~~~~~~~~~~~~~~~~~~~~~~~~~~~

Creating a custom backend
-------------------------

1.  Defining a ``BackendInterface`` object:

    Note that the ``BackendInterface`` doesn't need to must be a class. It can be an
    instance of a class, or a module as well. You can define the following methods or
    functions in your backend's ``BackendInterface`` object.:

    1. ``convert_from_nx`` and ``convert_to_nx`` methods or functions are required for
       backend dispatching to work. The arguments to ``convert_from_nx`` are:

       - ``G`` : NetworkX Graph
       - ``edge_attrs`` : dict, optional
            Dictionary mapping edge attributes to default values if missing in ``G``.
            If None, then no edge attributes will be converted and default may be 1.
       - ``node_attrs``: dict, optional
            Dictionary mapping node attributes to default values if missing in ``G``.
            If None, then no node attributes will be converted.
       - ``preserve_edge_attrs`` : bool
            Whether to preserve all edge attributes.
       - ``preserve_node_attrs`` : bool
            Whether to preserve all node attributes.
       - ``preserve_graph_attrs`` : bool
            Whether to preserve all graph attributes.
       - ``preserve_all_attrs`` : bool
            Whether to preserve all graph, node, and edge attributes.
       - ``name`` : str
            The name of the algorithm.
       - ``graph_name`` : str
            The name of the graph argument being converted.

    2. ``can_run`` (Optional):
          If your backend only partially implements an algorithm, you can define
          a ``can_run(name, args, kwargs)`` function in your ``BackendInterface`` object that
          returns True or False indicating whether the backend can run the algorithm with
          the given arguments or not. Instead of a boolean you can also return a string
          message to inform the user why that algorithm can't be run.

    3. ``should_run`` (Optional):
          A backend may also define ``should_run(name, args, kwargs)``
          that is similar to ``can_run``, but answers whether the backend *should* be run.
          ``should_run`` is only run when performing backend graph conversions. Like
          ``can_run``, it receives the original arguments so it can decide whether it
          should be run by inspecting the arguments. ``can_run`` runs before
          ``should_run``, so ``should_run`` may assume ``can_run`` is True. If not
          implemented by the backend, ``can_run``and ``should_run`` are assumed to
          always return True if the backend implements the algorithm.

    4. ``on_start_tests`` (Optional):
          A special ``on_start_tests(items)`` function may be defined by the backend.
          It will be called with the list of NetworkX tests discovered. Each item
          is a test object that can be marked as xfail if the backend does not support
          the test using ``item.add_marker(pytest.mark.xfail(reason=...))``.

2.  Adding entry points

    To be discoverable by NetworkX, your package must register an
    `entry-point <https://packaging.python.org/en/latest/specifications/entry-points>`_
    ``networkx.backends`` in the package's metadata, with a `key pointing to your
    dispatch object <https://packaging.python.org/en/latest/guides/creating-and-discovering-plugins/#using-package-metadata>`_ .
    For example, if you are using ``setuptools`` to manage your backend package,
    you can `add the following to your pyproject.toml file <https://setuptools.pypa.io/en/latest/userguide/entry_point.html>`_::

        [project.entry-points."networkx.backends"]
        backend_name = "your_backend_interface_object"

    You can also add the ``backend_info`` entry-point. It points towards the ``get_info``
    function that returns all the backend information, which is then used to build the
    "Additional Backend Implementation" box at the end of algorithm's documentation
    page. Note that the `get_info` function shouldn't import your backend package.::

        [project.entry-points."networkx.backend_info"]
        backend_name = "your_get_info_function"

    The ``get_info`` should return a dictionary with following key-value pairs:
        - ``backend_name`` : str or None
            It is the name passed in the ``backend`` kwarg.
        - ``project`` : str or None
            The name of your backend project.
        - ``package`` : str or None
            The name of your backend package.
        - ``url`` : str or None
            This is the url to either your backend's codebase or documentation, and
            will be displayed as a hyperlink to the ``backend_name``, in the
            "Additional backend implementations" section.
        - ``short_summary`` : str or None
            One line summary of your backend which will be displayed in the
            "Additional backend implementations" section.
        - ``default_config`` : dict
            A dictionary mapping the backend config parameter names to their default values.
            This is used to automatically initialize the default configs for all the
            installed backends at the time of networkx's import.

            .. seealso:: `~networkx.utils.configs.Config`

        - ``functions`` : dict or None
            A dictionary mapping function names to a dictionary of information
            about the function. The information can include the following keys:

            - ``url`` : str or None
              The url to ``function``'s source code or documentation.
            - ``additional_docs`` : str or None
              A short description or note about the backend function's
              implementation.
            - ``additional_parameters`` : dict or None
              A dictionary mapping additional parameters headers to their
              short descriptions. For example::

                  "additional_parameters": {
                      'param1 : str, function (default = "chunks")' : "...",
                      'param2 : int' : "...",
                  }

            If any of these keys are not present, the corresponding information
            will not be displayed in the "Additional backend implementations"
            section on NetworkX docs website.

        Note that your backend's docs would only appear on the official NetworkX docs only
        if your backend is a trusted backend of NetworkX, and is present in the
        `.circleci/config.yml` and `.github/workflows/deploy-docs.yml` files in the
        NetworkX repository.

3.  Defining a Backend Graph class

    The backend must create an object with an attribute ``__networkx_backend__`` that holds
    a string with the entry point name::

        class BackendGraph:
            __networkx_backend__ = "backend_name"
            ...

    A backend graph instance may have a ``G.__networkx_cache__`` dict to enable
    caching, and care should be taken to clear the cache when appropriate.

Testing the Custom backend
--------------------------

To test your custom backend, you can run the NetworkX test suite on your backend.
This also ensures that the custom backend is compatible with NetworkX's API.
The following steps will help you run the tests:

1. Setting Backend Environment Variables:
    - ``NETWORKX_TEST_BACKEND`` : Setting this to your backend's ``backend_name`` will
      let NetworkX's dispatch machinery to automatically convert a regular NetworkX
      ``Graph``, ``DiGraph``, ``MultiGraph``, etc. to their backend equivalents, using
      ``your_backend_interface_object.convert_from_nx(G, ...)`` function.
    - ``NETWORKX_FALLBACK_TO_NX`` (default=False) : Setting this variable to `True` will
      instruct tests to use a NetworkX ``Graph`` for algorithms not implemented by your
      custom backend. Setting this to `False` will only run the tests for algorithms
      implemented by your custom backend and tests for other algorithms will ``xfail``.

2. Running Tests:
    You can invoke NetworkX tests for your custom backend with the following commands::

        NETWORKX_TEST_BACKEND=<backend_name>
        NETWORKX_FALLBACK_TO_NX=True # or False
        pytest --pyargs networkx

How tests are run?
------------------

1. While dispatching to the backend implementation the ``_convert_and_call`` function
   is used and while testing the ``_convert_and_call_for_tests`` function is used.
   Other than testing it also checks for functions that return numpy scalars, and
   for functions that return graphs it runs the backend implementation and the
   networkx implementation and then converts the backend graph into a NetworkX graph
   and then compares them, and returns the networkx graph. This can be regarded as
   (pragmatic) technical debt. We may replace these checks in the future.

2. Conversions while running tests:
    - Convert NetworkX graphs using ``<your_backend_interface_object>.convert_from_nx(G, ...)`` into
      the backend graph.
    - Pass the backend graph objects to the backend implementation of the algorithm.
    - Convert the result back to a form expected by NetworkX tests using
      ``<your_backend_interface_object>.convert_to_nx(result, ...)``.
    - For nx_loopback, the graph is copied using the dispatchable metadata

3. Dispatchable algorithms that are not implemented by the backend
   will cause a ``pytest.xfail``, when the ``NETWORKX_FALLBACK_TO_NX``
   environment variable is set to ``False``, giving some indication that
   not all tests are running, while avoiding causing an explicit failure.
"""

import inspect
import itertools
import logging
import os
import warnings
from functools import partial
from importlib.metadata import entry_points

import networkx as nx

from .decorators import argmap

__all__ = ["_dispatchable"]

_logger = logging.getLogger(__name__)


def _do_nothing():
    """This does nothing at all, yet it helps turn `_dispatchable` into functions."""


def _get_backends(group, *, load_and_call=False):
    """
    Retrieve NetworkX ``backends`` and ``backend_info`` from the entry points.

    Parameters
    -----------
    group : str
        The entry_point to be retrieved.
    load_and_call : bool, optional
        If True, load and call the backend. Defaults to False.

    Returns
    --------
    dict
        A dictionary mapping backend names to their respective backend objects.

    Notes
    ------
    If a backend is defined more than once, a warning is issued.
    The `nx_loopback` backend is removed if it exists, as it is only available during testing.
    A warning is displayed if an error occurs while loading a backend.
    """
    items = entry_points(group=group)
    rv = {}
    for ep in items:
        if ep.name in rv:
            warnings.warn(
                f"networkx backend defined more than once: {ep.name}",
                RuntimeWarning,
                stacklevel=2,
            )
        elif load_and_call:
            try:
                rv[ep.name] = ep.load()()
            except Exception as exc:
                warnings.warn(
                    f"Error encountered when loading info for backend {ep.name}: {exc}",
                    RuntimeWarning,
                    stacklevel=2,
                )
        else:
            rv[ep.name] = ep
    rv.pop("nx_loopback", None)
    return rv


# Note: "networkx" will be in `backend_info`, but not `backends` or `config.backends`.
# It is valid to use "networkx"` as backend argument and in `config.backend_priority`.
# We may make "networkx" a "proper" backend and have it in `backends` and `config.backends`.
backends = _get_backends("networkx.backends")
backend_info = _get_backends("networkx.backend_info", load_and_call=True)
# Ensure all backends are in `backend_info`
backend_info.update((backend, {}) for backend in backends.keys() - backend_info.keys())

# Load and cache backends on-demand
_loaded_backends = {}  # type: ignore[var-annotated]
_registered_algorithms = {}

# We must import from config after defining `backends` above
from .configs import Config, config


# Get default configuration from environment variables at import time
def _comma_sep_to_list(string):
    return [stripped for x in string.strip().split(",") if (stripped := x.strip())]


def _finish_init_of_backends_and_config():
    """Initialize ``nx.config.backend_priority``.

    This gets default values from environment variables (see ``nx.config`` for details).
    This function is run at the very end of importing networkx. It is run at this time
    for predictability and cleanliness, but it may be fine to run this function whenever.
    """
    # NETWORKX_BACKEND_PRIORITY is the same as NETWORKX_BACKEND_PRIORITY_ALGOS
    priorities = {
        key[26:].lower(): val
        for key, val in os.environ.items()
        if key.startswith("NETWORKX_BACKEND_PRIORITY_")
    }
    backend_priority = config.backend_priority
    backend_priority.algos = (
        _comma_sep_to_list(priorities.pop("algos"))
        if "algos" in priorities
        else _comma_sep_to_list(
            os.environ.get(
                "NETWORKX_BACKEND_PRIORITY",
                os.environ.get("NETWORKX_AUTOMATIC_BACKENDS", ""),
            )
        )
    )
    backend_priority.generators = _comma_sep_to_list(priorities.pop("generators", ""))
    for key in sorted(priorities):
        backend_priority[key] = _comma_sep_to_list(priorities[key])


# Initialize default configuration for backends
config.backends = Config(
    **{
        backend: (
            cfg if isinstance(cfg := info["default_config"], Config) else Config(**cfg)
        )
        if "default_config" in info
        else Config()
        for backend, info in backend_info.items()
    }
)
backend_info["networkx"] = {}
type(config.backends).__doc__ = "All installed NetworkX backends and their configs."


def _always_run(name, args, kwargs):
    return True


def _load_backend(backend_name):
    if backend_name in _loaded_backends:
        return _loaded_backends[backend_name]
    if backend_name not in backends:
        raise ImportError(f"'{backend_name}' backend is not installed")
    rv = _loaded_backends[backend_name] = backends[backend_name].load()
    if not hasattr(rv, "can_run"):
        rv.can_run = _always_run
    if not hasattr(rv, "should_run"):
        rv.should_run = _always_run
    return rv


class _dispatchable:
    _is_testing = False
    _fallback_to_nx = (
        os.environ.get("NETWORKX_FALLBACK_TO_NX", "").strip().lower() == "true"
    )

    def __new__(
        cls,
        func=None,
        *,
        name=None,
        graphs="G",
        edge_attrs=None,
        node_attrs=None,
        preserve_edge_attrs=False,
        preserve_node_attrs=False,
        preserve_graph_attrs=False,
        preserve_all_attrs=False,
        mutates_input=False,
        returns_graph=False,
    ):
        """A decorator function that is used to redirect the execution of ``func``
        function to its backend implementation.

        This decorator function dispatches to
        a different backend implementation based on the input graph types, and it also
        manages all the ``backend_kwargs``. Usage can be any of the following decorator
        forms:

        - ``@_dispatchable``
        - ``@_dispatchable()``
        - ``@_dispatchable(name="override_name")``
        - ``@_dispatchable(graphs="graph_var_name")``
        - ``@_dispatchable(edge_attrs="weight")``
        - ``@_dispatchable(graphs={"G": 0, "H": 1}, edge_attrs={"weight": "default"})``
            with 0 and 1 giving the position in the signature function for graph
            objects. When ``edge_attrs`` is a dict, keys are keyword names and values
            are defaults.

        Parameters
        ----------
        func : callable, optional
            The function to be decorated. If ``func`` is not provided, returns a
            partial object that can be used to decorate a function later. If ``func``
            is provided, returns a new callable object that dispatches to a backend
            algorithm based on input graph types.

        name : str, optional
            The name of the algorithm to use for dispatching. If not provided,
            the name of ``func`` will be used. ``name`` is useful to avoid name
            conflicts, as all dispatched algorithms live in a single namespace.
            For example, ``tournament.is_strongly_connected`` had a name conflict
            with the standard ``nx.is_strongly_connected``, so we used
            ``@_dispatchable(name="tournament_is_strongly_connected")``.

        graphs : str or dict or None, default "G"
            If a string, the parameter name of the graph, which must be the first
            argument of the wrapped function. If more than one graph is required
            for the algorithm (or if the graph is not the first argument), provide
            a dict keyed to argument names with argument position as values for each
            graph argument. For example, ``@_dispatchable(graphs={"G": 0, "auxiliary?": 4})``
            indicates the 0th parameter ``G`` of the function is a required graph,
            and the 4th parameter ``auxiliary?`` is an optional graph.
            To indicate that an argument is a list of graphs, do ``"[graphs]"``.
            Use ``graphs=None``, if *no* arguments are NetworkX graphs such as for
            graph generators, readers, and conversion functions.

        edge_attrs : str or dict, optional
            ``edge_attrs`` holds information about edge attribute arguments
            and default values for those edge attributes.
            If a string, ``edge_attrs`` holds the function argument name that
            indicates a single edge attribute to include in the converted graph.
            The default value for this attribute is 1. To indicate that an argument
            is a list of attributes (all with default value 1), use e.g. ``"[attrs]"``.
            If a dict, ``edge_attrs`` holds a dict keyed by argument names, with
            values that are either the default value or, if a string, the argument
            name that indicates the default value.

        node_attrs : str or dict, optional
            Like ``edge_attrs``, but for node attributes.

        preserve_edge_attrs : bool or str or dict, optional
            For bool, whether to preserve all edge attributes.
            For str, the parameter name that may indicate (with ``True`` or a
            callable argument) whether all edge attributes should be preserved
            when converting.
            For dict of ``{graph_name: {attr: default}}``, indicate pre-determined
            edge attributes (and defaults) to preserve for input graphs.

        preserve_node_attrs : bool or str or dict, optional
            Like ``preserve_edge_attrs``, but for node attributes.

        preserve_graph_attrs : bool or set
            For bool, whether to preserve all graph attributes.
            For set, which input graph arguments to preserve graph attributes.

        preserve_all_attrs : bool
            Whether to preserve all edge, node and graph attributes.
            This overrides all the other preserve_*_attrs.

        mutates_input : bool or dict, default False
            For bool, whether the function mutates an input graph argument.
            For dict of ``{arg_name: arg_pos}``, arguments that indicate whether an
            input graph will be mutated, and ``arg_name`` may begin with ``"not "``
            to negate the logic (for example, this is used by ``copy=`` arguments).
            By default, dispatching doesn't convert input graphs to a different
            backend for functions that mutate input graphs.

        returns_graph : bool, default False
            Whether the function can return or yield a graph object. By default,
            dispatching doesn't convert input graphs to a different backend for
            functions that return graphs.
        """
        if func is None:
            return partial(
                _dispatchable,
                name=name,
                graphs=graphs,
                edge_attrs=edge_attrs,
                node_attrs=node_attrs,
                preserve_edge_attrs=preserve_edge_attrs,
                preserve_node_attrs=preserve_node_attrs,
                preserve_graph_attrs=preserve_graph_attrs,
                preserve_all_attrs=preserve_all_attrs,
                mutates_input=mutates_input,
                returns_graph=returns_graph,
            )
        if isinstance(func, str):
            raise TypeError("'name' and 'graphs' must be passed by keyword") from None
        # If name not provided, use the name of the function
        if name is None:
            name = func.__name__

        self = object.__new__(cls)

        # standard function-wrapping stuff
        # __annotations__ not used
        self.__name__ = func.__name__
        # self.__doc__ = func.__doc__  # __doc__ handled as cached property
        self.__defaults__ = func.__defaults__
        # We "magically" add `backend=` keyword argument to allow backend to be specified
        if func.__kwdefaults__:
            self.__kwdefaults__ = {**func.__kwdefaults__, "backend": None}
        else:
            self.__kwdefaults__ = {"backend": None}
        self.__module__ = func.__module__
        self.__qualname__ = func.__qualname__
        self.__dict__.update(func.__dict__)
        self.__wrapped__ = func

        # Supplement docstring with backend info; compute and cache when needed
        self._orig_doc = func.__doc__
        self._cached_doc = None

        self.orig_func = func
        self.name = name
        self.edge_attrs = edge_attrs
        self.node_attrs = node_attrs
        self.preserve_edge_attrs = preserve_edge_attrs or preserve_all_attrs
        self.preserve_node_attrs = preserve_node_attrs or preserve_all_attrs
        self.preserve_graph_attrs = preserve_graph_attrs or preserve_all_attrs
        self.mutates_input = mutates_input
        # Keep `returns_graph` private for now, b/c we may extend info on return types
        self._returns_graph = returns_graph

        if edge_attrs is not None and not isinstance(edge_attrs, str | dict):
            raise TypeError(
                f"Bad type for edge_attrs: {type(edge_attrs)}. Expected str or dict."
            ) from None
        if node_attrs is not None and not isinstance(node_attrs, str | dict):
            raise TypeError(
                f"Bad type for node_attrs: {type(node_attrs)}. Expected str or dict."
            ) from None
        if not isinstance(self.preserve_edge_attrs, bool | str | dict):
            raise TypeError(
                f"Bad type for preserve_edge_attrs: {type(self.preserve_edge_attrs)}."
                " Expected bool, str, or dict."
            ) from None
        if not isinstance(self.preserve_node_attrs, bool | str | dict):
            raise TypeError(
                f"Bad type for preserve_node_attrs: {type(self.preserve_node_attrs)}."
                " Expected bool, str, or dict."
            ) from None
        if not isinstance(self.preserve_graph_attrs, bool | set):
            raise TypeError(
                f"Bad type for preserve_graph_attrs: {type(self.preserve_graph_attrs)}."
                " Expected bool or set."
            ) from None
        if not isinstance(self.mutates_input, bool | dict):
            raise TypeError(
                f"Bad type for mutates_input: {type(self.mutates_input)}."
                " Expected bool or dict."
            ) from None
        if not isinstance(self._returns_graph, bool):
            raise TypeError(
                f"Bad type for returns_graph: {type(self._returns_graph)}."
                " Expected bool."
            ) from None

        if isinstance(graphs, str):
            graphs = {graphs: 0}
        elif graphs is None:
            pass
        elif not isinstance(graphs, dict):
            raise TypeError(
                f"Bad type for graphs: {type(graphs)}. Expected str or dict."
            ) from None
        elif len(graphs) == 0:
            raise KeyError("'graphs' must contain at least one variable name") from None

        # This dict comprehension is complicated for better performance; equivalent shown below.
        self.optional_graphs = set()
        self.list_graphs = set()
        if graphs is None:
            self.graphs = {}
        else:
            self.graphs = {
                self.optional_graphs.add(val := k[:-1]) or val
                if (last := k[-1]) == "?"
                else self.list_graphs.add(val := k[1:-1]) or val
                if last == "]"
                else k: v
                for k, v in graphs.items()
            }
        # The above is equivalent to:
        # self.optional_graphs = {k[:-1] for k in graphs if k[-1] == "?"}
        # self.list_graphs = {k[1:-1] for k in graphs if k[-1] == "]"}
        # self.graphs = {k[:-1] if k[-1] == "?" else k: v for k, v in graphs.items()}

        # Compute and cache the signature on-demand
        self._sig = None

        # Which backends implement this function?
        self.backends = {
            backend
            for backend, info in backend_info.items()
            if "functions" in info and name in info["functions"]
        }

        if name in _registered_algorithms:
            raise KeyError(
                f"Algorithm already exists in dispatch registry: {name}"
            ) from None
        # Use the magic of `argmap` to turn `self` into a function. This does result
        # in small additional overhead compared to calling `_dispatchable` directly,
        # but `argmap` has the magical property that it can stack with other `argmap`
        # decorators "for free". Being a function is better for REPRs and type-checkers.
        self = argmap(_do_nothing)(self)
        _registered_algorithms[name] = self
        return self

    @property
    def __doc__(self):
        """If the cached documentation exists, it is returned.
        Otherwise, the documentation is generated using _make_doc() method,
        cached, and then returned."""

        if (rv := self._cached_doc) is not None:
            return rv
        rv = self._cached_doc = self._make_doc()
        return rv

    @__doc__.setter
    def __doc__(self, val):
        """Sets the original documentation to the given value and resets the
        cached documentation."""

        self._orig_doc = val
        self._cached_doc = None

    @property
    def __signature__(self):
        """Return the signature of the original function, with the addition of
        the `backend` and `backend_kwargs` parameters."""

        if self._sig is None:
            sig = inspect.signature(self.orig_func)
            # `backend` is now a reserved argument used by dispatching.
            # assert "backend" not in sig.parameters
            if not any(
                p.kind == inspect.Parameter.VAR_KEYWORD for p in sig.parameters.values()
            ):
                sig = sig.replace(
                    parameters=[
                        *sig.parameters.values(),
                        inspect.Parameter(
                            "backend", inspect.Parameter.KEYWORD_ONLY, default=None
                        ),
                        inspect.Parameter(
                            "backend_kwargs", inspect.Parameter.VAR_KEYWORD
                        ),
                    ]
                )
            else:
                *parameters, var_keyword = sig.parameters.values()
                sig = sig.replace(
                    parameters=[
                        *parameters,
                        inspect.Parameter(
                            "backend", inspect.Parameter.KEYWORD_ONLY, default=None
                        ),
                        var_keyword,
                    ]
                )
            self._sig = sig
        return self._sig

    def __call__(self, /, *args, backend=None, **kwargs):
        """Returns the result of the original function, or the backend function if
        the backend is specified and that backend implements `func`."""

        if not backends:
            # Fast path if no backends are installed
            if backend is not None and backend != "networkx":
                raise ImportError(f"'{backend}' backend is not installed")
            return self.orig_func(*args, **kwargs)

        # Use `backend_name` in this function instead of `backend`
        backend_name = backend
        if backend_name is not None and backend_name not in backend_info:
            raise ImportError(f"'{backend_name}' backend is not installed")

        graphs_resolved = {}
        for gname, pos in self.graphs.items():
            if pos < len(args):
                if gname in kwargs:
                    raise TypeError(f"{self.name}() got multiple values for {gname!r}")
                graph = args[pos]
            elif gname in kwargs:
                graph = kwargs[gname]
            elif gname not in self.optional_graphs:
                raise TypeError(
                    f"{self.name}() missing required graph argument: {gname}"
                )
            else:
                continue
            if graph is None:
                if gname not in self.optional_graphs:
                    raise TypeError(
                        f"{self.name}() required graph argument {gname!r} is None; must be a graph"
                    )
            else:
                graphs_resolved[gname] = graph

        # Alternative to the above that does not check duplicated args or missing required graphs.
        # graphs_resolved = {
        #     gname: graph
        #     for gname, pos in self.graphs.items()
        #     if (graph := args[pos] if pos < len(args) else kwargs.get(gname)) is not None
        # }

        # Check if any graph comes from a backend
        if self.list_graphs:
            # Make sure we don't lose values by consuming an iterator
            args = list(args)
            for gname in self.list_graphs & graphs_resolved.keys():
                list_of_graphs = list(graphs_resolved[gname])
                graphs_resolved[gname] = list_of_graphs
                if gname in kwargs:
                    kwargs[gname] = list_of_graphs
                else:
                    args[self.graphs[gname]] = list_of_graphs

            graph_backend_names = {
                getattr(g, "__networkx_backend__", None)
                for gname, g in graphs_resolved.items()
                if gname not in self.list_graphs
            }
            for gname in self.list_graphs & graphs_resolved.keys():
                graph_backend_names.update(
                    getattr(g, "__networkx_backend__", None)
                    for g in graphs_resolved[gname]
                )
        else:
            graph_backend_names = {
                getattr(g, "__networkx_backend__", None)
                for g in graphs_resolved.values()
            }

        backend_priority = config.backend_priority.get(
            self.name,
            config.backend_priority.generators
            if self._returns_graph
            else config.backend_priority.algos,
        )
        if self._is_testing and backend_priority and backend_name is None:
            # Special path if we are running networkx tests with a backend.
            # This even runs for (and handles) functions that mutate input graphs.
            return self._convert_and_call_for_tests(
                backend_priority[0],
                args,
                kwargs,
                fallback_to_nx=self._fallback_to_nx,
            )

        graph_backend_names.discard(None)
        if backend_name is not None:
            # Must run with the given backend.
            # `can_run` only used for better log and error messages.
            # Check `mutates_input` for logging, not behavior.
            blurb = (
                "No other backends will be attempted, because the backend was "
                f"specified with the `backend='{backend_name}'` keyword argument."
            )
            extra_message = (
                f"'{backend_name}' backend raised NotImplementedError when calling "
                f"`{self.name}'. {blurb}"
            )
            if not graph_backend_names or graph_backend_names == {backend_name}:
                # All graphs are backend graphs--no need to convert!
                if self._can_backend_run(backend_name, args, kwargs):
                    return self._call_with_backend(
                        backend_name, args, kwargs, extra_message=extra_message
                    )
                raise NotImplementedError(
                    f"`{self.name}' is not implemented by '{backend_name}' backend. {blurb}"
                )
            if self._can_convert(backend_name, graph_backend_names):
                if self._can_backend_run(backend_name, args, kwargs):
                    if self._will_call_mutate_input(args, kwargs):
                        _logger.debug(
                            "`%s' will mutate an input graph. This prevents automatic conversion "
                            "to, and use of, backends listed in `nx.config.backend_priority`. "
                            "Using backend specified by the "
                            "`backend='%s'` keyword argument. This may change behavior by not "
                            "mutating inputs.",
                            self.name,
                            backend_name,
                        )
                        mutations = []
                    else:
                        mutations = None
                    rv = self._convert_and_call(
                        backend_name,
                        graph_backend_names,
                        args,
                        kwargs,
                        extra_message=extra_message,
                        mutations=mutations,
                    )
                    if mutations:
                        for cache, key in mutations:
                            # If the call mutates inputs, then remove all inputs gotten
                            # from cache. We do this after all conversions (and call) so
                            # that a graph can be gotten from a cache multiple times.
                            cache.pop(key, None)
                    return rv
                raise NotImplementedError(
                    f"`{self.name}' is not implemented by '{backend_name}' backend. {blurb}"
                )
            if len(graph_backend_names) == 1:
                maybe_s = ""
                graph_backend_names = f"'{next(iter(graph_backend_names))}'"
            else:
                maybe_s = "s"
            raise TypeError(
                f"`{self.name}' is unable to convert graph from backend{maybe_s} "
                f"{graph_backend_names} to '{backend_name}' backend, which was "
                f"specified with the `backend='{backend_name}'` keyword argument. "
                f"{blurb}"
            )

        if self._will_call_mutate_input(args, kwargs):
            # Do not automatically convert if a call will mutate inputs, because doing
            # so would change behavior. Hence, we must fail if there are multiple input
            # backends or if the input backend does not implement the function.
            blurb = (
                "conversions between backends (if configured) will not be attempted, "
                "because this may change behavior. You may specify a backend to use "
                "by passing e.g. `backend='networkx'` keyword, but this may also "
                "change behavior by not mutating inputs."
            )
            if len(graph_backend_names) == 1:
                [backend_name] = graph_backend_names
                msg_template = (
                    f"Backend '{backend_name}' does not implement `{self.name}'%s. "
                    f"This call will mutate an input, so automatic {blurb}"
                )
                # `can_run` is only used for better log and error messages
                if self._can_backend_run(backend_name, args, kwargs):
                    return self._call_with_backend(
                        backend_name,
                        args,
                        kwargs,
                        extra_message=msg_template % " with these arguments",
                    )
                raise NotImplementedError(msg_template % "")
            raise RuntimeError(
                f"`{self.name}' will mutate an input, but it was called with inputs "
                f"from multiple backends: {graph_backend_names}. Automatic {blurb}"
            )

        # This may become configurable
        backend_fallback = ["networkx"]

        # ##########################
        # # How this behaves today #
        # ##########################
        #
        # The prose below describes the implementation and a *possible* way to
        # generalize "networkx" as "just another backend". The code is structured
        # to perhaps someday support backend-to-backend conversions (including
        # simply passing objects from one backend directly to another backend;
        # the dispatch machinery does not necessarily need to perform conversions),
        # but since backend-to-backend matching is not yet supported, the following
        # code is merely a convenient way to implement dispatch behaviors that have
        # been developed since NetworkX 3.0 and to include falling back to the
        # default NetworkX implementation.
        #
        # The current behavior (ignoring mutations) can be explained simply:
        #
        # 1. If backend is specified by `backend=` keyword, use it (done above).
        # 2. If input is from a backend other than "networkx", try to use it,
        #    then fall back to default "networkx" implementation.
        #      - Note: raise if input is from multiple non-networkx backends.
        # 3. If input is from "networkx" (or no backend), try to use a backend from
        #    `backend_priority` before using default "networkx" implementation.
        #
        # ################################################
        # # How this is implemented and may work someday #
        # ################################################
        #
        # Let's determine the order of backends we should try according
        # to `backend_priority`, `backend_fallback`, and input backends.
        # There are two† dimensions of priorities to consider:
        #   backend_priority > unspecified > backend_fallback
        # and
        #   backend of an input > not a backend of an input
        # These are combined to form five groups of priorities as such:
        #
        #                    input   ~input
        #                  +-------+-------+
        # backend_priority |   1   |   2   |
        #      unspecified |   3   |  N/A  | (if only 1)
        # backend_fallback |   4   |   5   |
        #                  +-------+-------+
        #
        # This matches the behaviors we developed in versions 3.0 to 3.2, it
        # ought to cover virtually all use cases we expect, and I (@eriknw) don't
        # think it can be done any simpler (although it can be generalized further
        # and made to be more complicated to capture 100% of *possible* use cases).
        # Some observations:
        #
        #   1. If an input is in `backend_priority`, it will be used before trying a
        #      backend that is higher priority in `backend_priority` and not an input.
        #   2. To prioritize converting from one backend to another even if both implement
        #      a function, list one in `backend_priority` and one in `backend_fallback`.
        #   3. To disable conversions, set `backend_priority` and `backend_fallback` to [].
        #
        # †: There is actually a third dimension of priorities:
        #        should_run == True > should_run == False
        #    Backends with `can_run == True` and `should_run == False` are tried last.
        #
        seen = set()
        group1 = []  # In backend_priority, and an input
        group2 = []  # In backend_priority, but not an input
        for name in backend_priority:
            if name in seen:
                continue
            seen.add(name)
            if name in graph_backend_names:
                group1.append(name)
            else:
                group2.append(name)
        group4 = []  # In backend_fallback, and an input
        group5 = []  # In backend_fallback, but not an input
        for name in backend_fallback:
            if name in seen:
                continue
            seen.add(name)
            if name in graph_backend_names:
                group4.append(name)
            else:
                group5.append(name)
        # An input, but not in backend_priority or backend_fallback.
        group3 = graph_backend_names - seen
        if len(group3) > 1:
            # `group3` backends are not configured for automatic conversion or fallback.
            # There are at least two issues if this group contains multiple backends:
            #
            #   1. How should we prioritize them? We have no good way to break ties.
            #      Although we could arbitrarily choose alphabetical or left-most,
            #      let's follow the Zen of Python and refuse the temptation to guess.
            #   2. We probably shouldn't automatically convert to these backends,
            #      because we are not configured to do so.
            #
            # (2) is important to allow disabling all conversions by setting both
            # `nx.config.backend_priority` and `nx.config.backend_fallback` to [].
            #
            # If there is a single backend in `group3`, then giving it priority over
            # the fallback backends is what is generally expected. For example, this
            # allows input graphs of `backend_fallback` backends (such as "networkx")
            # to be converted to, and run with, the unspecified backend.
            _logger.debug(
                "Call to `%s' has inputs from multiple backends, %s, that "
                "have no priority set in `nx.config.backend_priority`, "
                "so automatic conversions to "
                "these backends will not be attempted.",
                self.name,
                group3,
            )
            group3 = ()

        try_order = list(itertools.chain(group1, group2, group3, group4, group5))
        if len(try_order) > 1:
            # Should we consider adding an option for more verbose logging?
            # For example, we could explain the order of `try_order` in detail.
            _logger.debug(
                "Call to `%s' has inputs from %s backends, and will try to use "
                "backends in the following order: %s",
                self.name,
                graph_backend_names or "no",
                try_order,
            )
        backends_to_try_again = []
        for is_not_first, backend_name in enumerate(try_order):
            if is_not_first:
                _logger.debug("Trying next backend: '%s'", backend_name)
            try:
                if not graph_backend_names or graph_backend_names == {backend_name}:
                    if self._can_backend_run(backend_name, args, kwargs):
                        return self._call_with_backend(backend_name, args, kwargs)
                elif self._can_convert(
                    backend_name, graph_backend_names
                ) and self._can_backend_run(backend_name, args, kwargs):
                    if self._should_backend_run(backend_name, args, kwargs):
                        return self._convert_and_call(
                            backend_name, graph_backend_names, args, kwargs
                        )
                    # `should_run` is False, but `can_run` is True, so try again later
                    backends_to_try_again.append(backend_name)
            except NotImplementedError as exc:
                _logger.debug(
                    "Backend '%s' raised when calling `%s': %s",
                    backend_name,
                    self.name,
                    exc,
                )
<<<<<<< HEAD

        # We are about to fail. Let's try backends with can_run=True and should_run=False.
        # This is unlikely to help today since we try to run with "networkx" before this.
        for backend_name in backends_to_try_again:
            _logger.debug(
                "Trying backend: '%s' (ignoring `should_run=False`)", backend_name
=======
                return getattr(backend, self.name)(*args, **kwargs)

            # At this point, no backends are available to handle the call with
            # the input graph types, but if the input graphs are compatible with
            # networkx.Graph instances, fall back to networkx.
            _logger.debug(
                "no backends are available to handle the call to "
                f"`{self.name}` with graph types {graph_backend_names}"
            )
            if all(isinstance(g, nx.Graph) for g in graphs_resolved.values()):
                _logger.debug(
                    f"falling back to backend 'networkx' for call to `{self.name}' "
                    f"with args: {args}, kwargs: {kwargs}"
                )
                return self.orig_func(*args, **kwargs)

            # Future work: try to convert and run with other backends in backend_priority
            raise nx.NetworkXNotImplemented(
                f"'{self.name}' not implemented by {graph_backend_name}"
>>>>>>> 109027d0
            )
            try:
                return self._convert_and_call(
                    backend_name, graph_backend_names, args, kwargs
                )
            except NotImplementedError as exc:
                _logger.debug(
                    "Backend '%s' raised when calling `%s': %s",
                    backend_name,
                    self.name,
                    exc,
                )
        # As a final effort, we could try to convert and run with `group3` backends
        # that we discarded when `len(group3) > 1`, but let's not consider doing
        # so until there is a reasonable request for it.

        if len(unspecified_backends := graph_backend_names - seen) > 1:
            raise TypeError(
                f"Unable to convert inputs from {graph_backend_names} backends and "
                f"run `{self.name}'. NetworkX is configured to automatically convert "
                f"to {try_order} backends. To remedy this, you may enable automatic "
                f"conversion to {unspecified_backends} backends by adding them to "
                "`nx.config.backend_priority`, or you "
                "may specify a backend to use with the `backend=` keyword argument."
            )
        raise NotImplementedError(
            f"`{self.name}' is not implemented by {try_order} backends. To remedy "
            "this, you may enable automatic conversion to more backends (including "
            "'networkx') by adding them to `nx.config.backend_priority`, "
            "or you may specify a backend to use with "
            "the `backend=` keyword argument."
        )

<<<<<<< HEAD
    def _will_call_mutate_input(self, args, kwargs):
        return (mutates_input := self.mutates_input) and (
            mutates_input is True
            or any(
                # If `mutates_input` begins with "not ", then assume the argument is bool,
=======
        # Only networkx graphs; try to convert and run with a backend with
        # automatic conversion, but don't do this by default for graph
        # generators or loaders if they are not known to return networkx.Graph
        # compatible graphs, or if the function mutates an input graph.
        # Only convert and run if `backend.should_run(...)` returns True.
        returns_incompatible_graph = (
            self._returns_graph
            and backend_name is not None
            and not self._backend_func_returns_networkx_compatible_graph(backend_name)
        )

        if (
            not returns_incompatible_graph
            and (
                not self.mutates_input
                or isinstance(self.mutates_input, dict)
                # If `mutates_input` begins with "not ", then assume the argument is boolean,
>>>>>>> 109027d0
                # otherwise treat it as a node or edge attribute if it's not None.
                not (
                    args[arg_pos]
                    if len(args) > arg_pos
                    # This assumes that e.g. `copy=True` is the default
                    else kwargs.get(arg_name[4:], True)
                )
                if arg_name.startswith("not ")
                else (args[arg_pos] if len(args) > arg_pos else kwargs.get(arg_name))
                is not None
                for arg_name, arg_pos in mutates_input.items()
            )
        )

    def _can_convert(self, backend_name, graph_backend_names):
        # Backend-to-backend conversion not supported yet.
        # We can only convert to and from networkx.
        rv = backend_name == "networkx" or graph_backend_names.issubset(
            {"networkx", backend_name}
        )
        if not rv:
            _logger.debug(
                "Unable to convert from %s backends to '%s' backend",
                graph_backend_names,
                backend_name,
            )
        return rv

<<<<<<< HEAD
    def _can_backend_run(self, backend_name, args, kwargs):
=======
    def _backend_func_returns_networkx_compatible_graph(self, backend_name):
        """Returns True if the backend function returns a graph that is considered
        compatible with a networkx.Graph. This means the function provided by
        the backend backend_name must have an attr named
        "returns_networkx_compatible_graph" which evaluates to True.

        Ideally, the graph object returned is also a subclass of nx.Graph
        (isinstance(G, nx.Graph) == True), which is required if the returned
        graph object is intended to be passed as an arg to a network function
        not provided by backend_name.
        """
        backend = _load_backend(backend_name)
        func = getattr(backend, self.name)
        return (
            (func is not None)
            and hasattr(func, "returns_networkx_compatible_graph")
            and func.returns_networkx_compatible_graph
        )

    def _can_backend_run(self, backend_name, /, *args, **kwargs):
>>>>>>> 109027d0
        """Can the specified backend run this algorithm with these arguments?"""
        if backend_name == "networkx":
            return True
        backend = _load_backend(backend_name)
        # `backend.can_run` and `backend.should_run` may return strings that describe
        # why they can't or shouldn't be run.
        if not hasattr(backend, self.name):
            _logger.debug(
                "Backend '%s' does not implement `%s'", backend_name, self.name
            )
            return False
        can_run = backend.can_run(self.name, args, kwargs)
        if isinstance(can_run, str) or not can_run:
            reason = f", because: {can_run}" if isinstance(can_run, str) else ""
            _logger.debug(
                "Backend '%s' can't run `%s` with arguments: %s%s",
                backend_name,
                self.name,
                _LazyArgsRepr(self, args, kwargs),
                reason,
            )
            return False
        return True

    def _should_backend_run(self, backend_name, args, kwargs):
        """Should the specified backend run this algorithm with these arguments?

        Note that this does not check ``backend.can_run``.
        """
        # `backend.can_run` and `backend.should_run` may return strings that describe
        # why they can't or shouldn't be run.
        if backend_name == "networkx":
            return True
        backend = _load_backend(backend_name)
        should_run = backend.should_run(self.name, args, kwargs)
        if isinstance(should_run, str) or not should_run:
            reason = f", because: {should_run}" if isinstance(should_run, str) else ""
            _logger.debug(
                "Backend '%s' shouldn't run `%s` with arguments: %s%s",
                backend_name,
                self.name,
                _LazyArgsRepr(self, args, kwargs),
                reason,
            )
            return False
        return True

    def _convert_arguments(self, backend_name, args, kwargs, *, use_cache, mutations):
        """Convert graph arguments to the specified backend.

        Returns
        -------
        args tuple and kwargs dict
        """
        bound = self.__signature__.bind(*args, **kwargs)
        bound.apply_defaults()
        if not self.graphs:
            bound_kwargs = bound.kwargs
            del bound_kwargs["backend"]
            return bound.args, bound_kwargs
        if backend_name == "networkx":
            # `backend_interface.convert_from_nx` preserves everything
            preserve_edge_attrs = preserve_node_attrs = preserve_graph_attrs = True
        else:
            preserve_edge_attrs = self.preserve_edge_attrs
            preserve_node_attrs = self.preserve_node_attrs
            preserve_graph_attrs = self.preserve_graph_attrs
            edge_attrs = self.edge_attrs
            node_attrs = self.node_attrs
        # Convert graphs into backend graph-like object
        # Include the edge and/or node labels if provided to the algorithm
        if preserve_edge_attrs is False:
            # e.g. `preserve_edge_attrs=False`
            pass
        elif preserve_edge_attrs is True:
            # e.g. `preserve_edge_attrs=True`
            edge_attrs = None
        elif isinstance(preserve_edge_attrs, str):
            if bound.arguments[preserve_edge_attrs] is True or callable(
                bound.arguments[preserve_edge_attrs]
            ):
                # e.g. `preserve_edge_attrs="attr"` and `func(attr=True)`
                # e.g. `preserve_edge_attrs="attr"` and `func(attr=myfunc)`
                preserve_edge_attrs = True
                edge_attrs = None
            elif bound.arguments[preserve_edge_attrs] is False and (
                isinstance(edge_attrs, str)
                and edge_attrs == preserve_edge_attrs
                or isinstance(edge_attrs, dict)
                and preserve_edge_attrs in edge_attrs
            ):
                # e.g. `preserve_edge_attrs="attr"` and `func(attr=False)`
                # Treat `False` argument as meaning "preserve_edge_data=False"
                # and not `False` as the edge attribute to use.
                preserve_edge_attrs = False
                edge_attrs = None
            else:
                # e.g. `preserve_edge_attrs="attr"` and `func(attr="weight")`
                preserve_edge_attrs = False
        # Else: e.g. `preserve_edge_attrs={"G": {"weight": 1}}`

        if edge_attrs is None:
            # May have been set to None above b/c all attributes are preserved
            pass
        elif isinstance(edge_attrs, str):
            if edge_attrs[0] == "[":
                # e.g. `edge_attrs="[edge_attributes]"` (argument of list of attributes)
                # e.g. `func(edge_attributes=["foo", "bar"])`
                edge_attrs = {
                    edge_attr: 1 for edge_attr in bound.arguments[edge_attrs[1:-1]]
                }
            elif callable(bound.arguments[edge_attrs]):
                # e.g. `edge_attrs="weight"` and `func(weight=myfunc)`
                preserve_edge_attrs = True
                edge_attrs = None
            elif bound.arguments[edge_attrs] is not None:
                # e.g. `edge_attrs="weight"` and `func(weight="foo")` (default of 1)
                edge_attrs = {bound.arguments[edge_attrs]: 1}
            elif self.name == "to_numpy_array" and hasattr(
                bound.arguments["dtype"], "names"
            ):
                # Custom handling: attributes may be obtained from `dtype`
                edge_attrs = {
                    edge_attr: 1 for edge_attr in bound.arguments["dtype"].names
                }
            else:
                # e.g. `edge_attrs="weight"` and `func(weight=None)`
                edge_attrs = None
        else:
            # e.g. `edge_attrs={"attr": "default"}` and `func(attr="foo", default=7)`
            # e.g. `edge_attrs={"attr": 0}` and `func(attr="foo")`
            edge_attrs = {
                edge_attr: bound.arguments.get(val, 1) if isinstance(val, str) else val
                for key, val in edge_attrs.items()
                if (edge_attr := bound.arguments[key]) is not None
            }

        if preserve_node_attrs is False:
            # e.g. `preserve_node_attrs=False`
            pass
        elif preserve_node_attrs is True:
            # e.g. `preserve_node_attrs=True`
            node_attrs = None
        elif isinstance(preserve_node_attrs, str):
            if bound.arguments[preserve_node_attrs] is True or callable(
                bound.arguments[preserve_node_attrs]
            ):
                # e.g. `preserve_node_attrs="attr"` and `func(attr=True)`
                # e.g. `preserve_node_attrs="attr"` and `func(attr=myfunc)`
                preserve_node_attrs = True
                node_attrs = None
            elif bound.arguments[preserve_node_attrs] is False and (
                isinstance(node_attrs, str)
                and node_attrs == preserve_node_attrs
                or isinstance(node_attrs, dict)
                and preserve_node_attrs in node_attrs
            ):
                # e.g. `preserve_node_attrs="attr"` and `func(attr=False)`
                # Treat `False` argument as meaning "preserve_node_data=False"
                # and not `False` as the node attribute to use. Is this used?
                preserve_node_attrs = False
                node_attrs = None
            else:
                # e.g. `preserve_node_attrs="attr"` and `func(attr="weight")`
                preserve_node_attrs = False
        # Else: e.g. `preserve_node_attrs={"G": {"pos": None}}`

        if node_attrs is None:
            # May have been set to None above b/c all attributes are preserved
            pass
        elif isinstance(node_attrs, str):
            if node_attrs[0] == "[":
                # e.g. `node_attrs="[node_attributes]"` (argument of list of attributes)
                # e.g. `func(node_attributes=["foo", "bar"])`
                node_attrs = {
                    node_attr: None for node_attr in bound.arguments[node_attrs[1:-1]]
                }
            elif callable(bound.arguments[node_attrs]):
                # e.g. `node_attrs="weight"` and `func(weight=myfunc)`
                preserve_node_attrs = True
                node_attrs = None
            elif bound.arguments[node_attrs] is not None:
                # e.g. `node_attrs="weight"` and `func(weight="foo")`
                node_attrs = {bound.arguments[node_attrs]: None}
            else:
                # e.g. `node_attrs="weight"` and `func(weight=None)`
                node_attrs = None
        else:
            # e.g. `node_attrs={"attr": "default"}` and `func(attr="foo", default=7)`
            # e.g. `node_attrs={"attr": 0}` and `func(attr="foo")`
            node_attrs = {
                node_attr: bound.arguments.get(val) if isinstance(val, str) else val
                for key, val in node_attrs.items()
                if (node_attr := bound.arguments[key]) is not None
            }

        # It should be safe to assume that we either have networkx graphs or backend graphs.
        # Future work: allow conversions between backends.
        for gname in self.graphs:
            if gname in self.list_graphs:
                bound.arguments[gname] = [
                    self._convert_graph(
                        backend_name,
                        g,
                        edge_attrs=edge_attrs,
                        node_attrs=node_attrs,
                        preserve_edge_attrs=preserve_edge_attrs,
                        preserve_node_attrs=preserve_node_attrs,
                        preserve_graph_attrs=preserve_graph_attrs,
                        graph_name=gname,
                        use_cache=use_cache,
                        mutations=mutations,
                    )
                    if getattr(g, "__networkx_backend__", "networkx") != backend_name
                    else g
                    for g in bound.arguments[gname]
                ]
            else:
                graph = bound.arguments[gname]
                if graph is None:
                    if gname in self.optional_graphs:
                        continue
                    raise TypeError(
                        f"Missing required graph argument `{gname}` in {self.name} function"
                    )
                if isinstance(preserve_edge_attrs, dict):
                    preserve_edges = False
                    edges = preserve_edge_attrs.get(gname, edge_attrs)
                else:
                    preserve_edges = preserve_edge_attrs
                    edges = edge_attrs
                if isinstance(preserve_node_attrs, dict):
                    preserve_nodes = False
                    nodes = preserve_node_attrs.get(gname, node_attrs)
                else:
                    preserve_nodes = preserve_node_attrs
                    nodes = node_attrs
                if isinstance(preserve_graph_attrs, set):
                    preserve_graph = gname in preserve_graph_attrs
                else:
                    preserve_graph = preserve_graph_attrs
                if getattr(graph, "__networkx_backend__", "networkx") != backend_name:
                    bound.arguments[gname] = self._convert_graph(
                        backend_name,
                        graph,
                        edge_attrs=edges,
                        node_attrs=nodes,
                        preserve_edge_attrs=preserve_edges,
                        preserve_node_attrs=preserve_nodes,
                        preserve_graph_attrs=preserve_graph,
                        graph_name=gname,
                        use_cache=use_cache,
                        mutations=mutations,
                    )
        bound_kwargs = bound.kwargs
        del bound_kwargs["backend"]
        return bound.args, bound_kwargs

    def _convert_graph(
        self,
        backend_name,
        graph,
        *,
        edge_attrs,
        node_attrs,
        preserve_edge_attrs,
        preserve_node_attrs,
        preserve_graph_attrs,
        graph_name,
        use_cache,
        mutations,
    ):
        if (
            use_cache
            and (nx_cache := getattr(graph, "__networkx_cache__", None)) is not None
        ):
            cache = nx_cache.setdefault("backends", {}).setdefault(backend_name, {})
            key = _get_cache_key(
                edge_attrs=edge_attrs,
                node_attrs=node_attrs,
                preserve_edge_attrs=preserve_edge_attrs,
                preserve_node_attrs=preserve_node_attrs,
                preserve_graph_attrs=preserve_graph_attrs,
            )
            compat_key, rv = _get_from_cache(cache, key, mutations=mutations)
            if rv is not None:
                warnings.warn(
                    f"Using cached graph for {backend_name!r} backend in "
                    f"call to {self.name}.\n\nFor the cache to be consistent "
                    "(i.e., correct), the input graph must not have been "
                    "manually mutated since the cached graph was created. "
                    "Examples of manually mutating the graph data structures "
                    "resulting in an inconsistent cache include:\n\n"
                    "    >>> G[u][v][key] = val\n\n"
                    "and\n\n"
                    "    >>> for u, v, d in G.edges(data=True):\n"
                    "    ...     d[key] = val\n\n"
                    "Using methods such as `G.add_edge(u, v, weight=val)` "
                    "will correctly clear the cache to keep it consistent. "
                    "You may also use `G.__networkx_cache__.clear()` to "
                    "manually clear the cache, or set `G.__networkx_cache__` "
                    "to None to disable caching for G. Enable or disable caching "
                    "globally via `nx.config.cache_converted_graphs` config."
                )
                _logger.debug(
                    "Using cached converted graph (from '%s' to '%s' backend) "
                    "in call to `%s' for '%s' argument",
                    getattr(graph, "__networkx_backend__", None),
                    backend_name,
                    self.name,
                    graph_name,
                )
                return rv

        if backend_name == "networkx":
            # Perhaps we should check that "__networkx_backend__" attribute exists
            # and return the original object if not.
            if not hasattr(graph, "__networkx_backend__"):
                _logger.debug(
                    "Unable to convert input to 'networkx' backend in call to `%s' for "
                    "'%s argument, because it is not from a backend (i.e., it does not "
                    "have `G.__networkx_backend__` attribute). Using the original "
                    "object: %s",
                    self.name,
                    graph_name,
                    graph,
                )
                # This may fail, but let it fail in the networkx function
                return graph
            backend = _load_backend(graph.__networkx_backend__)
            rv = backend.convert_to_nx(graph)
        else:
            backend = _load_backend(backend_name)
            rv = backend.convert_from_nx(
                graph,
                edge_attrs=edge_attrs,
                node_attrs=node_attrs,
                preserve_edge_attrs=preserve_edge_attrs,
                preserve_node_attrs=preserve_node_attrs,
                # Always preserve graph attrs when we are caching b/c this should be
                # cheap and may help prevent extra (unnecessary) conversions. Because
                # we do this, we don't need `preserve_graph_attrs` in the cache key.
                preserve_graph_attrs=preserve_graph_attrs or use_cache,
                name=self.name,
                graph_name=graph_name,
            )
        if use_cache and nx_cache is not None and mutations is None:
            _set_to_cache(cache, key, rv)
            _logger.debug(
                "Caching converted graph (from '%s' to '%s' backend) "
                "in call to `%s' for '%s' argument",
                getattr(graph, "__networkx_backend__", None),
                backend_name,
                self.name,
                graph_name,
            )

        return rv

    def _call_with_backend(self, backend_name, args, kwargs, *, extra_message=None):
        """Call this dispatchable function with a backend without converting inputs."""
        if backend_name == "networkx":
            return self.orig_func(*args, **kwargs)
        backend = _load_backend(backend_name)
        _logger.debug(
            "Using backend '%s' for call to `%s' with arguments: %s",
            backend_name,
            self.name,
            _LazyArgsRepr(self, args, kwargs),
        )
        try:
            return getattr(backend, self.name)(*args, **kwargs)
        except NotImplementedError as exc:
            if extra_message is not None:
                _logger.debug(
                    "Backend '%s' raised when calling `%s': %s",
                    backend_name,
                    self.name,
                    exc,
                )
                raise NotImplementedError(extra_message) from exc
            raise

    def _convert_and_call(
        self,
        backend_name,
        input_backend_names,
        args,
        kwargs,
        *,
        extra_message=None,
        mutations=None,
    ):
        """Call this dispatchable function with a backend after converting inputs.

        Parameters
        ----------
        backend_name : str
        input_backend_names : set[str]
        args : arguments tuple
        kwargs : keywords dict
        extra_message : str, optional
            Additional message to log if NotImplementedError is raised by backend.
        mutations : list, optional
            Used to clear objects gotten from cache if inputs will be mutated.
        """
        if backend_name == "networkx":
            func = self.orig_func
        else:
            backend = _load_backend(backend_name)
            func = getattr(backend, self.name)
        other_backend_names = input_backend_names - {backend_name}
        _logger.debug(
            "Converting input graphs from %s backend%s to '%s' backend for call to `%s'",
            other_backend_names
            if len(other_backend_names) > 1
            else f"'{next(iter(other_backend_names))}'",
            "s" if len(other_backend_names) > 1 else "",
            backend_name,
            self.name,
        )
        try:
            converted_args, converted_kwargs = self._convert_arguments(
                backend_name,
                args,
                kwargs,
                use_cache=config.cache_converted_graphs,
                mutations=mutations,
            )
        except NotImplementedError as exc:
            # Only log the exception if we are adding an extra message
            # because we don't want to lose any information.
            _logger.debug(
                "Failed to convert graphs from %s to '%s' backend for call to `%s'"
                + ("" if extra_message is None else ": %s"),
                input_backend_names,
                backend_name,
                self.name,
                *(() if extra_message is None else (exc,)),
            )
            if extra_message is not None:
                raise NotImplementedError(extra_message) from exc
            raise
        if backend_name != "networkx":
            _logger.debug(
                "Using backend '%s' for call to `%s' with arguments: %s",
                backend_name,
                self.name,
                _LazyArgsRepr(self, converted_args, converted_kwargs),
            )
        try:
            return func(*converted_args, **converted_kwargs)
        except NotImplementedError as exc:
            if extra_message is not None:
                _logger.debug(
                    "Backend '%s' raised when calling `%s': %s",
                    backend_name,
                    self.name,
                    exc,
                )
                raise NotImplementedError(extra_message) from exc
            raise

    def _convert_and_call_for_tests(
        self, backend_name, args, kwargs, *, fallback_to_nx=False
    ):
        """Call this dispatchable function with a backend; for use with testing."""
        backend = _load_backend(backend_name)
        if not self._can_backend_run(backend_name, args, kwargs):
            if fallback_to_nx or not self.graphs:
                if fallback_to_nx:
                    _logger.debug(
                        "Falling back to use 'networkx' instead of '%s' backend "
                        "for call to `%s' with arguments: %s",
                        backend_name,
                        self.name,
                        _LazyArgsRepr(self, args, kwargs),
                    )
                return self.orig_func(*args, **kwargs)

            import pytest

            msg = f"'{self.name}' not implemented by {backend_name}"
            if hasattr(backend, self.name):
                msg += " with the given arguments"
            pytest.xfail(msg)

        from collections.abc import Iterable, Iterator, Mapping
        from copy import copy, deepcopy
        from io import BufferedReader, BytesIO, StringIO, TextIOWrapper
        from itertools import tee
        from random import Random

        import numpy as np
        from numpy.random import Generator, RandomState
        from scipy.sparse import sparray

        # We sometimes compare the backend result to the original result,
        # so we need two sets of arguments. We tee iterators and copy
        # random state so that they may be used twice.
        if not args:
            args1 = args2 = args
        else:
            args1, args2 = zip(
                *(
                    (arg, deepcopy(arg))
                    if isinstance(arg, RandomState)
                    else (arg, copy(arg))
                    if isinstance(arg, BytesIO | StringIO | Random | Generator)
                    else tee(arg)
                    if isinstance(arg, Iterator)
                    and not isinstance(arg, BufferedReader | TextIOWrapper)
                    else (arg, arg)
                    for arg in args
                )
            )
        if not kwargs:
            kwargs1 = kwargs2 = kwargs
        else:
            kwargs1, kwargs2 = zip(
                *(
                    ((k, v), (k, deepcopy(v)))
                    if isinstance(v, RandomState)
                    else ((k, v), (k, copy(v)))
                    if isinstance(v, BytesIO | StringIO | Random | Generator)
                    else ((k, (teed := tee(v))[0]), (k, teed[1]))
                    if isinstance(v, Iterator)
                    and not isinstance(v, BufferedReader | TextIOWrapper)
                    else ((k, v), (k, v))
                    for k, v in kwargs.items()
                )
            )
            kwargs1 = dict(kwargs1)
            kwargs2 = dict(kwargs2)
        try:
            converted_args, converted_kwargs = self._convert_arguments(
                backend_name, args1, kwargs1, use_cache=False, mutations=None
            )
            _logger.debug(
                "Using backend '%s' for call to `%s' with arguments: %s",
                backend_name,
                self.name,
                _LazyArgsRepr(self, converted_args, converted_kwargs),
            )
            result = getattr(backend, self.name)(*converted_args, **converted_kwargs)
        except NotImplementedError as exc:
            if fallback_to_nx:
                _logger.debug(
                    "Graph conversion failed; falling back to use 'networkx' instead "
                    "of '%s' backend for call to `%s'",
                    backend_name,
                    self.name,
                )
                return self.orig_func(*args2, **kwargs2)
            import pytest

            pytest.xfail(
                exc.args[0] if exc.args else f"{self.name} raised {type(exc).__name__}"
            )
        # Verify that `self._returns_graph` is correct. This compares the return type
        # to the type expected from `self._returns_graph`. This handles tuple and list
        # return types, but *does not* catch functions that yield graphs.
        if (
            self._returns_graph
            != (
                isinstance(result, nx.Graph)
                or hasattr(result, "__networkx_backend__")
                or isinstance(result, tuple | list)
                and any(
                    isinstance(x, nx.Graph) or hasattr(x, "__networkx_backend__")
                    for x in result
                )
            )
            and not (
                # May return Graph or None
                self.name in {"check_planarity", "check_planarity_recursive"}
                and any(x is None for x in result)
            )
            and not (
                # May return Graph or dict
                self.name in {"held_karp_ascent"}
                and any(isinstance(x, dict) for x in result)
            )
            and self.name
            not in {
                # yields graphs
                "all_triads",
                "general_k_edge_subgraphs",
                # yields graphs or arrays
                "nonisomorphic_trees",
            }
        ):
            raise RuntimeError(f"`returns_graph` is incorrect for {self.name}")

        def check_result(val, depth=0):
            if isinstance(val, np.number):
                raise RuntimeError(
                    f"{self.name} returned a numpy scalar {val} ({type(val)}, depth={depth})"
                )
            if isinstance(val, np.ndarray | sparray):
                return
            if isinstance(val, nx.Graph):
                check_result(val._node, depth=depth + 1)
                check_result(val._adj, depth=depth + 1)
                return
            if isinstance(val, Iterator):
                raise NotImplementedError
            if isinstance(val, Iterable) and not isinstance(val, str):
                for x in val:
                    check_result(x, depth=depth + 1)
            if isinstance(val, Mapping):
                for x in val.values():
                    check_result(x, depth=depth + 1)

        def check_iterator(it):
            for val in it:
                try:
                    check_result(val)
                except RuntimeError as exc:
                    raise RuntimeError(
                        f"{self.name} returned a numpy scalar {val} ({type(val)})"
                    ) from exc
                yield val

        if self.name in {"from_edgelist"}:
            # numpy scalars are explicitly given as values in some tests
            pass
        elif isinstance(result, Iterator):
            result = check_iterator(result)
        else:
            try:
                check_result(result)
            except RuntimeError as exc:
                raise RuntimeError(
                    f"{self.name} returned a numpy scalar {result} ({type(result)})"
                ) from exc
            check_result(result)

        if self.name in {
            "edmonds_karp",
            "barycenter",
            "contracted_edge",
            "contracted_nodes",
            "stochastic_graph",
            "relabel_nodes",
            "maximum_branching",
            "incremental_closeness_centrality",
            "minimal_branching",
            "minimum_spanning_arborescence",
            "recursive_simple_cycles",
            "connected_double_edge_swap",
        }:
            # Special-case algorithms that mutate input graphs
            bound = self.__signature__.bind(*converted_args, **converted_kwargs)
            bound.apply_defaults()
            bound2 = self.__signature__.bind(*args2, **kwargs2)
            bound2.apply_defaults()
            if self.name in {
                "minimal_branching",
                "minimum_spanning_arborescence",
                "recursive_simple_cycles",
                "connected_double_edge_swap",
            }:
                G1 = backend.convert_to_nx(bound.arguments["G"])
                G2 = bound2.arguments["G"]
                G2._adj = G1._adj
                if G2.is_directed():
                    G2._pred = G1._pred
                nx._clear_cache(G2)
            elif self.name == "edmonds_karp":
                R1 = backend.convert_to_nx(bound.arguments["residual"])
                R2 = bound2.arguments["residual"]
                if R1 is not None and R2 is not None:
                    for k, v in R1.edges.items():
                        R2.edges[k]["flow"] = v["flow"]
                    R2.graph.update(R1.graph)
                    nx._clear_cache(R2)
            elif self.name == "barycenter" and bound.arguments["attr"] is not None:
                G1 = backend.convert_to_nx(bound.arguments["G"])
                G2 = bound2.arguments["G"]
                attr = bound.arguments["attr"]
                for k, v in G1.nodes.items():
                    G2.nodes[k][attr] = v[attr]
                nx._clear_cache(G2)
            elif (
                self.name in {"contracted_nodes", "contracted_edge"}
                and not bound.arguments["copy"]
            ):
                # Edges and nodes changed; node "contraction" and edge "weight" attrs
                G1 = backend.convert_to_nx(bound.arguments["G"])
                G2 = bound2.arguments["G"]
                G2.__dict__.update(G1.__dict__)
                nx._clear_cache(G2)
            elif self.name == "stochastic_graph" and not bound.arguments["copy"]:
                G1 = backend.convert_to_nx(bound.arguments["G"])
                G2 = bound2.arguments["G"]
                for k, v in G1.edges.items():
                    G2.edges[k]["weight"] = v["weight"]
                nx._clear_cache(G2)
            elif (
                self.name == "relabel_nodes"
                and not bound.arguments["copy"]
                or self.name in {"incremental_closeness_centrality"}
            ):
                G1 = backend.convert_to_nx(bound.arguments["G"])
                G2 = bound2.arguments["G"]
                if G1 is G2:
                    return G2
                G2._node.clear()
                G2._node.update(G1._node)
                G2._adj.clear()
                G2._adj.update(G1._adj)
                if hasattr(G1, "_pred") and hasattr(G2, "_pred"):
                    G2._pred.clear()
                    G2._pred.update(G1._pred)
                if hasattr(G1, "_succ") and hasattr(G2, "_succ"):
                    G2._succ.clear()
                    G2._succ.update(G1._succ)
                nx._clear_cache(G2)
                if self.name == "relabel_nodes":
                    return G2
            return backend.convert_to_nx(result)

        converted_result = backend.convert_to_nx(result)
        if isinstance(converted_result, nx.Graph) and self.name not in {
            "boykov_kolmogorov",
            "preflow_push",
            "quotient_graph",
            "shortest_augmenting_path",
            "spectral_graph_forge",
            # We don't handle tempfile.NamedTemporaryFile arguments
            "read_gml",
            "read_graph6",
            "read_sparse6",
            # We don't handle io.BufferedReader or io.TextIOWrapper arguments
            "bipartite_read_edgelist",
            "read_adjlist",
            "read_edgelist",
            "read_graphml",
            "read_multiline_adjlist",
            "read_pajek",
            "from_pydot",
            "pydot_read_dot",
            "agraph_read_dot",
            # graph comparison fails b/c of nan values
            "read_gexf",
        }:
            # For graph return types (e.g. generators), we compare that results are
            # the same between the backend and networkx, then return the original
            # networkx result so the iteration order will be consistent in tests.
            G = self.orig_func(*args2, **kwargs2)
            if not nx.utils.graphs_equal(G, converted_result):
                assert G.number_of_nodes() == converted_result.number_of_nodes()
                assert G.number_of_edges() == converted_result.number_of_edges()
                assert G.graph == converted_result.graph
                assert G.nodes == converted_result.nodes
                assert G.adj == converted_result.adj
                assert type(G) is type(converted_result)
                raise AssertionError("Graphs are not equal")
            return G
        return converted_result

    def _make_doc(self):
        """Generate the backends section at the end for functions having an alternate
        backend implementation(s) using the `backend_info` entry-point."""

        if not self.backends:
            return self._orig_doc
        lines = [
            "Backends",
            "--------",
        ]
        for backend in sorted(self.backends):
            info = backend_info[backend]
            if "short_summary" in info:
                lines.append(f"{backend} : {info['short_summary']}")
            else:
                lines.append(backend)
            if "functions" not in info or self.name not in info["functions"]:
                lines.append("")
                continue

            func_info = info["functions"][self.name]

            # Renaming extra_docstring to additional_docs
            if func_docs := (
                func_info.get("additional_docs") or func_info.get("extra_docstring")
            ):
                lines.extend(
                    f"  {line}" if line else line for line in func_docs.split("\n")
                )
                add_gap = True
            else:
                add_gap = False

            # Renaming extra_parameters to additional_parameters
            if extra_parameters := (
                func_info.get("extra_parameters")
                or func_info.get("additional_parameters")
            ):
                if add_gap:
                    lines.append("")
                lines.append("  Additional parameters:")
                for param in sorted(extra_parameters):
                    lines.append(f"    {param}")
                    if desc := extra_parameters[param]:
                        lines.append(f"      {desc}")
                    lines.append("")
            else:
                lines.append("")

            if func_url := func_info.get("url"):
                lines.append(f"[`Source <{func_url}>`_]")
                lines.append("")

        lines.pop()  # Remove last empty line
        to_add = "\n    ".join(lines)
        return f"{self._orig_doc.rstrip()}\n\n    {to_add}"

    def __reduce__(self):
        """Allow this object to be serialized with pickle.

        This uses the global registry `_registered_algorithms` to deserialize.
        """
        return _restore_dispatchable, (self.name,)


def _restore_dispatchable(name):
    return _registered_algorithms[name]


def _get_cache_key(
    *,
    edge_attrs,
    node_attrs,
    preserve_edge_attrs,
    preserve_node_attrs,
    preserve_graph_attrs,
):
    """Return key used by networkx caching given arguments for ``convert_from_nx``."""
    # edge_attrs: dict | None
    # node_attrs: dict | None
    # preserve_edge_attrs: bool (False if edge_attrs is not None)
    # preserve_node_attrs: bool (False if node_attrs is not None)
    return (
        frozenset(edge_attrs.items())
        if edge_attrs is not None
        else preserve_edge_attrs,
        frozenset(node_attrs.items())
        if node_attrs is not None
        else preserve_node_attrs,
    )


def _get_from_cache(cache, key, *, backend_name=None, mutations=None):
    """Search the networkx cache for a graph that is compatible with ``key``.

    Parameters
    ----------
    cache : dict
        If ``backend_name`` is given, then this is treated as ``G.__networkx_cache__``,
        but if ``backend_name`` is None, then this is treated as the resolved inner
        cache such as ``G.__networkx_cache__["backends"][backend_name]``.
    key : tuple
        Cache key from ``_get_cache_key``.
    backend_name : str, optional
        Name of the backend to control how ``cache`` is interpreted.
    mutations : list, optional
        Used internally to clear objects gotten from cache if inputs will be mutated.

    Returns
    -------
    tuple or None
        The key of the compatible graph found in the cache.
    graph or None
        A compatible graph or None.
    """
    if backend_name is not None:
        cache = cache.get("backends", {}).get(backend_name, {})
    if not cache:
        return None, None

    # Do a simple search for a cached graph with compatible data.
    # For example, if we need a single attribute, then it's okay
    # to use a cached graph that preserved all attributes.
    # This looks for an exact match first.
    edge_key, node_key = key
    for compat_key in itertools.product(
        (edge_key, True) if edge_key is not True else (True,),
        (node_key, True) if node_key is not True else (True,),
    ):
        if (rv := cache.get(compat_key)) is not None:
            if mutations is not None:
                # Remove this item from the cache (after all conversions) if
                # the call to this dispatchable function will mutate an input.
                mutations.append((cache, compat_key))
            return compat_key, rv
    if edge_key is not True and node_key is not True:
        # Iterate over the items in `cache` to see if any are compatible.
        # For example, if no edge attributes are needed, then a graph
        # with any edge attribute will suffice. We use the same logic
        # below (but switched) to clear unnecessary items from the cache.
        # Use `list(cache.items())` to be thread-safe.
        for (ekey, nkey), val in list(cache.items()):
            if edge_key is False or ekey is True:
                pass  # Cache works for edge data!
            elif edge_key is True or ekey is False or not edge_key.issubset(ekey):
                continue  # Cache missing required edge data; does not work
            if node_key is False or nkey is True:
                pass  # Cache works for node data!
            elif node_key is True or nkey is False or not node_key.issubset(nkey):
                continue  # Cache missing required node data; does not work
            if mutations is not None:
                # Remove this item from the cache (after all conversions) if
                # the call to this dispatchable function will mutate an input.
                mutations.append((cache, (ekey, nkey)))
            return (ekey, nkey), val
    return None, None


def _set_to_cache(cache, key, val, *, backend_name=None):
    """Set a backend graph to the cache, and remove unnecessary cached items.

    Parameters
    ----------
    cache : dict
        If ``backend_name`` is given, then this is treated as ``G.__networkx_cache__``,
        but if ``backend_name`` is None, then this is treated as the resolved inner
        cache such as ``G.__networkx_cache__["backends"][backend_name]``.
    key : tuple
        Cache key from ``_get_cache_key``.
    val : graph
    backend_name : str, optional
        Name of the backend to control how ``cache`` is interpreted.

    Returns
    -------
    dict
        The items that were removed from the cache.
    """
    if backend_name is not None:
        cache = cache.setdefault("backends", {}).setdefault(backend_name, {})
    # Remove old cached items that are no longer necessary since they
    # are dominated/subsumed/outdated by what was just calculated.
    # This uses the same logic as above, but with keys switched.
    # Also, don't update the cache here if the call will mutate an input.
    removed = {}
    edge_key, node_key = key
    cache[key] = val  # Set at beginning to be thread-safe
    for cur_key in list(cache):
        if cur_key == key:
            continue
        ekey, nkey = cur_key
        if ekey is False or edge_key is True:
            pass
        elif ekey is True or edge_key is False or not ekey.issubset(edge_key):
            continue
        if nkey is False or node_key is True:
            pass
        elif nkey is True or node_key is False or not nkey.issubset(node_key):
            continue
        # Use pop instead of del to try to be thread-safe
        if (val := cache.pop(cur_key, None)) is not None:
            removed[cur_key] = val
    return removed


class _LazyArgsRepr:
    """Simple wrapper to display arguments of dispatchable functions in logging calls."""

    def __init__(self, func, args, kwargs):
        self.func = func
        self.args = args
        self.kwargs = kwargs
        self.value = None

    def __repr__(self):
        if self.value is None:
            bound = self.func.__signature__.bind_partial(*self.args, **self.kwargs)
            inner = ", ".join(f"{key}={val!r}" for key, val in bound.arguments.items())
            self.value = f"({inner})"
        return self.value


if os.environ.get("_NETWORKX_BUILDING_DOCS_"):
    # When building docs with Sphinx, use the original function with the
    # dispatched __doc__, b/c Sphinx renders normal Python functions better.
    # This doesn't show e.g. `*, backend=None, **backend_kwargs` in the
    # signatures, which is probably okay. It does allow the docstring to be
    # updated based on the installed backends.
    _orig_dispatchable = _dispatchable

    def _dispatchable(func=None, **kwargs):  # type: ignore[no-redef]
        if func is None:
            return partial(_dispatchable, **kwargs)
        dispatched_func = _orig_dispatchable(func, **kwargs)
        func.__doc__ = dispatched_func.__doc__
        return func

    _dispatchable.__doc__ = _orig_dispatchable.__new__.__doc__  # type: ignore[method-assign,assignment]
    _sig = inspect.signature(_orig_dispatchable.__new__)
    _dispatchable.__signature__ = _sig.replace(  # type: ignore[method-assign,assignment]
        parameters=[v for k, v in _sig.parameters.items() if k != "cls"]
    )<|MERGE_RESOLUTION|>--- conflicted
+++ resolved
@@ -953,14 +953,22 @@
 
         if self._will_call_mutate_input(args, kwargs):
             # Do not automatically convert if a call will mutate inputs, because doing
-            # so would change behavior. Hence, we must fail if there are multiple input
-            # backends or if the input backend does not implement the function.
+            # so would change behavior. Hence, we should fail if there are multiple input
+            # backends or if the input backend does not implement the function. However,
+            # we offer a way for backends to circumvent this if they do not implement
+            # this function: we will fall back to the default "networkx" implementation
+            # without using conversions if all input graphs are subclasses of `nx.Graph`.
             blurb = (
                 "conversions between backends (if configured) will not be attempted, "
                 "because this may change behavior. You may specify a backend to use "
                 "by passing e.g. `backend='networkx'` keyword, but this may also "
                 "change behavior by not mutating inputs."
             )
+            fallback_blurb = (
+                "This call will mutate inputs, so fall back to 'networkx' "
+                "backend (without converting) since all input graphs are "
+                "instances of nx.Graph and are hopefully compatible.",
+            )
             if len(graph_backend_names) == 1:
                 [backend_name] = graph_backend_names
                 msg_template = (
@@ -968,18 +976,51 @@
                     f"This call will mutate an input, so automatic {blurb}"
                 )
                 # `can_run` is only used for better log and error messages
-                if self._can_backend_run(backend_name, args, kwargs):
-                    return self._call_with_backend(
-                        backend_name,
-                        args,
-                        kwargs,
-                        extra_message=msg_template % " with these arguments",
-                    )
-                raise NotImplementedError(msg_template % "")
-            raise RuntimeError(
-                f"`{self.name}' will mutate an input, but it was called with inputs "
-                f"from multiple backends: {graph_backend_names}. Automatic {blurb}"
-            )
+                try:
+                    if self._can_backend_run(backend_name, args, kwargs):
+                        return self._call_with_backend(
+                            backend_name,
+                            args,
+                            kwargs,
+                            extra_message=msg_template % " with these arguments",
+                        )
+                except NotImplementedError as exc:
+                    if all(isinstance(g, nx.Graph) for g in graphs_resolved.values()):
+                        _logger.debug(
+                            "Backend '%s' raised when calling `%s': %s. %s",
+                            backend_name,
+                            self.name,
+                            exc,
+                            fallback_blurb,
+                        )
+                    else:
+                        raise
+                else:
+                    if all(isinstance(g, nx.Graph) for g in graphs_resolved.values()):
+                        _logger.debug(
+                            "Backend '%s' can't run `%s'. %s",
+                            backend_name,
+                            self.name,
+                            fallback_blurb,
+                        )
+                    else:
+                        raise NotImplementedError(msg_template % "")
+            elif all(isinstance(g, nx.Graph) for g in graphs_resolved.values()):
+                _logger.debug(
+                    "`%s' was called with inputs from multiple backends: %s. %s",
+                    self.name,
+                    graph_backend_names,
+                    fallback_blurb,
+                )
+            else:
+                raise RuntimeError(
+                    f"`{self.name}' will mutate an input, but it was called with inputs "
+                    f"from multiple backends: {graph_backend_names}. Automatic {blurb}"
+                )
+            # At this point, no backends are available to handle the call with
+            # the input graph types, but if the input graphs are compatible
+            # nx.Graph instances, fall back to networkx without converting.
+            return self.orig_func(*args, **kwargs)
 
         # This may become configurable
         backend_fallback = ["networkx"]
@@ -1127,34 +1168,12 @@
                     self.name,
                     exc,
                 )
-<<<<<<< HEAD
 
         # We are about to fail. Let's try backends with can_run=True and should_run=False.
         # This is unlikely to help today since we try to run with "networkx" before this.
         for backend_name in backends_to_try_again:
             _logger.debug(
                 "Trying backend: '%s' (ignoring `should_run=False`)", backend_name
-=======
-                return getattr(backend, self.name)(*args, **kwargs)
-
-            # At this point, no backends are available to handle the call with
-            # the input graph types, but if the input graphs are compatible with
-            # networkx.Graph instances, fall back to networkx.
-            _logger.debug(
-                "no backends are available to handle the call to "
-                f"`{self.name}` with graph types {graph_backend_names}"
-            )
-            if all(isinstance(g, nx.Graph) for g in graphs_resolved.values()):
-                _logger.debug(
-                    f"falling back to backend 'networkx' for call to `{self.name}' "
-                    f"with args: {args}, kwargs: {kwargs}"
-                )
-                return self.orig_func(*args, **kwargs)
-
-            # Future work: try to convert and run with other backends in backend_priority
-            raise nx.NetworkXNotImplemented(
-                f"'{self.name}' not implemented by {graph_backend_name}"
->>>>>>> 109027d0
             )
             try:
                 return self._convert_and_call(
@@ -1188,31 +1207,11 @@
             "the `backend=` keyword argument."
         )
 
-<<<<<<< HEAD
     def _will_call_mutate_input(self, args, kwargs):
         return (mutates_input := self.mutates_input) and (
             mutates_input is True
             or any(
                 # If `mutates_input` begins with "not ", then assume the argument is bool,
-=======
-        # Only networkx graphs; try to convert and run with a backend with
-        # automatic conversion, but don't do this by default for graph
-        # generators or loaders if they are not known to return networkx.Graph
-        # compatible graphs, or if the function mutates an input graph.
-        # Only convert and run if `backend.should_run(...)` returns True.
-        returns_incompatible_graph = (
-            self._returns_graph
-            and backend_name is not None
-            and not self._backend_func_returns_networkx_compatible_graph(backend_name)
-        )
-
-        if (
-            not returns_incompatible_graph
-            and (
-                not self.mutates_input
-                or isinstance(self.mutates_input, dict)
-                # If `mutates_input` begins with "not ", then assume the argument is boolean,
->>>>>>> 109027d0
                 # otherwise treat it as a node or edge attribute if it's not None.
                 not (
                     args[arg_pos]
@@ -1241,30 +1240,7 @@
             )
         return rv
 
-<<<<<<< HEAD
     def _can_backend_run(self, backend_name, args, kwargs):
-=======
-    def _backend_func_returns_networkx_compatible_graph(self, backend_name):
-        """Returns True if the backend function returns a graph that is considered
-        compatible with a networkx.Graph. This means the function provided by
-        the backend backend_name must have an attr named
-        "returns_networkx_compatible_graph" which evaluates to True.
-
-        Ideally, the graph object returned is also a subclass of nx.Graph
-        (isinstance(G, nx.Graph) == True), which is required if the returned
-        graph object is intended to be passed as an arg to a network function
-        not provided by backend_name.
-        """
-        backend = _load_backend(backend_name)
-        func = getattr(backend, self.name)
-        return (
-            (func is not None)
-            and hasattr(func, "returns_networkx_compatible_graph")
-            and func.returns_networkx_compatible_graph
-        )
-
-    def _can_backend_run(self, backend_name, /, *args, **kwargs):
->>>>>>> 109027d0
         """Can the specified backend run this algorithm with these arguments?"""
         if backend_name == "networkx":
             return True
