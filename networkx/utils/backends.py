"""
Docs for backend users
~~~~~~~~~~~~~~~~~~~~~~
NetworkX utilizes a plugin-dispatch architecture. A valid NetworkX backend
specifies `entry points
<https://packaging.python.org/en/latest/specifications/entry-points>`_, named
``networkx.backends`` and an optional ``networkx.backend_info`` when it is
installed (not imported). This allows NetworkX to dispatch (redirect) function
calls to the backend so the execution flows to the designated backend
implementation. This design enhances flexibility and integration, making
NetworkX more adaptable and efficient.

NetworkX can dispatch to backends **explicitly** (this requires changing code)
or **automatically** (this requires setting configuration or environment
variables). The best way to use a backend depends on the backend, your use
case, and whether you want to automatically convert to or from backend
graphs. Automatic conversions of graphs is always opt-in.

To explicitly dispatch to a backend, use the `backend=` keyword argument in a
dispatchable function. This will convert (and cache by default) input NetworkX
graphs to backend graphs and call the backend implementation. Another explicit
way to use a backend is to create a backend graph directly--for example,
perhaps the backend has its own functions for loading data and creating
graphs--and pass that graph to a dispatchable function, which will then call
the backend implementation without converting.

Using automatic dispatch requires setting configuration options. Every NetworkX
configuration may also be set from an environment variable and are processed at
the time networkx is imported.  The following configuration variables are
supported:

* ``nx.config.backend_priority`` (``NETWORKX_BACKEND_PRIORITY`` env var), a
  list of backends, controls dispatchable functions that don't return graphs
  such as e.g. ``nx.pagerank``. When one of these functions is called with
  NetworkX graphs as input, the dispatcher iterates over the backends listed in
  this backend_priority config and will use the first backend that implements
  this function. The input NetworkX graphs are converted (and cached by
  default) to backend graphs. Using this configuration can allow you to use the
  full flexibility of NetworkX graphs and the performance of backend
  implementations, but possible downsides are that creating NetworkX graphs,
  converting to backend graphs, and caching backend graphs may all be
  expensive.

* ``nx.config.backend_priority.algos`` (``NETWORKX_BACKEND_PRIORITY_ALGOS`` env
  var), can be used instead of ``nx.config.backend_priority``
  (``NETWORKX_BACKEND_PRIORITY`` env var) to emphasize that the setting only
  affects the dispatching of algorithm functions as described above.

* ``nx.config.backend_priority.generators``
  (``NETWORKX_BACKEND_PRIORITY_GENERATORS`` env var), a list of backends,
  controls dispatchable functions that return graphs such as
  nx.from_pandas_edgelist and nx.empty_graph. When one of these functions is
  called, the first backend listed in this backend_priority config that
  implements this function will be used and will return a backend graph. When
  this backend graph is passed to other dispatchable NetworkX functions, it
  will use the backend implementation if it exists or raise by default unless
  nx.config.fallback_to_nx is True (default is False). Using this configuration
  avoids creating NetworkX graphs, which subsequently avoids the need to
  convert to and cache backend graphs as when using
  nx.config.backend_priority.algos, but possible downsides are that the backend
  graph may not behave the same as a NetworkX graph and the backend may not
  implement all algorithms that you use, which may break your workflow.

* ``nx.config.fallback_to_nx`` (``NETWORKX_FALLBACK_TO_NX`` env var), a boolean
  (default False), controls what happens when a backend graph is passed to a
  dispatchable function that is not implemented by that backend. The default
  behavior when False is to raise. If True, then the backend graph will be
  converted (and cached by default) to a NetworkX graph and will run with the
  default NetworkX implementation. Enabling this configuration can allow
  workflows to complete if the backend does not implement all algorithms used
  by the workflow, but a possible downside is that it may require converting
  the input backend graph to a NetworkX graph, which may be expensive. If a
  backend graph is duck-type compatible as a NetworkX graph, then the backend
  may choose not to convert to a NetworkX graph and use the incoming graph
  as-is.

* ``nx.config.cache_converted_graphs`` (``NETWORKX_CACHE_CONVERTED_GRAPHS`` env
  var), a boolean (default True), controls whether graph conversions are cached
  to G.__networkx_cache__ or not. Caching can improve performance by avoiding
  repeated conversions, but it uses more memory.

.. note:: Backends *should* follow the NetworkX backend naming convention. For
   example, if a backend is named ``parallel`` and specified using
   ``backend=parallel`` or ``NETWORKX_BACKEND_PRIORITY=parallel``, the package
   installed is ``nx-parallel``, and we would use ``import nx_parallel`` if we
   were to import the backend package directly.

Backends are encouraged to document how they recommend to be used and whether
their graph types are duck-type compatible as NetworkX graphs. If backend
graphs are NetworkX-compatible and you want your workflow to automatically
"just work" with a backend--converting and caching if necessary--then use all
of the above configurations. Automatically converting graphs is opt-in, and
configuration gives the user control.

Examples:
---------

Use the ``cugraph`` backend for every algorithm function it supports. This will
allow for fall back to the default NetworkX implementations for algorithm calls
not supported by cugraph because graph generator functions are still returning
NetworkX graphs.

.. code-block:: bash

   bash> NETWORKX_BACKEND_PRIORITY=cugraph python my_networkx_script.py

Explicitly use the ``parallel`` backend for a function call.

.. code-block:: python

    nx.betweenness_centrality(G, k=10, backend="parallel")

Explicitly use the ``parallel`` backend for a function call by passing an
instance of the backend graph type to the function.

.. code-block:: python

<<<<<<< HEAD
or you can specify the backend as a keyword argument::
=======
   H = nx_parallel.ParallelGraph(G)
   nx.betweenness_centrality(H, k=10)
>>>>>>> c6be627f

Explicitly use the ``parallel`` backend and pass additional backend-specific
arguments. Here, ``get_chunks`` is an argument unique to the ``parallel``
backend.

.. code-block:: python

   nx.betweenness_centrality(G, k=10, backend="parallel", get_chunks=get_chunks)

Automatically dispatch the ``cugraph`` backend for all NetworkX algorithms and
generators, and allow the backend graph object returned from generators to be
passed to NetworkX functions the backend does not support.

.. code-block:: bash

   bash> NETWORKX_BACKEND_PRIORITY_ALGOS=cugraph \\
         NETWORKX_BACKEND_PRIORITY_GENERATORS=cugraph \\
         NETWORKX_FALLBACK_TO_NX=True \\
         python my_networkx_script.py

It is possible to provide backend-specific arguments via ``<backend>_kwargs`` keyword
arguments that will only be used for those specific backends and ignored otherwise.
Keyword arguments may be given for multiple backends at the same time such as
``foo_kwargs={...}, bar_kwargs={...}`` for backends ``foo`` and ``bar``. The backends
used in this way do not need to be installed; extra ``*_kwargs=`` keywords will be ignored.
This makes it easier to write more flexible and compatible code that is backend-aware--we
may customize usage of a backend--but agnostic about what is actually installed and used.
Here is the previous example updated to use ``get_chunks`` only when using nx-parallel::

    nx.betweenness_centrality(G, k=10, parallel_kwargs={"get_chunks": get_chunks})

How does this work?
-------------------

If you've looked at functions in the NetworkX codebase, you might have seen the
``@nx._dispatchable`` decorator on most of the functions. This decorator allows the NetworkX
function to dispatch to the corresponding backend function if available. When the decorated
function is called, it first checks for a backend to run the function, and if no appropriate
backend is specified or available, it runs the NetworkX version of the function.

Backend Keyword Argument
^^^^^^^^^^^^^^^^^^^^^^^^

When a decorated function is called with the ``backend`` kwarg provided, it checks
if the specified backend is installed, and loads it. Next it checks whether to convert
input graphs by first resolving the backend of each input graph by looking
for an attribute named ``__networkx_backend__`` that holds the backend name for that
graph type. If all input graphs backend matches the ``backend`` kwarg, the backend's
function is called with the original inputs. If any of the input graphs do not match
the ``backend`` kwarg, they are converted to the backend graph type before calling.
Exceptions are raised if any step is not possible, e.g. if the backend does not
implement this function.

Finding a Backend
^^^^^^^^^^^^^^^^^

When a decorated function is called without a ``backend`` kwarg, it tries to find a
dispatchable backend function.
The backend type of each input graph parameter is resolved (using the
``__networkx_backend__`` attribute) and if they all agree, that backend's function
is called if possible. Otherwise the backends listed in the config ``backend_priority``
are considered one at a time in order. If that backend supports the function and
can convert the input graphs to its backend type, that backend function is called.
Otherwise the next backend is considered.

During this process, the backends can provide helpful information to the dispatcher
via helper methods in the backend's interface. Backend methods ``can_run`` and
``should_run`` are used by the dispatcher to determine whether to use the backend
function. If the number of nodes is small, it might be faster to run the NetworkX
version of the function. This is how backends can provide info about whether to run.

Falling Back to NetworkX
^^^^^^^^^^^^^^^^^^^^^^^^

If none of the backends are appropriate, we "fall back" to the NetworkX function.
That means we resolve the backends of all input graphs and if all are NetworkX
graphs we call the NetworkX function. If any are not NetworkX graphs, we raise
an exception unless the `fallback_to_nx` config is set. If it is, we convert all
graph types to NetworkX graph types before calling the NetworkX function.

Functions that mutate the graph
^^^^^^^^^^^^^^^^^^^^^^^^^^^^^^^

Any function decorated with the option that indicates it mutates the graph goes through
a slightly different path to automatically find backends. These functions typically
generate a graph, or add attributes or change the graph structure. The config
`backend_priority.generators` holds a list of backend names similar to the config
`backend_priority`. The process is similar for finding a matching backend. Once found,
the backend function is called and a backend graph is returned (instead of a NetworkX
graph). You can then use this backend graph in any function supported by the backend.
And you can use it for functions not supported by the backend if you set the config
`fallback_to_nx` to allow it to convert the backend graph to a NetworkX graph before
calling the function.

Optional keyword arguments
^^^^^^^^^^^^^^^^^^^^^^^^^^

Backends can add optional keyword parameters to NetworkX functions to allow you to
control aspects of the backend algorithm. Thus the function signatures can be extended
beyond the NetworkX function signature. For example, the ``parallel`` backend might
have a parameter to specify how many CPUs to use. These parameters are collected
by the dispatchable decorator code at the start of the function call and used when
calling the backend function.

Existing Backends
^^^^^^^^^^^^^^^^^

NetworkX does not know all the backends that have been created.  In fact, the
NetworkX library does not need to know that a backend exists for it to work. As
long as the backend package creates the ``entry_point``, and provides the
correct interface, it will be called when the user requests it using one of the
three approaches described above. Some backends have been working with the
NetworkX developers to ensure smooth operation.

Refer to the :doc:`/backends` section to see a list of available backends known
to work with the current stable release of NetworkX.

.. _introspect:

Introspection and Logging
-------------------------
Introspection techniques aim to demystify dispatching and backend graph conversion behaviors.

The primary way to see what the dispatch machinery is doing is by enabling logging.
This can help you verify that the backend you specified is being used.
You can enable NetworkX's backend logger to print to ``sys.stderr`` like this::

    import logging
    nxl = logging.getLogger("networkx")
    nxl.addHandler(logging.StreamHandler())
    nxl.setLevel(logging.DEBUG)

And you can disable it by running this::

    nxl.setLevel(logging.CRITICAL)

Refer to :external+python:mod:`logging` to learn more about the logging facilities in Python.

By looking at the ``.backends`` attribute, you can get the set of all currently
installed backends that implement a particular function. For example::

    >>> nx.betweenness_centrality.backends  # doctest: +SKIP
    {'parallel'}

The function docstring will also show which installed backends support it
along with any backend-specific notes and keyword arguments::

    >>> help(nx.betweenness_centrality)  # doctest: +SKIP
    ...
    Backends
    --------
    parallel : Parallel backend for NetworkX algorithms
      The parallel computation is implemented by dividing the nodes into chunks
      and computing betweenness centrality for each chunk concurrently.
    ...

The NetworkX documentation website also includes info about trusted backends of NetworkX in function references.
For example, see :func:`~networkx.algorithms.shortest_paths.weighted.all_pairs_bellman_ford_path_length`.

Introspection capabilities are currently limited, but we are working to improve them.
We plan to make it easier to answer questions such as:

- What happened (and why)?
- What *will* happen (and why)?
- Where was time spent (including conversions)?
- What is in the cache and how much memory is it using?

Transparency is essential to allow for greater understanding, debug-ability,
and customization. After all, NetworkX dispatching is extremely flexible and can
support advanced workflows with multiple backends and fine-tuned configuration,
but introspection can be helpful by describing *when* and *how* to evolve your workflow
to meet your needs. If you have suggestions for how to improve introspection, please
`let us know <https://github.com/networkx/networkx/issues/new>`_!

Docs for backend developers
~~~~~~~~~~~~~~~~~~~~~~~~~~~

Creating a custom backend
-------------------------

1.  Defining a ``BackendInterface`` object:

    Note that the ``BackendInterface`` doesn't need to must be a class. It can be an
    instance of a class, or a module as well. You can define the following methods or
    functions in your backend's ``BackendInterface`` object.:

    1. ``convert_from_nx`` and ``convert_to_nx`` methods or functions are required for
       backend dispatching to work. The arguments to ``convert_from_nx`` are:

       - ``G`` : NetworkX Graph
       - ``edge_attrs`` : dict, optional
            Dictionary mapping edge attributes to default values if missing in ``G``.
            If None, then no edge attributes will be converted and default may be 1.
       - ``node_attrs``: dict, optional
            Dictionary mapping node attributes to default values if missing in ``G``.
            If None, then no node attributes will be converted.
       - ``preserve_edge_attrs`` : bool
            Whether to preserve all edge attributes.
       - ``preserve_node_attrs`` : bool
            Whether to preserve all node attributes.
       - ``preserve_graph_attrs`` : bool
            Whether to preserve all graph attributes.
       - ``preserve_all_attrs`` : bool
            Whether to preserve all graph, node, and edge attributes.
       - ``name`` : str
            The name of the algorithm.
       - ``graph_name`` : str
            The name of the graph argument being converted.

    2. ``can_run`` (Optional):
          If your backend only partially implements an algorithm, you can define
          a ``can_run(name, args, kwargs)`` function in your ``BackendInterface`` object that
          returns True or False indicating whether the backend can run the algorithm with
          the given arguments or not. Instead of a boolean you can also return a string
          message to inform the user why that algorithm can't be run.

    3. ``should_run`` (Optional):
          A backend may also define ``should_run(name, args, kwargs)``
          that is similar to ``can_run``, but answers whether the backend *should* be run.
          ``should_run`` is only run when performing backend graph conversions. Like
          ``can_run``, it receives the original arguments so it can decide whether it
          should be run by inspecting the arguments. ``can_run`` runs before
          ``should_run``, so ``should_run`` may assume ``can_run`` is True. If not
          implemented by the backend, ``can_run``and ``should_run`` are assumed to
          always return True if the backend implements the algorithm.

    4. ``on_start_tests`` (Optional):
          A special ``on_start_tests(items)`` function may be defined by the backend.
          It will be called with the list of NetworkX tests discovered. Each item
          is a test object that can be marked as xfail if the backend does not support
          the test using ``item.add_marker(pytest.mark.xfail(reason=...))``.

2.  Adding entry points

    To be discoverable by NetworkX, your package must register an
    `entry-point <https://packaging.python.org/en/latest/specifications/entry-points>`_
    ``networkx.backends`` in the package's metadata, with a `key pointing to your
    dispatch object <https://packaging.python.org/en/latest/guides/creating-and-discovering-plugins/#using-package-metadata>`_ .
    For example, if you are using ``setuptools`` to manage your backend package,
    you can `add the following to your pyproject.toml file <https://setuptools.pypa.io/en/latest/userguide/entry_point.html>`_::

        [project.entry-points."networkx.backends"]
        backend_name = "your_backend_interface_object"

    You can also add the ``backend_info`` entry-point. It points towards the ``get_info``
    function that returns all the backend information, which is then used to build the
    "Additional Backend Implementation" box at the end of algorithm's documentation
    page. Note that the `get_info` function shouldn't import your backend package.::

        [project.entry-points."networkx.backend_info"]
        backend_name = "your_get_info_function"

    The ``get_info`` should return a dictionary with following key-value pairs:
        - ``backend_name`` : str or None
            It is the name passed in the ``backend`` kwarg.
        - ``project`` : str or None
            The name of your backend project.
        - ``package`` : str or None
            The name of your backend package.
        - ``url`` : str or None
            This is the url to either your backend's codebase or documentation, and
            will be displayed as a hyperlink to the ``backend_name``, in the
            "Additional backend implementations" section.
        - ``short_summary`` : str or None
            One line summary of your backend which will be displayed in the
            "Additional backend implementations" section.
        - ``default_config`` : dict
            A dictionary mapping the backend config parameter names to their default values.
            This is used to automatically initialize the default configs for all the
            installed backends at the time of networkx's import.

            .. seealso:: `~networkx.utils.configs.Config`

        - ``functions`` : dict or None
            A dictionary mapping function names to a dictionary of information
            about the function. The information can include the following keys:

            - ``url`` : str or None
              The url to ``function``'s source code or documentation.
            - ``additional_docs`` : str or None
              A short description or note about the backend function's
              implementation.
            - ``additional_parameters`` : dict or None
              A dictionary mapping additional parameters headers to their
              short descriptions. For example::

                  "additional_parameters": {
                      'param1 : str, function (default = "chunks")' : "...",
                      'param2 : int' : "...",
                  }

            If any of these keys are not present, the corresponding information
            will not be displayed in the "Additional backend implementations"
            section on NetworkX docs website.

        Note that your backend's docs would only appear on the official NetworkX docs only
        if your backend is a trusted backend of NetworkX, and is present in the
        `.circleci/config.yml` and `.github/workflows/deploy-docs.yml` files in the
        NetworkX repository.

3.  Defining a Backend Graph class

    The backend must create an object with an attribute ``__networkx_backend__`` that holds
    a string with the entry point name::

        class BackendGraph:
            __networkx_backend__ = "backend_name"
            ...

    A backend graph instance may have a ``G.__networkx_cache__`` dict to enable
    caching, and care should be taken to clear the cache when appropriate.

Testing the Custom backend
--------------------------

To test your custom backend, you can run the NetworkX test suite on your backend.
This also ensures that the custom backend is compatible with NetworkX's API.
The following steps will help you run the tests:

1. Setting Backend Environment Variables:
    - ``NETWORKX_TEST_BACKEND`` : Setting this to your backend's ``backend_name`` will
      let NetworkX's dispatch machinery to automatically convert a regular NetworkX
      ``Graph``, ``DiGraph``, ``MultiGraph``, etc. to their backend equivalents, using
      ``your_backend_interface_object.convert_from_nx(G, ...)`` function.
    - ``NETWORKX_FALLBACK_TO_NX`` (default=False) : Setting this variable to `True` will
      instruct tests to use a NetworkX ``Graph`` for algorithms not implemented by your
      custom backend. Setting this to `False` will only run the tests for algorithms
      implemented by your custom backend and tests for other algorithms will ``xfail``.

2. Running Tests:
    You can invoke NetworkX tests for your custom backend with the following commands::

        NETWORKX_TEST_BACKEND=<backend_name>
        NETWORKX_FALLBACK_TO_NX=True # or False
        pytest --pyargs networkx

How tests are run?
------------------

1. While dispatching to the backend implementation the ``_convert_and_call`` function
   is used and while testing the ``_convert_and_call_for_tests`` function is used.
   Other than testing it also checks for functions that return numpy scalars, and
   for functions that return graphs it runs the backend implementation and the
   networkx implementation and then converts the backend graph into a NetworkX graph
   and then compares them, and returns the networkx graph. This can be regarded as
   (pragmatic) technical debt. We may replace these checks in the future.

2. Conversions while running tests:
    - Convert NetworkX graphs using ``<your_backend_interface_object>.convert_from_nx(G, ...)`` into
      the backend graph.
    - Pass the backend graph objects to the backend implementation of the algorithm.
    - Convert the result back to a form expected by NetworkX tests using
      ``<your_backend_interface_object>.convert_to_nx(result, ...)``.
    - For nx_loopback, the graph is copied using the dispatchable metadata

3. Dispatchable algorithms that are not implemented by the backend
   will cause a ``pytest.xfail``, when the ``NETWORKX_FALLBACK_TO_NX``
   environment variable is set to ``False``, giving some indication that
   not all tests are running, while avoiding causing an explicit failure.
"""

import inspect
import itertools
import logging
import os
import warnings
from functools import partial
from importlib.metadata import entry_points

import networkx as nx

from .configs import BackendPriorities, Config, NetworkXConfig
from .decorators import argmap

__all__ = ["_dispatchable"]

_logger = logging.getLogger(__name__)


def _do_nothing():
    """This does nothing at all, yet it helps turn `_dispatchable` into functions."""


def _get_backends(group, *, load_and_call=False):
    """
    Retrieve NetworkX ``backends`` and ``backend_info`` from the entry points.

    Parameters
    -----------
    group : str
        The entry_point to be retrieved.
    load_and_call : bool, optional
        If True, load and call the backend. Defaults to False.

    Returns
    --------
    dict
        A dictionary mapping backend names to their respective backend objects.

    Notes
    ------
    If a backend is defined more than once, a warning is issued.
    The `nx_loopback` backend is removed if it exists, as it is only available during testing.
    A warning is displayed if an error occurs while loading a backend.
    """
    items = entry_points(group=group)
    rv = {}
    for ep in items:
        if ep.name in rv:
            warnings.warn(
                f"networkx backend defined more than once: {ep.name}",
                RuntimeWarning,
                stacklevel=2,
            )
        elif load_and_call:
            try:
                rv[ep.name] = ep.load()()
            except Exception as exc:
                warnings.warn(
                    f"Error encountered when loading info for backend {ep.name}: {exc}",
                    RuntimeWarning,
                    stacklevel=2,
                )
        else:
            rv[ep.name] = ep
    # nx_loopback backend is only available when testing (added in conftest.py)
    rv.pop("nx_loopback", None)
    return rv


# Note: "networkx" will be in `backend_info`, but not `backends` or `config.backends`.
# It is valid to use "networkx"` as backend argument and in `config.backend_priority`.
# We may make "networkx" a "proper" backend and have it in `backends` and `config.backends`.
backends = _get_backends("networkx.backends")
backend_info = {}  # fill backend_info after networkx is imported in __init__.py

# Load and cache backends on-demand
_loaded_backends = {}  # type: ignore[var-annotated]
_registered_algorithms = {}


# Get default configuration from environment variables at import time
def _comma_sep_to_list(string):
    return [stripped for x in string.strip().split(",") if (stripped := x.strip())]


def _set_configs_from_environment():
    """Initialize ``config.backend_priority``, load backend_info and config.

    This gets default values from environment variables (see ``nx.config`` for details).
    This function is run at the very end of importing networkx. It is run at this time
    to avoid loading backend_info before the rest of networkx is imported in case a
    backend uses networkx for its backend_info (e.g. subclassing the Config class.)
    """
    # backend_info is defined above as empty dict. Fill it after import finishes.
    backend_info.update(_get_backends("networkx.backend_info", load_and_call=True))
    backend_info.update(
        (backend, {}) for backend in backends.keys() - backend_info.keys()
    )

    # set up config based on backend_info and environment
    config = NetworkXConfig(
        backend_priority=BackendPriorities(
            algos=[],
            generators=[],
        ),
        backends=Config(
            **{
                backend: (
                    cfg
                    if isinstance(cfg := info["default_config"], Config)
                    else Config(**cfg)
                )
                if "default_config" in info
                else Config()
                for backend, info in backend_info.items()
            }
        ),
        cache_converted_graphs=bool(
            os.environ.get("NETWORKX_CACHE_CONVERTED_GRAPHS", True)
        ),
        fallback_to_nx=bool(os.environ.get("NETWORKX_FALLBACK_TO_NX", False)),
        warnings_to_ignore={
            x.strip()
            for x in os.environ.get("NETWORKX_WARNINGS_TO_IGNORE", "").split(",")
            if x.strip()
        },
    )
    backend_info["networkx"] = {}
    type(config.backends).__doc__ = "All installed NetworkX backends and their configs."

    # NETWORKX_BACKEND_PRIORITY is the same as NETWORKX_BACKEND_PRIORITY_ALGOS
    priorities = {
        key[26:].lower(): val
        for key, val in os.environ.items()
        if key.startswith("NETWORKX_BACKEND_PRIORITY_")
    }
    backend_priority = config.backend_priority
    backend_priority.algos = (
        _comma_sep_to_list(priorities.pop("algos"))
        if "algos" in priorities
        else _comma_sep_to_list(
            os.environ.get(
                "NETWORKX_BACKEND_PRIORITY",
                os.environ.get("NETWORKX_AUTOMATIC_BACKENDS", ""),
            )
        )
    )
    backend_priority.generators = _comma_sep_to_list(priorities.pop("generators", ""))
    for key in sorted(priorities):
        backend_priority[key] = _comma_sep_to_list(priorities[key])

    return config


def _always_run(name, args, kwargs):
    return True


def _load_backend(backend_name):
    if backend_name in _loaded_backends:
        return _loaded_backends[backend_name]
    if backend_name not in backends:
        raise ImportError(f"'{backend_name}' backend is not installed")
    rv = _loaded_backends[backend_name] = backends[backend_name].load()
    if not hasattr(rv, "can_run"):
        rv.can_run = _always_run
    if not hasattr(rv, "should_run"):
        rv.should_run = _always_run
    return rv


class _dispatchable:
    _is_testing = False

    class _fallback_to_nx:
        """Class property that returns ``nx.config.fallback_to_nx``."""

        def __get__(self, instance, owner=None):
            warnings.warn(
                "`_dispatchable._fallback_to_nx` is deprecated and will be removed "
                "in NetworkX v3.5. Use `nx.config.fallback_to_nx` instead.",
                category=DeprecationWarning,
                stacklevel=2,
            )
            return nx.config.fallback_to_nx

    # Note that chaining `@classmethod` and `@property` was removed in Python 3.13
    _fallback_to_nx = _fallback_to_nx()  # type: ignore[assignment,misc]

    def __new__(
        cls,
        func=None,
        *,
        name=None,
        graphs="G",
        edge_attrs=None,
        node_attrs=None,
        preserve_edge_attrs=False,
        preserve_node_attrs=False,
        preserve_graph_attrs=False,
        preserve_all_attrs=False,
        mutates_input=False,
        returns_graph=False,
    ):
        """A decorator function that is used to redirect the execution of ``func``
        function to its backend implementation.

        This decorator function dispatches to
        a different backend implementation based on the input graph types, and it also
        manages all the ``backend_kwargs``. Usage can be any of the following decorator
        forms:

        - ``@_dispatchable``
        - ``@_dispatchable()``
        - ``@_dispatchable(name="override_name")``
        - ``@_dispatchable(graphs="graph_var_name")``
        - ``@_dispatchable(edge_attrs="weight")``
        - ``@_dispatchable(graphs={"G": 0, "H": 1}, edge_attrs={"weight": "default"})``
            with 0 and 1 giving the position in the signature function for graph
            objects. When ``edge_attrs`` is a dict, keys are keyword names and values
            are defaults.

        Parameters
        ----------
        func : callable, optional
            The function to be decorated. If ``func`` is not provided, returns a
            partial object that can be used to decorate a function later. If ``func``
            is provided, returns a new callable object that dispatches to a backend
            algorithm based on input graph types.

        name : str, optional
            The name of the algorithm to use for dispatching. If not provided,
            the name of ``func`` will be used. ``name`` is useful to avoid name
            conflicts, as all dispatched algorithms live in a single namespace.
            For example, ``tournament.is_strongly_connected`` had a name conflict
            with the standard ``nx.is_strongly_connected``, so we used
            ``@_dispatchable(name="tournament_is_strongly_connected")``.

        graphs : str or dict or None, default "G"
            If a string, the parameter name of the graph, which must be the first
            argument of the wrapped function. If more than one graph is required
            for the algorithm (or if the graph is not the first argument), provide
            a dict keyed to argument names with argument position as values for each
            graph argument. For example, ``@_dispatchable(graphs={"G": 0, "auxiliary?": 4})``
            indicates the 0th parameter ``G`` of the function is a required graph,
            and the 4th parameter ``auxiliary?`` is an optional graph.
            To indicate that an argument is a list of graphs, do ``"[graphs]"``.
            Use ``graphs=None``, if *no* arguments are NetworkX graphs such as for
            graph generators, readers, and conversion functions.

        edge_attrs : str or dict, optional
            ``edge_attrs`` holds information about edge attribute arguments
            and default values for those edge attributes.
            If a string, ``edge_attrs`` holds the function argument name that
            indicates a single edge attribute to include in the converted graph.
            The default value for this attribute is 1. To indicate that an argument
            is a list of attributes (all with default value 1), use e.g. ``"[attrs]"``.
            If a dict, ``edge_attrs`` holds a dict keyed by argument names, with
            values that are either the default value or, if a string, the argument
            name that indicates the default value.

        node_attrs : str or dict, optional
            Like ``edge_attrs``, but for node attributes.

        preserve_edge_attrs : bool or str or dict, optional
            For bool, whether to preserve all edge attributes.
            For str, the parameter name that may indicate (with ``True`` or a
            callable argument) whether all edge attributes should be preserved
            when converting.
            For dict of ``{graph_name: {attr: default}}``, indicate pre-determined
            edge attributes (and defaults) to preserve for input graphs.

        preserve_node_attrs : bool or str or dict, optional
            Like ``preserve_edge_attrs``, but for node attributes.

        preserve_graph_attrs : bool or set
            For bool, whether to preserve all graph attributes.
            For set, which input graph arguments to preserve graph attributes.

        preserve_all_attrs : bool
            Whether to preserve all edge, node and graph attributes.
            This overrides all the other preserve_*_attrs.

        mutates_input : bool or dict, default False
            For bool, whether the function mutates an input graph argument.
            For dict of ``{arg_name: arg_pos}``, arguments that indicate whether an
            input graph will be mutated, and ``arg_name`` may begin with ``"not "``
            to negate the logic (for example, this is used by ``copy=`` arguments).
            By default, dispatching doesn't convert input graphs to a different
            backend for functions that mutate input graphs.

        returns_graph : bool, default False
            Whether the function can return or yield a graph object. By default,
            dispatching doesn't convert input graphs to a different backend for
            functions that return graphs.
        """
        if func is None:
            return partial(
                _dispatchable,
                name=name,
                graphs=graphs,
                edge_attrs=edge_attrs,
                node_attrs=node_attrs,
                preserve_edge_attrs=preserve_edge_attrs,
                preserve_node_attrs=preserve_node_attrs,
                preserve_graph_attrs=preserve_graph_attrs,
                preserve_all_attrs=preserve_all_attrs,
                mutates_input=mutates_input,
                returns_graph=returns_graph,
            )
        if isinstance(func, str):
            raise TypeError("'name' and 'graphs' must be passed by keyword") from None
        # If name not provided, use the name of the function
        if name is None:
            name = func.__name__

        self = object.__new__(cls)

        # standard function-wrapping stuff
        # __annotations__ not used
        self.__name__ = func.__name__
        # self.__doc__ = func.__doc__  # __doc__ handled as cached property
        self.__defaults__ = func.__defaults__
        # We "magically" add `backend=` keyword argument to allow backend to be specified
        if func.__kwdefaults__:
            self.__kwdefaults__ = {**func.__kwdefaults__, "backend": None}
        else:
            self.__kwdefaults__ = {"backend": None}
        self.__module__ = func.__module__
        self.__qualname__ = func.__qualname__
        self.__dict__.update(func.__dict__)
        self.__wrapped__ = func

        # Supplement docstring with backend info; compute and cache when needed
        self._orig_doc = func.__doc__
        self._cached_doc = None

        self.orig_func = func
        self.name = name
        self.edge_attrs = edge_attrs
        self.node_attrs = node_attrs
        self.preserve_edge_attrs = preserve_edge_attrs or preserve_all_attrs
        self.preserve_node_attrs = preserve_node_attrs or preserve_all_attrs
        self.preserve_graph_attrs = preserve_graph_attrs or preserve_all_attrs
        self.mutates_input = mutates_input
        # Keep `returns_graph` private for now, b/c we may extend info on return types
        self._returns_graph = returns_graph

        if edge_attrs is not None and not isinstance(edge_attrs, str | dict):
            raise TypeError(
                f"Bad type for edge_attrs: {type(edge_attrs)}. Expected str or dict."
            ) from None
        if node_attrs is not None and not isinstance(node_attrs, str | dict):
            raise TypeError(
                f"Bad type for node_attrs: {type(node_attrs)}. Expected str or dict."
            ) from None
        if not isinstance(self.preserve_edge_attrs, bool | str | dict):
            raise TypeError(
                f"Bad type for preserve_edge_attrs: {type(self.preserve_edge_attrs)}."
                " Expected bool, str, or dict."
            ) from None
        if not isinstance(self.preserve_node_attrs, bool | str | dict):
            raise TypeError(
                f"Bad type for preserve_node_attrs: {type(self.preserve_node_attrs)}."
                " Expected bool, str, or dict."
            ) from None
        if not isinstance(self.preserve_graph_attrs, bool | set):
            raise TypeError(
                f"Bad type for preserve_graph_attrs: {type(self.preserve_graph_attrs)}."
                " Expected bool or set."
            ) from None
        if not isinstance(self.mutates_input, bool | dict):
            raise TypeError(
                f"Bad type for mutates_input: {type(self.mutates_input)}."
                " Expected bool or dict."
            ) from None
        if not isinstance(self._returns_graph, bool):
            raise TypeError(
                f"Bad type for returns_graph: {type(self._returns_graph)}."
                " Expected bool."
            ) from None

        if isinstance(graphs, str):
            graphs = {graphs: 0}
        elif graphs is None:
            pass
        elif not isinstance(graphs, dict):
            raise TypeError(
                f"Bad type for graphs: {type(graphs)}. Expected str or dict."
            ) from None
        elif len(graphs) == 0:
            raise KeyError("'graphs' must contain at least one variable name") from None

        # This dict comprehension is complicated for better performance; equivalent shown below.
        self.optional_graphs = set()
        self.list_graphs = set()
        if graphs is None:
            self.graphs = {}
        else:
            self.graphs = {
                self.optional_graphs.add(val := k[:-1]) or val
                if (last := k[-1]) == "?"
                else self.list_graphs.add(val := k[1:-1]) or val
                if last == "]"
                else k: v
                for k, v in graphs.items()
            }
        # The above is equivalent to:
        # self.optional_graphs = {k[:-1] for k in graphs if k[-1] == "?"}
        # self.list_graphs = {k[1:-1] for k in graphs if k[-1] == "]"}
        # self.graphs = {k[:-1] if k[-1] == "?" else k: v for k, v in graphs.items()}

        # Compute and cache the signature on-demand
        self._sig = None

        # Which backends implement this function?
        self.backends = {
            backend
            for backend, info in backend_info.items()
            if "functions" in info and name in info["functions"]
        }

        if name in _registered_algorithms:
            raise KeyError(
                f"Algorithm already exists in dispatch registry: {name}"
            ) from None
        # Use the magic of `argmap` to turn `self` into a function. This does result
        # in small additional overhead compared to calling `_dispatchable` directly,
        # but `argmap` has the magical property that it can stack with other `argmap`
        # decorators "for free". Being a function is better for REPRs and type-checkers.
        self = argmap(_do_nothing)(self)
        _registered_algorithms[name] = self
        return self

    @property
    def __doc__(self):
        """If the cached documentation exists, it is returned.
        Otherwise, the documentation is generated using _make_doc() method,
        cached, and then returned."""

        if (rv := self._cached_doc) is not None:
            return rv
        rv = self._cached_doc = self._make_doc()
        return rv

    @__doc__.setter
    def __doc__(self, val):
        """Sets the original documentation to the given value and resets the
        cached documentation."""

        self._orig_doc = val
        self._cached_doc = None

    @property
    def __signature__(self):
        """Return the signature of the original function, with the addition of
        the `backend` and `backend_kwargs` parameters."""

        if self._sig is None:
            sig = inspect.signature(self.orig_func)
            # `backend` is now a reserved argument used by dispatching.
            # assert "backend" not in sig.parameters
            if not any(
                p.kind == inspect.Parameter.VAR_KEYWORD for p in sig.parameters.values()
            ):
                sig = sig.replace(
                    parameters=[
                        *sig.parameters.values(),
                        inspect.Parameter(
                            "backend", inspect.Parameter.KEYWORD_ONLY, default=None
                        ),
                        inspect.Parameter(
                            "backend_kwargs", inspect.Parameter.VAR_KEYWORD
                        ),
                    ]
                )
            else:
                *parameters, var_keyword = sig.parameters.values()
                sig = sig.replace(
                    parameters=[
                        *parameters,
                        inspect.Parameter(
                            "backend", inspect.Parameter.KEYWORD_ONLY, default=None
                        ),
                        var_keyword,
                    ]
                )
            self._sig = sig
        return self._sig

    def __call__(self, /, *args, backend=None, **kwargs):
        """Returns the result of the original function, or the backend function if
        the backend is specified and that backend implements `func`."""
        if kwargs:
            # Separate `<backend>_kwargs=...` keywords
            new_kwargs = {}
            backends_kwargs = {}
            for k, v in kwargs.items():
                if k.endswith("_kwargs"):
                    backend_name = k[:-7]  # len("_kwargs") == 7
                    backends_kwargs[backend_name] = v
                    if backend_name not in backends:
                        _logger.debug(
                            "`%s_kwargs=` keyword argument passed to `%s', but '%s' "
                            "backend is not installed. Ignoring.",
                            backend_name,
                            self.name,
                            backend_name,
                        )
                else:
                    new_kwargs[k] = v
            kwargs = new_kwargs
        else:
            backends_kwargs = kwargs

        if not backends:
            # Fast path if no backends are installed
            if backend is not None and backend != "networkx":
                raise ImportError(f"'{backend}' backend is not installed")
            return self.orig_func(*args, **kwargs)

        # Use `backend_name` in this function instead of `backend`.
        # This is purely for aesthetics and to make it easier to search for this
        # variable since "backend" is used in many comments and log/error messages.
        backend_name = backend
        if backend_name is not None and backend_name not in backend_info:
            raise ImportError(f"'{backend_name}' backend is not installed")

        graphs_resolved = {}
        for gname, pos in self.graphs.items():
            if pos < len(args):
                if gname in kwargs:
                    raise TypeError(f"{self.name}() got multiple values for {gname!r}")
                graph = args[pos]
            elif gname in kwargs:
                graph = kwargs[gname]
            elif gname not in self.optional_graphs:
                raise TypeError(
                    f"{self.name}() missing required graph argument: {gname}"
                )
            else:
                continue
            if graph is None:
                if gname not in self.optional_graphs:
                    raise TypeError(
                        f"{self.name}() required graph argument {gname!r} is None; must be a graph"
                    )
            else:
                graphs_resolved[gname] = graph

        # Alternative to the above that does not check duplicated args or missing required graphs.
        # graphs_resolved = {
        #     gname: graph
        #     for gname, pos in self.graphs.items()
        #     if (graph := args[pos] if pos < len(args) else kwargs.get(gname)) is not None
        # }

        # Check if any graph comes from a backend
        if self.list_graphs:
            # Make sure we don't lose values by consuming an iterator
            args = list(args)
            for gname in self.list_graphs & graphs_resolved.keys():
                list_of_graphs = list(graphs_resolved[gname])
                graphs_resolved[gname] = list_of_graphs
                if gname in kwargs:
                    kwargs[gname] = list_of_graphs
                else:
                    args[self.graphs[gname]] = list_of_graphs

            graph_backend_names = {
                getattr(g, "__networkx_backend__", None)
                for gname, g in graphs_resolved.items()
                if gname not in self.list_graphs
            }
            for gname in self.list_graphs & graphs_resolved.keys():
                graph_backend_names.update(
                    getattr(g, "__networkx_backend__", None)
                    for g in graphs_resolved[gname]
                )
        else:
            graph_backend_names = {
                getattr(g, "__networkx_backend__", None)
                for g in graphs_resolved.values()
            }

        backend_priority = nx.config.backend_priority.get(
            self.name,
            nx.config.backend_priority.generators
            if self._returns_graph
            else nx.config.backend_priority.algos,
        )
        if self._is_testing and backend_priority and backend_name is None:
            # Special path if we are running networkx tests with a backend.
            # This even runs for (and handles) functions that mutate input graphs.
            return self._convert_and_call_for_tests(
                backend_priority[0],
                args,
                kwargs,
<<<<<<< HEAD
                backends_kwargs,
                fallback_to_nx=self._fallback_to_nx,
=======
                fallback_to_nx=nx.config.fallback_to_nx,
>>>>>>> c6be627f
            )

        graph_backend_names.discard(None)
        if backend_name is not None:
            # Must run with the given backend.
            # `can_run` only used for better log and error messages.
            # Check `mutates_input` for logging, not behavior.
            blurb = (
                "No other backends will be attempted, because the backend was "
                f"specified with the `backend='{backend_name}'` keyword argument."
            )
            extra_message = (
                f"'{backend_name}' backend raised NotImplementedError when calling "
                f"`{self.name}'. {blurb}"
            )
            if not graph_backend_names or graph_backend_names == {backend_name}:
                # All graphs are backend graphs--no need to convert!
                if self._can_backend_run(backend_name, args, kwargs):
                    return self._call_with_backend(
                        backend_name, args, kwargs, extra_message=extra_message
                    )
                if self._does_backend_have(backend_name):
                    extra = " for the given arguments"
                else:
                    extra = ""
                raise NotImplementedError(
                    f"`{self.name}' is not implemented by '{backend_name}' backend"
                    f"{extra}. {blurb}"
                )
            if self._can_convert(backend_name, graph_backend_names):
                if self._can_backend_run(backend_name, args, kwargs):
                    if self._will_call_mutate_input(args, kwargs):
                        _logger.debug(
                            "`%s' will mutate an input graph. This prevents automatic conversion "
                            "to, and use of, backends listed in `nx.config.backend_priority`. "
                            "Using backend specified by the "
                            "`backend='%s'` keyword argument. This may change behavior by not "
                            "mutating inputs.",
                            self.name,
                            backend_name,
                        )
                        mutations = []
                    else:
                        mutations = None
                    rv = self._convert_and_call(
                        backend_name,
                        graph_backend_names,
                        args,
                        kwargs,
<<<<<<< HEAD
                        backends_kwargs,
                        fallback_to_nx=self._fallback_to_nx,
                    )
                # All graphs are backend graphs--no need to convert!
                if graph_backend_name in backends_kwargs:
                    kwargs.update(backends_kwargs[graph_backend_name])
=======
                        extra_message=extra_message,
                        mutations=mutations,
                    )
                    if mutations:
                        for cache, key in mutations:
                            # If the call mutates inputs, then remove all inputs gotten
                            # from cache. We do this after all conversions (and call) so
                            # that a graph can be gotten from a cache multiple times.
                            cache.pop(key, None)
                    return rv
                if self._does_backend_have(backend_name):
                    extra = " for the given arguments"
                else:
                    extra = ""
                raise NotImplementedError(
                    f"`{self.name}' is not implemented by '{backend_name}' backend"
                    f"{extra}. {blurb}"
                )
            if len(graph_backend_names) == 1:
                maybe_s = ""
                graph_backend_names = f"'{next(iter(graph_backend_names))}'"
            else:
                maybe_s = "s"
            raise TypeError(
                f"`{self.name}' is unable to convert graph from backend{maybe_s} "
                f"{graph_backend_names} to '{backend_name}' backend, which was "
                f"specified with the `backend='{backend_name}'` keyword argument. "
                f"{blurb}"
            )

        if self._will_call_mutate_input(args, kwargs):
            # The current behavior for functions that mutate input graphs:
            #
            # 1. If backend is specified by `backend=` keyword, use it (done above).
            # 2. If inputs are from one backend, try to use it.
            # 3. If all input graphs are instances of `nx.Graph`, then run with the
            #    default "networkx" implementation.
            #
            # Do not automatically convert if a call will mutate inputs, because doing
            # so would change behavior. Hence, we should fail if there are multiple input
            # backends or if the input backend does not implement the function. However,
            # we offer a way for backends to circumvent this if they do not implement
            # this function: we will fall back to the default "networkx" implementation
            # without using conversions if all input graphs are subclasses of `nx.Graph`.
            blurb = (
                "conversions between backends (if configured) will not be attempted, "
                "because this may change behavior. You may specify a backend to use "
                "by passing e.g. `backend='networkx'` keyword, but this may also "
                "change behavior by not mutating inputs."
            )
            fallback_blurb = (
                "This call will mutate inputs, so fall back to 'networkx' "
                "backend (without converting) since all input graphs are "
                "instances of nx.Graph and are hopefully compatible.",
            )
            if len(graph_backend_names) == 1:
                [backend_name] = graph_backend_names
                msg_template = (
                    f"Backend '{backend_name}' does not implement `{self.name}'%s. "
                    f"This call will mutate an input, so automatic {blurb}"
                )
                # `can_run` is only used for better log and error messages
                try:
                    if self._can_backend_run(backend_name, args, kwargs):
                        return self._call_with_backend(
                            backend_name,
                            args,
                            kwargs,
                            extra_message=msg_template % " with these arguments",
                        )
                except NotImplementedError as exc:
                    if all(isinstance(g, nx.Graph) for g in graphs_resolved.values()):
                        _logger.debug(
                            "Backend '%s' raised when calling `%s': %s. %s",
                            backend_name,
                            self.name,
                            exc,
                            fallback_blurb,
                        )
                    else:
                        raise
                else:
                    if nx.config.fallback_to_nx and all(
                        # Consider dropping the `isinstance` check here to allow
                        # duck-type graphs, but let's wait for a backend to ask us.
                        isinstance(g, nx.Graph)
                        for g in graphs_resolved.values()
                    ):
                        # Log that we are falling back to networkx
                        _logger.debug(
                            "Backend '%s' can't run `%s'. %s",
                            backend_name,
                            self.name,
                            fallback_blurb,
                        )
                    else:
                        if self._does_backend_have(backend_name):
                            extra = " with these arguments"
                        else:
                            extra = ""
                        raise NotImplementedError(msg_template % extra)
            elif nx.config.fallback_to_nx and all(
                # Consider dropping the `isinstance` check here to allow
                # duck-type graphs, but let's wait for a backend to ask us.
                isinstance(g, nx.Graph)
                for g in graphs_resolved.values()
            ):
                # Log that we are falling back to networkx
>>>>>>> c6be627f
                _logger.debug(
                    "`%s' was called with inputs from multiple backends: %s. %s",
                    self.name,
                    graph_backend_names,
                    fallback_blurb,
                )
            else:
                raise RuntimeError(
                    f"`{self.name}' will mutate an input, but it was called with inputs "
                    f"from multiple backends: {graph_backend_names}. Automatic {blurb}"
                )
            # At this point, no backends are available to handle the call with
            # the input graph types, but if the input graphs are compatible
            # nx.Graph instances, fall back to networkx without converting.
            return self.orig_func(*args, **kwargs)

<<<<<<< HEAD
        # If backend was explicitly given by the user, so we need to use it no matter what
        if backend_name is not None:
            return self._convert_and_call(
                backend_name, args, kwargs, backends_kwargs, fallback_to_nx=False
=======
        # We may generalize fallback configuration as e.g. `nx.config.backend_fallback`
        if nx.config.fallback_to_nx or not graph_backend_names:
            # Use "networkx" by default if there are no inputs from backends.
            # For example, graph generators should probably return NetworkX graphs
            # instead of raising NotImplementedError.
            backend_fallback = ["networkx"]
        else:
            backend_fallback = []

        # ##########################
        # # How this behaves today #
        # ##########################
        #
        # The prose below describes the implementation and a *possible* way to
        # generalize "networkx" as "just another backend". The code is structured
        # to perhaps someday support backend-to-backend conversions (including
        # simply passing objects from one backend directly to another backend;
        # the dispatch machinery does not necessarily need to perform conversions),
        # but since backend-to-backend matching is not yet supported, the following
        # code is merely a convenient way to implement dispatch behaviors that have
        # been carefully developed since NetworkX 3.0 and to include falling back
        # to the default NetworkX implementation.
        #
        # The current behavior for functions that don't mutate input graphs:
        #
        # 1. If backend is specified by `backend=` keyword, use it (done above).
        # 2. If input is from a backend other than "networkx", try to use it.
        #    - Note: if present, "networkx" graphs will be converted to the backend.
        # 3. If input is from "networkx" (or no backend), try to use backends from
        #    `backend_priority` before running with the default "networkx" implementation.
        # 4. If configured, "fall back" and run with the default "networkx" implementation.
        #
        # ################################################
        # # How this is implemented and may work someday #
        # ################################################
        #
        # Let's determine the order of backends we should try according
        # to `backend_priority`, `backend_fallback`, and input backends.
        # There are two† dimensions of priorities to consider:
        #   backend_priority > unspecified > backend_fallback
        # and
        #   backend of an input > not a backend of an input
        # These are combined to form five groups of priorities as such:
        #
        #                    input   ~input
        #                  +-------+-------+
        # backend_priority |   1   |   2   |
        #      unspecified |   3   |  N/A  | (if only 1)
        # backend_fallback |   4   |   5   |
        #                  +-------+-------+
        #
        # This matches the behaviors we developed in versions 3.0 to 3.2, it
        # ought to cover virtually all use cases we expect, and I (@eriknw) don't
        # think it can be done any simpler (although it can be generalized further
        # and made to be more complicated to capture 100% of *possible* use cases).
        # Some observations:
        #
        #   1. If an input is in `backend_priority`, it will be used before trying a
        #      backend that is higher priority in `backend_priority` and not an input.
        #   2. To prioritize converting from one backend to another even if both implement
        #      a function, list one in `backend_priority` and one in `backend_fallback`.
        #   3. To disable conversions, set `backend_priority` and `backend_fallback` to [].
        #
        # †: There is actually a third dimension of priorities:
        #        should_run == True > should_run == False
        #    Backends with `can_run == True` and `should_run == False` are tried last.
        #
        seen = set()
        group1 = []  # In backend_priority, and an input
        group2 = []  # In backend_priority, but not an input
        for name in backend_priority:
            if name in seen:
                continue
            seen.add(name)
            if name in graph_backend_names:
                group1.append(name)
            else:
                group2.append(name)
        group4 = []  # In backend_fallback, and an input
        group5 = []  # In backend_fallback, but not an input
        for name in backend_fallback:
            if name in seen:
                continue
            seen.add(name)
            if name in graph_backend_names:
                group4.append(name)
            else:
                group5.append(name)
        # An input, but not in backend_priority or backend_fallback.
        group3 = graph_backend_names - seen
        if len(group3) > 1:
            # `group3` backends are not configured for automatic conversion or fallback.
            # There are at least two issues if this group contains multiple backends:
            #
            #   1. How should we prioritize them? We have no good way to break ties.
            #      Although we could arbitrarily choose alphabetical or left-most,
            #      let's follow the Zen of Python and refuse the temptation to guess.
            #   2. We probably shouldn't automatically convert to these backends,
            #      because we are not configured to do so.
            #
            # (2) is important to allow disabling all conversions by setting both
            # `nx.config.backend_priority` and `nx.config.backend_fallback` to [].
            #
            # If there is a single backend in `group3`, then giving it priority over
            # the fallback backends is what is generally expected. For example, this
            # allows input graphs of `backend_fallback` backends (such as "networkx")
            # to be converted to, and run with, the unspecified backend.
            _logger.debug(
                "Call to `%s' has inputs from multiple backends, %s, that "
                "have no priority set in `nx.config.backend_priority`, "
                "so automatic conversions to "
                "these backends will not be attempted.",
                self.name,
                group3,
>>>>>>> c6be627f
            )
            group3 = ()

        try_order = list(itertools.chain(group1, group2, group3, group4, group5))
        if len(try_order) > 1:
            # Should we consider adding an option for more verbose logging?
            # For example, we could explain the order of `try_order` in detail.
            _logger.debug(
                "Call to `%s' has inputs from %s backends, and will try to use "
                "backends in the following order: %s",
                self.name,
                graph_backend_names or "no",
                try_order,
            )
        backends_to_try_again = []
        for is_not_first, backend_name in enumerate(try_order):
            if is_not_first:
                _logger.debug("Trying next backend: '%s'", backend_name)
            try:
                if not graph_backend_names or graph_backend_names == {backend_name}:
                    if self._can_backend_run(backend_name, args, kwargs):
                        return self._call_with_backend(backend_name, args, kwargs)
                elif self._can_convert(
                    backend_name, graph_backend_names
                ) and self._can_backend_run(backend_name, args, kwargs):
                    if self._should_backend_run(backend_name, args, kwargs):
                        rv = self._convert_and_call(
                            backend_name, graph_backend_names, args, kwargs
                        )
                        if (
                            self._returns_graph
                            and graph_backend_names
                            and backend_name not in graph_backend_names
                        ):
                            # If the function has graph inputs and graph output, we try
                            # to make it so the backend of the return type will match the
                            # backend of the input types. In case this is not possible,
                            # let's tell the user that the backend of the return graph
                            # has changed. Perhaps we could try to convert back, but
                            # "fallback" backends for graph generators should typically
                            # be compatible with NetworkX graphs.
                            _logger.debug(
                                "Call to `%s' is returning a graph from a different "
                                "backend! It has inputs from %s backends, but ran with "
                                "'%s' backend and is returning graph from '%s' backend",
                                self.name,
                                graph_backend_names,
                                backend_name,
                                backend_name,
                            )
                        return rv
                    # `should_run` is False, but `can_run` is True, so try again later
                    backends_to_try_again.append(backend_name)
            except NotImplementedError as exc:
                _logger.debug(
                    "Backend '%s' raised when calling `%s': %s",
                    backend_name,
                    self.name,
                    exc,
                )

        # We are about to fail. Let's try backends with can_run=True and should_run=False.
        # This is unlikely to help today since we try to run with "networkx" before this.
        for backend_name in backends_to_try_again:
            _logger.debug(
                "Trying backend: '%s' (ignoring `should_run=False`)", backend_name
            )
<<<<<<< HEAD
        ):
            # Should we warn or log if we don't convert b/c the input will be mutated?
            for backend_name in backend_priority:
                if self._should_backend_run(
                    backend_name,
                    args,
                    kwargs
                    if backend_name not in backends_kwargs
                    else {**kwargs, **backends_kwargs[backend_name]},
                ):
                    return self._convert_and_call(
                        backend_name,
                        args,
                        kwargs,
                        backends_kwargs,
                        fallback_to_nx=self._fallback_to_nx,
=======
            try:
                rv = self._convert_and_call(
                    backend_name, graph_backend_names, args, kwargs
                )
                if (
                    self._returns_graph
                    and graph_backend_names
                    and backend_name not in graph_backend_names
                ):
                    _logger.debug(
                        "Call to `%s' is returning a graph from a different "
                        "backend! It has inputs from %s backends, but ran with "
                        "'%s' backend and is returning graph from '%s' backend",
                        self.name,
                        graph_backend_names,
                        backend_name,
                        backend_name,
>>>>>>> c6be627f
                    )
                return rv
            except NotImplementedError as exc:
                _logger.debug(
                    "Backend '%s' raised when calling `%s': %s",
                    backend_name,
                    self.name,
                    exc,
                )
        # As a final effort, we could try to convert and run with `group3` backends
        # that we discarded when `len(group3) > 1`, but let's not consider doing
        # so until there is a reasonable request for it.

        if len(unspecified_backends := graph_backend_names - seen) > 1:
            raise TypeError(
                f"Unable to convert inputs from {graph_backend_names} backends and "
                f"run `{self.name}'. NetworkX is configured to automatically convert "
                f"to {try_order} backends. To remedy this, you may enable automatic "
                f"conversion to {unspecified_backends} backends by adding them to "
                "`nx.config.backend_priority`, or you "
                "may specify a backend to use with the `backend=` keyword argument."
            )
        raise NotImplementedError(
            f"`{self.name}' is not implemented by {try_order} backends. To remedy "
            "this, you may enable automatic conversion to more backends (including "
            "'networkx') by adding them to `nx.config.backend_priority`, "
            "or you may specify a backend to use with "
            "the `backend=` keyword argument."
        )

    def _will_call_mutate_input(self, args, kwargs):
        return (mutates_input := self.mutates_input) and (
            mutates_input is True
            or any(
                # If `mutates_input` begins with "not ", then assume the argument is bool,
                # otherwise treat it as a node or edge attribute if it's not None.
                not (
                    args[arg_pos]
                    if len(args) > arg_pos
                    # This assumes that e.g. `copy=True` is the default
                    else kwargs.get(arg_name[4:], True)
                )
                if arg_name.startswith("not ")
                else (args[arg_pos] if len(args) > arg_pos else kwargs.get(arg_name))
                is not None
                for arg_name, arg_pos in mutates_input.items()
            )
        )

    def _can_convert(self, backend_name, graph_backend_names):
        # Backend-to-backend conversion not supported yet.
        # We can only convert to and from networkx.
        rv = backend_name == "networkx" or graph_backend_names.issubset(
            {"networkx", backend_name}
        )
        if not rv:
            _logger.debug(
                "Unable to convert from %s backends to '%s' backend",
                graph_backend_names,
                backend_name,
            )
        return rv

    def _does_backend_have(self, backend_name):
        """Does the specified backend have this algorithm?"""
        if backend_name == "networkx":
            return True
        # Inspect the backend; don't trust metadata used to create `self.backends`
        backend = _load_backend(backend_name)
        return hasattr(backend, self.name)

    def _can_backend_run(self, backend_name, args, kwargs):
        """Can the specified backend run this algorithm with these arguments?"""
        if backend_name == "networkx":
            return True
        backend = _load_backend(backend_name)
        # `backend.can_run` and `backend.should_run` may return strings that describe
        # why they can't or shouldn't be run.
        if not hasattr(backend, self.name):
            _logger.debug(
                "Backend '%s' does not implement `%s'", backend_name, self.name
            )
            return False
        can_run = backend.can_run(self.name, args, kwargs)
        if isinstance(can_run, str) or not can_run:
            reason = f", because: {can_run}" if isinstance(can_run, str) else ""
            _logger.debug(
                "Backend '%s' can't run `%s` with arguments: %s%s",
                backend_name,
                self.name,
                _LazyArgsRepr(self, args, kwargs),
                reason,
            )
            return False
        return True

    def _should_backend_run(self, backend_name, args, kwargs):
        """Should the specified backend run this algorithm with these arguments?

        Note that this does not check ``backend.can_run``.
        """
        # `backend.can_run` and `backend.should_run` may return strings that describe
        # why they can't or shouldn't be run.
        if backend_name == "networkx":
            return True
        backend = _load_backend(backend_name)
        should_run = backend.should_run(self.name, args, kwargs)
        if isinstance(should_run, str) or not should_run:
            reason = f", because: {should_run}" if isinstance(should_run, str) else ""
            _logger.debug(
                "Backend '%s' shouldn't run `%s` with arguments: %s%s",
                backend_name,
                self.name,
                _LazyArgsRepr(self, args, kwargs),
                reason,
            )
            return False
        return True

    def _convert_arguments(self, backend_name, args, kwargs, *, use_cache, mutations):
        """Convert graph arguments to the specified backend.

        Returns
        -------
        args tuple and kwargs dict
        """
        bound = self.__signature__.bind(*args, **kwargs)
        bound.apply_defaults()
        if not self.graphs:
            bound_kwargs = bound.kwargs
            del bound_kwargs["backend"]
            return bound.args, bound_kwargs
        if backend_name == "networkx":
            # `backend_interface.convert_from_nx` preserves everything
            preserve_edge_attrs = preserve_node_attrs = preserve_graph_attrs = True
        else:
            preserve_edge_attrs = self.preserve_edge_attrs
            preserve_node_attrs = self.preserve_node_attrs
            preserve_graph_attrs = self.preserve_graph_attrs
            edge_attrs = self.edge_attrs
            node_attrs = self.node_attrs
        # Convert graphs into backend graph-like object
        # Include the edge and/or node labels if provided to the algorithm
        if preserve_edge_attrs is False:
            # e.g. `preserve_edge_attrs=False`
            pass
        elif preserve_edge_attrs is True:
            # e.g. `preserve_edge_attrs=True`
            edge_attrs = None
        elif isinstance(preserve_edge_attrs, str):
            if bound.arguments[preserve_edge_attrs] is True or callable(
                bound.arguments[preserve_edge_attrs]
            ):
                # e.g. `preserve_edge_attrs="attr"` and `func(attr=True)`
                # e.g. `preserve_edge_attrs="attr"` and `func(attr=myfunc)`
                preserve_edge_attrs = True
                edge_attrs = None
            elif bound.arguments[preserve_edge_attrs] is False and (
                isinstance(edge_attrs, str)
                and edge_attrs == preserve_edge_attrs
                or isinstance(edge_attrs, dict)
                and preserve_edge_attrs in edge_attrs
            ):
                # e.g. `preserve_edge_attrs="attr"` and `func(attr=False)`
                # Treat `False` argument as meaning "preserve_edge_data=False"
                # and not `False` as the edge attribute to use.
                preserve_edge_attrs = False
                edge_attrs = None
            else:
                # e.g. `preserve_edge_attrs="attr"` and `func(attr="weight")`
                preserve_edge_attrs = False
        # Else: e.g. `preserve_edge_attrs={"G": {"weight": 1}}`

        if edge_attrs is None:
            # May have been set to None above b/c all attributes are preserved
            pass
        elif isinstance(edge_attrs, str):
            if edge_attrs[0] == "[":
                # e.g. `edge_attrs="[edge_attributes]"` (argument of list of attributes)
                # e.g. `func(edge_attributes=["foo", "bar"])`
                edge_attrs = {
                    edge_attr: 1 for edge_attr in bound.arguments[edge_attrs[1:-1]]
                }
            elif callable(bound.arguments[edge_attrs]):
                # e.g. `edge_attrs="weight"` and `func(weight=myfunc)`
                preserve_edge_attrs = True
                edge_attrs = None
            elif bound.arguments[edge_attrs] is not None:
                # e.g. `edge_attrs="weight"` and `func(weight="foo")` (default of 1)
                edge_attrs = {bound.arguments[edge_attrs]: 1}
            elif self.name == "to_numpy_array" and hasattr(
                bound.arguments["dtype"], "names"
            ):
                # Custom handling: attributes may be obtained from `dtype`
                edge_attrs = {
                    edge_attr: 1 for edge_attr in bound.arguments["dtype"].names
                }
            else:
                # e.g. `edge_attrs="weight"` and `func(weight=None)`
                edge_attrs = None
        else:
            # e.g. `edge_attrs={"attr": "default"}` and `func(attr="foo", default=7)`
            # e.g. `edge_attrs={"attr": 0}` and `func(attr="foo")`
            edge_attrs = {
                edge_attr: bound.arguments.get(val, 1) if isinstance(val, str) else val
                for key, val in edge_attrs.items()
                if (edge_attr := bound.arguments[key]) is not None
            }

        if preserve_node_attrs is False:
            # e.g. `preserve_node_attrs=False`
            pass
        elif preserve_node_attrs is True:
            # e.g. `preserve_node_attrs=True`
            node_attrs = None
        elif isinstance(preserve_node_attrs, str):
            if bound.arguments[preserve_node_attrs] is True or callable(
                bound.arguments[preserve_node_attrs]
            ):
                # e.g. `preserve_node_attrs="attr"` and `func(attr=True)`
                # e.g. `preserve_node_attrs="attr"` and `func(attr=myfunc)`
                preserve_node_attrs = True
                node_attrs = None
            elif bound.arguments[preserve_node_attrs] is False and (
                isinstance(node_attrs, str)
                and node_attrs == preserve_node_attrs
                or isinstance(node_attrs, dict)
                and preserve_node_attrs in node_attrs
            ):
                # e.g. `preserve_node_attrs="attr"` and `func(attr=False)`
                # Treat `False` argument as meaning "preserve_node_data=False"
                # and not `False` as the node attribute to use. Is this used?
                preserve_node_attrs = False
                node_attrs = None
            else:
                # e.g. `preserve_node_attrs="attr"` and `func(attr="weight")`
                preserve_node_attrs = False
        # Else: e.g. `preserve_node_attrs={"G": {"pos": None}}`

        if node_attrs is None:
            # May have been set to None above b/c all attributes are preserved
            pass
        elif isinstance(node_attrs, str):
            if node_attrs[0] == "[":
                # e.g. `node_attrs="[node_attributes]"` (argument of list of attributes)
                # e.g. `func(node_attributes=["foo", "bar"])`
                node_attrs = {
                    node_attr: None for node_attr in bound.arguments[node_attrs[1:-1]]
                }
            elif callable(bound.arguments[node_attrs]):
                # e.g. `node_attrs="weight"` and `func(weight=myfunc)`
                preserve_node_attrs = True
                node_attrs = None
            elif bound.arguments[node_attrs] is not None:
                # e.g. `node_attrs="weight"` and `func(weight="foo")`
                node_attrs = {bound.arguments[node_attrs]: None}
            else:
                # e.g. `node_attrs="weight"` and `func(weight=None)`
                node_attrs = None
        else:
            # e.g. `node_attrs={"attr": "default"}` and `func(attr="foo", default=7)`
            # e.g. `node_attrs={"attr": 0}` and `func(attr="foo")`
            node_attrs = {
                node_attr: bound.arguments.get(val) if isinstance(val, str) else val
                for key, val in node_attrs.items()
                if (node_attr := bound.arguments[key]) is not None
            }

        # It should be safe to assume that we either have networkx graphs or backend graphs.
        # Future work: allow conversions between backends.
        for gname in self.graphs:
            if gname in self.list_graphs:
                bound.arguments[gname] = [
                    self._convert_graph(
                        backend_name,
                        g,
                        edge_attrs=edge_attrs,
                        node_attrs=node_attrs,
                        preserve_edge_attrs=preserve_edge_attrs,
                        preserve_node_attrs=preserve_node_attrs,
                        preserve_graph_attrs=preserve_graph_attrs,
                        graph_name=gname,
                        use_cache=use_cache,
                        mutations=mutations,
                    )
                    if getattr(g, "__networkx_backend__", "networkx") != backend_name
                    else g
                    for g in bound.arguments[gname]
                ]
            else:
                graph = bound.arguments[gname]
                if graph is None:
                    if gname in self.optional_graphs:
                        continue
                    raise TypeError(
                        f"Missing required graph argument `{gname}` in {self.name} function"
                    )
                if isinstance(preserve_edge_attrs, dict):
                    preserve_edges = False
                    edges = preserve_edge_attrs.get(gname, edge_attrs)
                else:
                    preserve_edges = preserve_edge_attrs
                    edges = edge_attrs
                if isinstance(preserve_node_attrs, dict):
                    preserve_nodes = False
                    nodes = preserve_node_attrs.get(gname, node_attrs)
                else:
                    preserve_nodes = preserve_node_attrs
                    nodes = node_attrs
                if isinstance(preserve_graph_attrs, set):
                    preserve_graph = gname in preserve_graph_attrs
                else:
                    preserve_graph = preserve_graph_attrs
                if getattr(graph, "__networkx_backend__", "networkx") != backend_name:
                    bound.arguments[gname] = self._convert_graph(
                        backend_name,
                        graph,
                        edge_attrs=edges,
                        node_attrs=nodes,
                        preserve_edge_attrs=preserve_edges,
                        preserve_node_attrs=preserve_nodes,
                        preserve_graph_attrs=preserve_graph,
                        graph_name=gname,
                        use_cache=use_cache,
                        mutations=mutations,
                    )
        bound_kwargs = bound.kwargs
        del bound_kwargs["backend"]
        return bound.args, bound_kwargs

    def _convert_graph(
        self,
        backend_name,
        graph,
        *,
        edge_attrs,
        node_attrs,
        preserve_edge_attrs,
        preserve_node_attrs,
        preserve_graph_attrs,
        graph_name,
        use_cache,
        mutations,
    ):
        if (
            use_cache
            and (nx_cache := getattr(graph, "__networkx_cache__", None)) is not None
        ):
            cache = nx_cache.setdefault("backends", {}).setdefault(backend_name, {})
            key = _get_cache_key(
                edge_attrs=edge_attrs,
                node_attrs=node_attrs,
                preserve_edge_attrs=preserve_edge_attrs,
                preserve_node_attrs=preserve_node_attrs,
                preserve_graph_attrs=preserve_graph_attrs,
            )
            compat_key, rv = _get_from_cache(cache, key, mutations=mutations)
            if rv is not None:
                if "cache" not in nx.config.warnings_to_ignore:
                    warnings.warn(
                        "Note: conversions to backend graphs are saved to cache "
                        "(`G.__networkx_cache__` on the original graph) by default."
                        "\n\nThis warning means the cached graph is being used "
                        f"for the {backend_name!r} backend in the "
                        f"call to {self.name}.\n\nFor the cache to be consistent "
                        "(i.e., correct), the input graph must not have been "
                        "manually mutated since the cached graph was created. "
                        "Examples of manually mutating the graph data structures "
                        "resulting in an inconsistent cache include:\n\n"
                        "    >>> G[u][v][key] = val\n\n"
                        "and\n\n"
                        "    >>> for u, v, d in G.edges(data=True):\n"
                        "    ...     d[key] = val\n\n"
                        "Using methods such as `G.add_edge(u, v, weight=val)` "
                        "will correctly clear the cache to keep it consistent. "
                        "You may also use `G.__networkx_cache__.clear()` to "
                        "manually clear the cache, or set `G.__networkx_cache__` "
                        "to None to disable caching for G. Enable or disable caching "
                        "globally via `nx.config.cache_converted_graphs` config.\n\n"
                        "To disable this warning:\n\n"
                        '    >>> nx.config.warnings_to_ignore.add("cache")\n'
                    )
                _logger.debug(
                    "Using cached converted graph (from '%s' to '%s' backend) "
                    "in call to `%s' for '%s' argument",
                    getattr(graph, "__networkx_backend__", None),
                    backend_name,
                    self.name,
                    graph_name,
                )
                return rv

        if backend_name == "networkx":
            # Perhaps we should check that "__networkx_backend__" attribute exists
            # and return the original object if not.
            if not hasattr(graph, "__networkx_backend__"):
                _logger.debug(
                    "Unable to convert input to 'networkx' backend in call to `%s' for "
                    "'%s argument, because it is not from a backend (i.e., it does not "
                    "have `G.__networkx_backend__` attribute). Using the original "
                    "object: %s",
                    self.name,
                    graph_name,
                    graph,
                )
                # This may fail, but let it fail in the networkx function
                return graph
            backend = _load_backend(graph.__networkx_backend__)
            rv = backend.convert_to_nx(graph)
        else:
            backend = _load_backend(backend_name)
            rv = backend.convert_from_nx(
                graph,
                edge_attrs=edge_attrs,
                node_attrs=node_attrs,
                preserve_edge_attrs=preserve_edge_attrs,
                preserve_node_attrs=preserve_node_attrs,
                # Always preserve graph attrs when we are caching b/c this should be
                # cheap and may help prevent extra (unnecessary) conversions. Because
                # we do this, we don't need `preserve_graph_attrs` in the cache key.
                preserve_graph_attrs=preserve_graph_attrs or use_cache,
                name=self.name,
                graph_name=graph_name,
            )
        if use_cache and nx_cache is not None and mutations is None:
            _set_to_cache(cache, key, rv)
            _logger.debug(
                "Caching converted graph (from '%s' to '%s' backend) "
                "in call to `%s' for '%s' argument",
                getattr(graph, "__networkx_backend__", None),
                backend_name,
                self.name,
                graph_name,
            )

        return rv

<<<<<<< HEAD
    def _convert_and_call(
        self, backend_name, args, kwargs, backends_kwargs, *, fallback_to_nx=False
    ):
        """Call this dispatchable function with a backend, converting graphs if necessary."""
        backend = _load_backend(backend_name)
        if not self._can_backend_run(
            backend_name,
            args,
            kwargs
            if backend_name not in backends_kwargs
            else {**kwargs, **backends_kwargs[backend_name]},
            # Don't log in `_can_backend_run` here to avoid duplicating info in the exception
            log=fallback_to_nx,
        ):
            if fallback_to_nx:
=======
    def _call_with_backend(self, backend_name, args, kwargs, *, extra_message=None):
        """Call this dispatchable function with a backend without converting inputs."""
        if backend_name == "networkx":
            return self.orig_func(*args, **kwargs)
        backend = _load_backend(backend_name)
        _logger.debug(
            "Using backend '%s' for call to `%s' with arguments: %s",
            backend_name,
            self.name,
            _LazyArgsRepr(self, args, kwargs),
        )
        try:
            return getattr(backend, self.name)(*args, **kwargs)
        except NotImplementedError as exc:
            if extra_message is not None:
>>>>>>> c6be627f
                _logger.debug(
                    "Backend '%s' raised when calling `%s': %s",
                    backend_name,
                    self.name,
                    exc,
                )
                raise NotImplementedError(extra_message) from exc
            raise

    def _convert_and_call(
        self,
        backend_name,
        input_backend_names,
        args,
        kwargs,
        *,
        extra_message=None,
        mutations=None,
    ):
        """Call this dispatchable function with a backend after converting inputs.

        Parameters
        ----------
        backend_name : str
        input_backend_names : set[str]
        args : arguments tuple
        kwargs : keywords dict
        extra_message : str, optional
            Additional message to log if NotImplementedError is raised by backend.
        mutations : list, optional
            Used to clear objects gotten from cache if inputs will be mutated.
        """
        if backend_name == "networkx":
            func = self.orig_func
        else:
            backend = _load_backend(backend_name)
            func = getattr(backend, self.name)
        other_backend_names = input_backend_names - {backend_name}
        _logger.debug(
            "Converting input graphs from %s backend%s to '%s' backend for call to `%s'",
            other_backend_names
            if len(other_backend_names) > 1
            else f"'{next(iter(other_backend_names))}'",
            "s" if len(other_backend_names) > 1 else "",
            backend_name,
            self.name,
        )
        try:
            converted_args, converted_kwargs = self._convert_arguments(
                backend_name,
                args,
                kwargs,
                use_cache=nx.config.cache_converted_graphs,
                mutations=mutations,
            )
<<<<<<< HEAD
            if backend_name in backends_kwargs:
                converted_kwargs.update(backends_kwargs[backend_name])
=======
        except NotImplementedError as exc:
            # Only log the exception if we are adding an extra message
            # because we don't want to lose any information.
>>>>>>> c6be627f
            _logger.debug(
                "Failed to convert graphs from %s to '%s' backend for call to `%s'"
                + ("" if extra_message is None else ": %s"),
                input_backend_names,
                backend_name,
                self.name,
                *(() if extra_message is None else (exc,)),
            )
            if extra_message is not None:
                raise NotImplementedError(extra_message) from exc
            raise
        if backend_name != "networkx":
            _logger.debug(
                "Using backend '%s' for call to `%s' with arguments: %s",
                backend_name,
                self.name,
                _LazyArgsRepr(self, converted_args, converted_kwargs),
            )
        try:
            return func(*converted_args, **converted_kwargs)
        except NotImplementedError as exc:
            if extra_message is not None:
                _logger.debug(
                    "Backend '%s' raised when calling `%s': %s",
                    backend_name,
                    self.name,
                    exc,
                )
                raise NotImplementedError(extra_message) from exc
            raise

    def _convert_and_call_for_tests(
        self, backend_name, args, kwargs, backends_kwargs, *, fallback_to_nx=False
    ):
        """Call this dispatchable function with a backend; for use with testing."""
        backend = _load_backend(backend_name)
        if not self._can_backend_run(
            backend_name,
            args,
            kwargs
            if backend_name not in backends_kwargs
            else {**kwargs, **backends_kwargs[backend_name]},
        ):
            if fallback_to_nx or not self.graphs:
                if fallback_to_nx:
                    _logger.debug(
                        "Falling back to use 'networkx' instead of '%s' backend "
                        "for call to `%s' with arguments: %s",
                        backend_name,
                        self.name,
                        _LazyArgsRepr(self, args, kwargs),
                    )
                return self.orig_func(*args, **kwargs)

            import pytest

            msg = f"'{self.name}' not implemented by {backend_name}"
            if hasattr(backend, self.name):
                msg += " with the given arguments"
            pytest.xfail(msg)

        from collections.abc import Iterable, Iterator, Mapping
        from copy import copy, deepcopy
        from io import BufferedReader, BytesIO, StringIO, TextIOWrapper
        from itertools import tee
        from random import Random

        import numpy as np
        from numpy.random import Generator, RandomState
        from scipy.sparse import sparray

        # We sometimes compare the backend result to the original result,
        # so we need two sets of arguments. We tee iterators and copy
        # random state so that they may be used twice.
        if not args:
            args1 = args2 = args
        else:
            args1, args2 = zip(
                *(
                    (arg, deepcopy(arg))
                    if isinstance(arg, RandomState)
                    else (arg, copy(arg))
                    if isinstance(arg, BytesIO | StringIO | Random | Generator)
                    else tee(arg)
                    if isinstance(arg, Iterator)
                    and not isinstance(arg, BufferedReader | TextIOWrapper)
                    else (arg, arg)
                    for arg in args
                )
            )
        if not kwargs:
            kwargs1 = kwargs2 = kwargs
        else:
            kwargs1, kwargs2 = zip(
                *(
                    ((k, v), (k, deepcopy(v)))
                    if isinstance(v, RandomState)
                    else ((k, v), (k, copy(v)))
                    if isinstance(v, BytesIO | StringIO | Random | Generator)
                    else ((k, (teed := tee(v))[0]), (k, teed[1]))
                    if isinstance(v, Iterator)
                    and not isinstance(v, BufferedReader | TextIOWrapper)
                    else ((k, v), (k, v))
                    for k, v in kwargs.items()
                )
            )
            kwargs1 = dict(kwargs1)
            kwargs2 = dict(kwargs2)
        try:
            converted_args, converted_kwargs = self._convert_arguments(
                backend_name, args1, kwargs1, use_cache=False, mutations=None
            )
            if backend_name in backends_kwargs:
                converted_kwargs.update(backends_kwargs[backend_name])
            _logger.debug(
                "Using backend '%s' for call to `%s' with arguments: %s",
                backend_name,
                self.name,
                _LazyArgsRepr(self, converted_args, converted_kwargs),
            )
            result = getattr(backend, self.name)(*converted_args, **converted_kwargs)
        except NotImplementedError as exc:
            if fallback_to_nx:
                _logger.debug(
                    "Graph conversion failed; falling back to use 'networkx' instead "
                    "of '%s' backend for call to `%s'",
                    backend_name,
                    self.name,
                )
                return self.orig_func(*args2, **kwargs2)
            import pytest

            pytest.xfail(
                exc.args[0] if exc.args else f"{self.name} raised {type(exc).__name__}"
            )
        # Verify that `self._returns_graph` is correct. This compares the return type
        # to the type expected from `self._returns_graph`. This handles tuple and list
        # return types, but *does not* catch functions that yield graphs.
        if (
            self._returns_graph
            != (
                isinstance(result, nx.Graph)
                or hasattr(result, "__networkx_backend__")
                or isinstance(result, tuple | list)
                and any(
                    isinstance(x, nx.Graph) or hasattr(x, "__networkx_backend__")
                    for x in result
                )
            )
            and not (
                # May return Graph or None
                self.name in {"check_planarity", "check_planarity_recursive"}
                and any(x is None for x in result)
            )
            and not (
                # May return Graph or dict
                self.name in {"held_karp_ascent"}
                and any(isinstance(x, dict) for x in result)
            )
            and self.name
            not in {
                # yields graphs
                "all_triads",
                "general_k_edge_subgraphs",
                # yields graphs or arrays
                "nonisomorphic_trees",
            }
        ):
            raise RuntimeError(f"`returns_graph` is incorrect for {self.name}")

        def check_result(val, depth=0):
            if isinstance(val, np.number):
                raise RuntimeError(
                    f"{self.name} returned a numpy scalar {val} ({type(val)}, depth={depth})"
                )
            if isinstance(val, np.ndarray | sparray):
                return
            if isinstance(val, nx.Graph):
                check_result(val._node, depth=depth + 1)
                check_result(val._adj, depth=depth + 1)
                return
            if isinstance(val, Iterator):
                raise NotImplementedError
            if isinstance(val, Iterable) and not isinstance(val, str):
                for x in val:
                    check_result(x, depth=depth + 1)
            if isinstance(val, Mapping):
                for x in val.values():
                    check_result(x, depth=depth + 1)

        def check_iterator(it):
            for val in it:
                try:
                    check_result(val)
                except RuntimeError as exc:
                    raise RuntimeError(
                        f"{self.name} returned a numpy scalar {val} ({type(val)})"
                    ) from exc
                yield val

        if self.name in {"from_edgelist"}:
            # numpy scalars are explicitly given as values in some tests
            pass
        elif isinstance(result, Iterator):
            result = check_iterator(result)
        else:
            try:
                check_result(result)
            except RuntimeError as exc:
                raise RuntimeError(
                    f"{self.name} returned a numpy scalar {result} ({type(result)})"
                ) from exc
            check_result(result)

        if self.name in {
            "edmonds_karp",
            "barycenter",
            "contracted_edge",
            "contracted_nodes",
            "stochastic_graph",
            "relabel_nodes",
            "maximum_branching",
            "incremental_closeness_centrality",
            "minimal_branching",
            "minimum_spanning_arborescence",
            "recursive_simple_cycles",
            "connected_double_edge_swap",
        }:
            # Special-case algorithms that mutate input graphs
            bound = self.__signature__.bind(*converted_args, **converted_kwargs)
            bound.apply_defaults()
            bound2 = self.__signature__.bind(*args2, **kwargs2)
            bound2.apply_defaults()
            if self.name in {
                "minimal_branching",
                "minimum_spanning_arborescence",
                "recursive_simple_cycles",
                "connected_double_edge_swap",
            }:
                G1 = backend.convert_to_nx(bound.arguments["G"])
                G2 = bound2.arguments["G"]
                G2._adj = G1._adj
                if G2.is_directed():
                    G2._pred = G1._pred
                nx._clear_cache(G2)
            elif self.name == "edmonds_karp":
                R1 = backend.convert_to_nx(bound.arguments["residual"])
                R2 = bound2.arguments["residual"]
                if R1 is not None and R2 is not None:
                    for k, v in R1.edges.items():
                        R2.edges[k]["flow"] = v["flow"]
                    R2.graph.update(R1.graph)
                    nx._clear_cache(R2)
            elif self.name == "barycenter" and bound.arguments["attr"] is not None:
                G1 = backend.convert_to_nx(bound.arguments["G"])
                G2 = bound2.arguments["G"]
                attr = bound.arguments["attr"]
                for k, v in G1.nodes.items():
                    G2.nodes[k][attr] = v[attr]
                nx._clear_cache(G2)
            elif (
                self.name in {"contracted_nodes", "contracted_edge"}
                and not bound.arguments["copy"]
            ):
                # Edges and nodes changed; node "contraction" and edge "weight" attrs
                G1 = backend.convert_to_nx(bound.arguments["G"])
                G2 = bound2.arguments["G"]
                G2.__dict__.update(G1.__dict__)
                nx._clear_cache(G2)
            elif self.name == "stochastic_graph" and not bound.arguments["copy"]:
                G1 = backend.convert_to_nx(bound.arguments["G"])
                G2 = bound2.arguments["G"]
                for k, v in G1.edges.items():
                    G2.edges[k]["weight"] = v["weight"]
                nx._clear_cache(G2)
            elif (
                self.name == "relabel_nodes"
                and not bound.arguments["copy"]
                or self.name in {"incremental_closeness_centrality"}
            ):
                G1 = backend.convert_to_nx(bound.arguments["G"])
                G2 = bound2.arguments["G"]
                if G1 is G2:
                    return G2
                G2._node.clear()
                G2._node.update(G1._node)
                G2._adj.clear()
                G2._adj.update(G1._adj)
                if hasattr(G1, "_pred") and hasattr(G2, "_pred"):
                    G2._pred.clear()
                    G2._pred.update(G1._pred)
                if hasattr(G1, "_succ") and hasattr(G2, "_succ"):
                    G2._succ.clear()
                    G2._succ.update(G1._succ)
                nx._clear_cache(G2)
                if self.name == "relabel_nodes":
                    return G2
            return backend.convert_to_nx(result)

        converted_result = backend.convert_to_nx(result)
        if isinstance(converted_result, nx.Graph) and self.name not in {
            "boykov_kolmogorov",
            "preflow_push",
            "quotient_graph",
            "shortest_augmenting_path",
            "spectral_graph_forge",
            # We don't handle tempfile.NamedTemporaryFile arguments
            "read_gml",
            "read_graph6",
            "read_sparse6",
            # We don't handle io.BufferedReader or io.TextIOWrapper arguments
            "bipartite_read_edgelist",
            "read_adjlist",
            "read_edgelist",
            "read_graphml",
            "read_multiline_adjlist",
            "read_pajek",
            "from_pydot",
            "pydot_read_dot",
            "agraph_read_dot",
            # graph comparison fails b/c of nan values
            "read_gexf",
        }:
            # For graph return types (e.g. generators), we compare that results are
            # the same between the backend and networkx, then return the original
            # networkx result so the iteration order will be consistent in tests.
            G = self.orig_func(*args2, **kwargs2)
            if not nx.utils.graphs_equal(G, converted_result):
                assert G.number_of_nodes() == converted_result.number_of_nodes()
                assert G.number_of_edges() == converted_result.number_of_edges()
                assert G.graph == converted_result.graph
                assert G.nodes == converted_result.nodes
                assert G.adj == converted_result.adj
                assert type(G) is type(converted_result)
                raise AssertionError("Graphs are not equal")
            return G
        return converted_result

    def _make_doc(self):
        """Generate the backends section at the end for functions having an alternate
        backend implementation(s) using the `backend_info` entry-point."""

        if not self.backends:
            return self._orig_doc
        lines = [
            "Backends",
            "--------",
        ]
        for backend in sorted(self.backends):
            info = backend_info[backend]
            if "short_summary" in info:
                lines.append(f"{backend} : {info['short_summary']}")
            else:
                lines.append(backend)
            if "functions" not in info or self.name not in info["functions"]:
                lines.append("")
                continue

            func_info = info["functions"][self.name]

            # Renaming extra_docstring to additional_docs
            if func_docs := (
                func_info.get("additional_docs") or func_info.get("extra_docstring")
            ):
                lines.extend(
                    f"  {line}" if line else line for line in func_docs.split("\n")
                )
                add_gap = True
            else:
                add_gap = False

            # Renaming extra_parameters to additional_parameters
            if extra_parameters := (
                func_info.get("extra_parameters")
                or func_info.get("additional_parameters")
            ):
                if add_gap:
                    lines.append("")
                lines.append("  Additional parameters:")
                for param in sorted(extra_parameters):
                    lines.append(f"    {param}")
                    if desc := extra_parameters[param]:
                        lines.append(f"      {desc}")
                    lines.append("")
            else:
                lines.append("")

            if func_url := func_info.get("url"):
                lines.append(f"[`Source <{func_url}>`_]")
                lines.append("")

        lines.pop()  # Remove last empty line
        to_add = "\n    ".join(lines)
        if not self._orig_doc:
            return f"The original docstring for {self.name} was empty.\n\n    {to_add}"
        return f"{self._orig_doc.rstrip()}\n\n    {to_add}"

    def __reduce__(self):
        """Allow this object to be serialized with pickle.

        This uses the global registry `_registered_algorithms` to deserialize.
        """
        return _restore_dispatchable, (self.name,)


def _restore_dispatchable(name):
    return _registered_algorithms[name].__wrapped__


def _get_cache_key(
    *,
    edge_attrs,
    node_attrs,
    preserve_edge_attrs,
    preserve_node_attrs,
    preserve_graph_attrs,
):
    """Return key used by networkx caching given arguments for ``convert_from_nx``."""
    # edge_attrs: dict | None
    # node_attrs: dict | None
    # preserve_edge_attrs: bool (False if edge_attrs is not None)
    # preserve_node_attrs: bool (False if node_attrs is not None)
    return (
        frozenset(edge_attrs.items())
        if edge_attrs is not None
        else preserve_edge_attrs,
        frozenset(node_attrs.items())
        if node_attrs is not None
        else preserve_node_attrs,
    )


def _get_from_cache(cache, key, *, backend_name=None, mutations=None):
    """Search the networkx cache for a graph that is compatible with ``key``.

    Parameters
    ----------
    cache : dict
        If ``backend_name`` is given, then this is treated as ``G.__networkx_cache__``,
        but if ``backend_name`` is None, then this is treated as the resolved inner
        cache such as ``G.__networkx_cache__["backends"][backend_name]``.
    key : tuple
        Cache key from ``_get_cache_key``.
    backend_name : str, optional
        Name of the backend to control how ``cache`` is interpreted.
    mutations : list, optional
        Used internally to clear objects gotten from cache if inputs will be mutated.

    Returns
    -------
    tuple or None
        The key of the compatible graph found in the cache.
    graph or None
        A compatible graph or None.
    """
    if backend_name is not None:
        cache = cache.get("backends", {}).get(backend_name, {})
    if not cache:
        return None, None

    # Do a simple search for a cached graph with compatible data.
    # For example, if we need a single attribute, then it's okay
    # to use a cached graph that preserved all attributes.
    # This looks for an exact match first.
    edge_key, node_key = key
    for compat_key in itertools.product(
        (edge_key, True) if edge_key is not True else (True,),
        (node_key, True) if node_key is not True else (True,),
    ):
        if (rv := cache.get(compat_key)) is not None:
            if mutations is not None:
                # Remove this item from the cache (after all conversions) if
                # the call to this dispatchable function will mutate an input.
                mutations.append((cache, compat_key))
            return compat_key, rv
    if edge_key is not True and node_key is not True:
        # Iterate over the items in `cache` to see if any are compatible.
        # For example, if no edge attributes are needed, then a graph
        # with any edge attribute will suffice. We use the same logic
        # below (but switched) to clear unnecessary items from the cache.
        # Use `list(cache.items())` to be thread-safe.
        for (ekey, nkey), graph in list(cache.items()):
            if edge_key is False or ekey is True:
                pass  # Cache works for edge data!
            elif edge_key is True or ekey is False or not edge_key.issubset(ekey):
                continue  # Cache missing required edge data; does not work
            if node_key is False or nkey is True:
                pass  # Cache works for node data!
            elif node_key is True or nkey is False or not node_key.issubset(nkey):
                continue  # Cache missing required node data; does not work
            if mutations is not None:
                # Remove this item from the cache (after all conversions) if
                # the call to this dispatchable function will mutate an input.
                mutations.append((cache, (ekey, nkey)))
            return (ekey, nkey), graph
    return None, None


def _set_to_cache(cache, key, graph, *, backend_name=None):
    """Set a backend graph to the cache, and remove unnecessary cached items.

    Parameters
    ----------
    cache : dict
        If ``backend_name`` is given, then this is treated as ``G.__networkx_cache__``,
        but if ``backend_name`` is None, then this is treated as the resolved inner
        cache such as ``G.__networkx_cache__["backends"][backend_name]``.
    key : tuple
        Cache key from ``_get_cache_key``.
    graph : graph
    backend_name : str, optional
        Name of the backend to control how ``cache`` is interpreted.

    Returns
    -------
    dict
        The items that were removed from the cache.
    """
    if backend_name is not None:
        cache = cache.setdefault("backends", {}).setdefault(backend_name, {})
    # Remove old cached items that are no longer necessary since they
    # are dominated/subsumed/outdated by what was just calculated.
    # This uses the same logic as above, but with keys switched.
    # Also, don't update the cache here if the call will mutate an input.
    removed = {}
    edge_key, node_key = key
    cache[key] = graph  # Set at beginning to be thread-safe
    for cur_key in list(cache):
        if cur_key == key:
            continue
        ekey, nkey = cur_key
        if ekey is False or edge_key is True:
            pass
        elif ekey is True or edge_key is False or not ekey.issubset(edge_key):
            continue
        if nkey is False or node_key is True:
            pass
        elif nkey is True or node_key is False or not nkey.issubset(node_key):
            continue
        # Use pop instead of del to try to be thread-safe
        if (graph := cache.pop(cur_key, None)) is not None:
            removed[cur_key] = graph
    return removed


class _LazyArgsRepr:
    """Simple wrapper to display arguments of dispatchable functions in logging calls."""

    def __init__(self, func, args, kwargs):
        self.func = func
        self.args = args
        self.kwargs = kwargs
        self.value = None

    def __repr__(self):
        if self.value is None:
            bound = self.func.__signature__.bind_partial(*self.args, **self.kwargs)
            inner = ", ".join(f"{key}={val!r}" for key, val in bound.arguments.items())
            self.value = f"({inner})"
        return self.value


if os.environ.get("_NETWORKX_BUILDING_DOCS_"):
    # When building docs with Sphinx, use the original function with the
    # dispatched __doc__, b/c Sphinx renders normal Python functions better.
    # This doesn't show e.g. `*, backend=None, **backend_kwargs` in the
    # signatures, which is probably okay. It does allow the docstring to be
    # updated based on the installed backends.
    _orig_dispatchable = _dispatchable

    def _dispatchable(func=None, **kwargs):  # type: ignore[no-redef]
        if func is None:
            return partial(_dispatchable, **kwargs)
        dispatched_func = _orig_dispatchable(func, **kwargs)
        func.__doc__ = dispatched_func.__doc__
        return func

    _dispatchable.__doc__ = _orig_dispatchable.__new__.__doc__  # type: ignore[method-assign,assignment]
    _sig = inspect.signature(_orig_dispatchable.__new__)
    _dispatchable.__signature__ = _sig.replace(  # type: ignore[method-assign,assignment]
        parameters=[v for k, v in _sig.parameters.items() if k != "cls"]
    )<|MERGE_RESOLUTION|>--- conflicted
+++ resolved
@@ -115,12 +115,8 @@
 
 .. code-block:: python
 
-<<<<<<< HEAD
-or you can specify the backend as a keyword argument::
-=======
    H = nx_parallel.ParallelGraph(G)
    nx.betweenness_centrality(H, k=10)
->>>>>>> c6be627f
 
 Explicitly use the ``parallel`` backend and pass additional backend-specific
 arguments. Here, ``get_chunks`` is an argument unique to the ``parallel``
@@ -1001,6 +997,8 @@
             # Fast path if no backends are installed
             if backend is not None and backend != "networkx":
                 raise ImportError(f"'{backend}' backend is not installed")
+            if "networkx" in backends_kwargs:
+                kwargs.update(backends_kwargs["networkx"])
             return self.orig_func(*args, **kwargs)
 
         # Use `backend_name` in this function instead of `backend`.
@@ -1080,12 +1078,8 @@
                 backend_priority[0],
                 args,
                 kwargs,
-<<<<<<< HEAD
                 backends_kwargs,
-                fallback_to_nx=self._fallback_to_nx,
-=======
                 fallback_to_nx=nx.config.fallback_to_nx,
->>>>>>> c6be627f
             )
 
         graph_backend_names.discard(None)
@@ -1101,11 +1095,16 @@
                 f"'{backend_name}' backend raised NotImplementedError when calling "
                 f"`{self.name}'. {blurb}"
             )
+            cur_kwargs = (
+                kwargs
+                if backend_name not in backends_kwargs
+                else {**kwargs, **backends_kwargs[backend_name]}
+            )
             if not graph_backend_names or graph_backend_names == {backend_name}:
                 # All graphs are backend graphs--no need to convert!
-                if self._can_backend_run(backend_name, args, kwargs):
+                if self._can_backend_run(backend_name, args, cur_kwargs):
                     return self._call_with_backend(
-                        backend_name, args, kwargs, extra_message=extra_message
+                        backend_name, args, cur_kwargs, extra_message=extra_message
                     )
                 if self._does_backend_have(backend_name):
                     extra = " for the given arguments"
@@ -1116,7 +1115,7 @@
                     f"{extra}. {blurb}"
                 )
             if self._can_convert(backend_name, graph_backend_names):
-                if self._can_backend_run(backend_name, args, kwargs):
+                if self._can_backend_run(backend_name, args, cur_kwargs):
                     if self._will_call_mutate_input(args, kwargs):
                         _logger.debug(
                             "`%s' will mutate an input graph. This prevents automatic conversion "
@@ -1134,15 +1133,7 @@
                         backend_name,
                         graph_backend_names,
                         args,
-                        kwargs,
-<<<<<<< HEAD
-                        backends_kwargs,
-                        fallback_to_nx=self._fallback_to_nx,
-                    )
-                # All graphs are backend graphs--no need to convert!
-                if graph_backend_name in backends_kwargs:
-                    kwargs.update(backends_kwargs[graph_backend_name])
-=======
+                        cur_kwargs,
                         extra_message=extra_message,
                         mutations=mutations,
                     )
@@ -1204,13 +1195,18 @@
                     f"Backend '{backend_name}' does not implement `{self.name}'%s. "
                     f"This call will mutate an input, so automatic {blurb}"
                 )
+                cur_kwargs = (
+                    kwargs
+                    if backend_name not in backends_kwargs
+                    else {**kwargs, **backends_kwargs[backend_name]}
+                )
                 # `can_run` is only used for better log and error messages
                 try:
-                    if self._can_backend_run(backend_name, args, kwargs):
+                    if self._can_backend_run(backend_name, args, cur_kwargs):
                         return self._call_with_backend(
                             backend_name,
                             args,
-                            kwargs,
+                            cur_kwargs,
                             extra_message=msg_template % " with these arguments",
                         )
                 except NotImplementedError as exc:
@@ -1251,7 +1247,6 @@
                 for g in graphs_resolved.values()
             ):
                 # Log that we are falling back to networkx
->>>>>>> c6be627f
                 _logger.debug(
                     "`%s' was called with inputs from multiple backends: %s. %s",
                     self.name,
@@ -1266,14 +1261,10 @@
             # At this point, no backends are available to handle the call with
             # the input graph types, but if the input graphs are compatible
             # nx.Graph instances, fall back to networkx without converting.
+            if "networkx" in backends_kwargs:
+                kwargs.update(backends_kwargs["networkx"])
             return self.orig_func(*args, **kwargs)
 
-<<<<<<< HEAD
-        # If backend was explicitly given by the user, so we need to use it no matter what
-        if backend_name is not None:
-            return self._convert_and_call(
-                backend_name, args, kwargs, backends_kwargs, fallback_to_nx=False
-=======
         # We may generalize fallback configuration as e.g. `nx.config.backend_fallback`
         if nx.config.fallback_to_nx or not graph_backend_names:
             # Use "networkx" by default if there are no inputs from backends.
@@ -1388,7 +1379,6 @@
                 "these backends will not be attempted.",
                 self.name,
                 group3,
->>>>>>> c6be627f
             )
             group3 = ()
 
@@ -1407,16 +1397,21 @@
         for is_not_first, backend_name in enumerate(try_order):
             if is_not_first:
                 _logger.debug("Trying next backend: '%s'", backend_name)
+            cur_kwargs = (
+                kwargs
+                if backend_name not in backends_kwargs
+                else {**kwargs, **backends_kwargs[backend_name]}
+            )
             try:
                 if not graph_backend_names or graph_backend_names == {backend_name}:
-                    if self._can_backend_run(backend_name, args, kwargs):
-                        return self._call_with_backend(backend_name, args, kwargs)
+                    if self._can_backend_run(backend_name, args, cur_kwargs):
+                        return self._call_with_backend(backend_name, args, cur_kwargs)
                 elif self._can_convert(
                     backend_name, graph_backend_names
-                ) and self._can_backend_run(backend_name, args, kwargs):
-                    if self._should_backend_run(backend_name, args, kwargs):
+                ) and self._can_backend_run(backend_name, args, cur_kwargs):
+                    if self._should_backend_run(backend_name, args, cur_kwargs):
                         rv = self._convert_and_call(
-                            backend_name, graph_backend_names, args, kwargs
+                            backend_name, graph_backend_names, args, cur_kwargs
                         )
                         if (
                             self._returns_graph
@@ -1456,27 +1451,14 @@
             _logger.debug(
                 "Trying backend: '%s' (ignoring `should_run=False`)", backend_name
             )
-<<<<<<< HEAD
-        ):
-            # Should we warn or log if we don't convert b/c the input will be mutated?
-            for backend_name in backend_priority:
-                if self._should_backend_run(
+            try:
+                rv = self._convert_and_call(
                     backend_name,
+                    graph_backend_names,
                     args,
                     kwargs
                     if backend_name not in backends_kwargs
                     else {**kwargs, **backends_kwargs[backend_name]},
-                ):
-                    return self._convert_and_call(
-                        backend_name,
-                        args,
-                        kwargs,
-                        backends_kwargs,
-                        fallback_to_nx=self._fallback_to_nx,
-=======
-            try:
-                rv = self._convert_and_call(
-                    backend_name, graph_backend_names, args, kwargs
                 )
                 if (
                     self._returns_graph
@@ -1491,7 +1473,6 @@
                         graph_backend_names,
                         backend_name,
                         backend_name,
->>>>>>> c6be627f
                     )
                 return rv
             except NotImplementedError as exc:
@@ -1929,23 +1910,6 @@
 
         return rv
 
-<<<<<<< HEAD
-    def _convert_and_call(
-        self, backend_name, args, kwargs, backends_kwargs, *, fallback_to_nx=False
-    ):
-        """Call this dispatchable function with a backend, converting graphs if necessary."""
-        backend = _load_backend(backend_name)
-        if not self._can_backend_run(
-            backend_name,
-            args,
-            kwargs
-            if backend_name not in backends_kwargs
-            else {**kwargs, **backends_kwargs[backend_name]},
-            # Don't log in `_can_backend_run` here to avoid duplicating info in the exception
-            log=fallback_to_nx,
-        ):
-            if fallback_to_nx:
-=======
     def _call_with_backend(self, backend_name, args, kwargs, *, extra_message=None):
         """Call this dispatchable function with a backend without converting inputs."""
         if backend_name == "networkx":
@@ -1961,7 +1925,6 @@
             return getattr(backend, self.name)(*args, **kwargs)
         except NotImplementedError as exc:
             if extra_message is not None:
->>>>>>> c6be627f
                 _logger.debug(
                     "Backend '%s' raised when calling `%s': %s",
                     backend_name,
@@ -2017,14 +1980,9 @@
                 use_cache=nx.config.cache_converted_graphs,
                 mutations=mutations,
             )
-<<<<<<< HEAD
-            if backend_name in backends_kwargs:
-                converted_kwargs.update(backends_kwargs[backend_name])
-=======
         except NotImplementedError as exc:
             # Only log the exception if we are adding an extra message
             # because we don't want to lose any information.
->>>>>>> c6be627f
             _logger.debug(
                 "Failed to convert graphs from %s to '%s' backend for call to `%s'"
                 + ("" if extra_message is None else ": %s"),
