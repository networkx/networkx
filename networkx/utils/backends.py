--- conflicted
+++ resolved
@@ -440,7 +440,6 @@
             backend_names = plugin_names - {"networkx"}
             if len(backend_names) != 1:
                 # Future work: convert between backends and run if multiple plugins found
-<<<<<<< HEAD
                 raise TypeError(
                     f"{self.name}() graphs must all be from the same plugin, found {backend_names}"
                 )
@@ -448,15 +447,6 @@
             if backend_name is not None and backend_name != plugin_name:
                 # Future work: convert between backends to `backend_name` backend
                 raise TypeError(
-=======
-                raise TypeError(
-                    f"{self.name}() graphs must all be from the same plugin, found {backend_names}"
-                )
-            [plugin_name] = backend_names
-            if backend_name is not None and backend_name != plugin_name:
-                # Future work: convert between backends to `backend_name` backend
-                raise TypeError(
->>>>>>> 9db6e0d2
                     f"{self.name}() is unable to convert graph from backend {plugin_name!r} "
                     f"to the specified backend {backend_name!r}."
                 )
@@ -732,7 +722,6 @@
             if fallback_to_nx:
                 return self.orig_func(*args, **kwargs)
             raise
-<<<<<<< HEAD
 
         return result
 
@@ -752,27 +741,6 @@
                 msg += " with the given arguments"
             pytest.xfail(msg)
 
-=======
-
-        return result
-
-    def _convert_and_call_for_tests(
-        self, plugin_name, args, kwargs, *, fallback_to_nx=False
-    ):
-        """Call this dispatchable function with a backend; for use with testing."""
-        backend = plugins[plugin_name].load()
-        if not self._can_backend_run(plugin_name, *args, **kwargs):
-            if fallback_to_nx:
-                return self.orig_func(*args, **kwargs)
-
-            import pytest
-
-            msg = f"'{self.name}' not implemented by {plugin_name}"
-            if hasattr(backend, self.name):
-                msg += " with the given arguments"
-            pytest.xfail(msg)
-
->>>>>>> 9db6e0d2
         try:
             converted_args, converted_kwargs = self._convert_arguments(
                 plugin_name, args, kwargs
@@ -838,19 +806,6 @@
                 return G2
 
         return backend.convert_to_nx(result, name=self.name)
-<<<<<<< HEAD
-
-    def __reduce__(self):
-        """Allow this object to be serialized with pickle.
-
-        This uses the global registry `_registered_algorithms` to deserialize.
-        """
-        return _restore_dispatch, (self.name,)
-
-
-def _restore_dispatch(name):
-    return _registered_algorithms[name]
-=======
 
     def __reduce__(self):
         """Allow this object to be serialized with pickle.
@@ -877,5 +832,4 @@
             return partial(_dispatch, **kwargs)
         dispatched_func = _orig_dispatch(func, **kwargs)
         func.__doc__ = dispatched_func.__doc__
-        return func
->>>>>>> 9db6e0d2
+        return func