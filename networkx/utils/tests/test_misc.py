--- conflicted
+++ resolved
@@ -286,7 +286,6 @@
     """Test whether edges_equal properly compares edges without attribute data."""
     G = gen(n, create_using=create_using)
     H = gen(n, create_using=create_using)
-<<<<<<< HEAD
     assert edges_equal(G.edges(), H.edges())
     assert edges_equal(H.edges(), G.edges())
 
@@ -294,15 +293,6 @@
     assert edges_equal(H.edges(), H.edges())
     assert not edges_equal(G.edges(), H.edges())
     assert not edges_equal(H.edges(), G.edges())
-=======
-    assert edges_equal(G.edges(), H.edges(), directed=G.is_directed())
-    assert edges_equal(H.edges(), G.edges(), directed=H.is_directed())
-
-    H.remove_edge(0, 1)
-    assert edges_equal(H.edges(), H.edges(), directed=H.is_directed())
-    assert not edges_equal(G.edges(), H.edges(), directed=G.is_directed())
-    assert not edges_equal(H.edges(), G.edges(), directed=H.is_directed())
->>>>>>> 1cb76db1
 
 
 @pytest.mark.parametrize("n", [5, 10, 20])
@@ -316,19 +306,11 @@
     G_edges = list(G.edges())
     G.add_edges_from(G_edges)
     H.add_edges_from(G_edges)
-<<<<<<< HEAD
     assert edges_equal(G.edges(), H.edges())
 
     H.remove_edge(0, 1)
     assert edges_equal(H.edges(), H.edges())
     assert not edges_equal(G.edges(), H.edges())
-=======
-    assert edges_equal(G.edges(), H.edges(), directed=G.is_directed())
-
-    H.remove_edge(0, 1)
-    assert edges_equal(H.edges(), H.edges(), directed=H.is_directed())
-    assert not edges_equal(G.edges(), H.edges(), directed=G.is_directed())
->>>>>>> 1cb76db1
 
 
 @pytest.mark.parametrize("n", [5, 10, 20])
@@ -381,35 +363,4 @@
     assert not edges_equal(G.edges(), I.edges())
     assert not edges_equal(G.edges(data=True), I.edges(data=True))
     assert not edges_equal(G.edges(keys=True), I.edges(keys=True))
-<<<<<<< HEAD
-    assert not edges_equal(G.edges(keys=True, data=True), I.edges(keys=True, data=True))
-=======
-    assert not edges_equal(G.edges(keys=True, data=True), I.edges(keys=True, data=True))
-
-
-def test_edges_equal_directed():
-    """Test whether ``edges_equal`` properly compares directed edges."""
-    G = nx.DiGraph([(0, 1)])
-    I = nx.DiGraph([(1, 0)])
-
-    assert edges_equal(G.edges(), I.edges(), directed=False)
-    assert not edges_equal(G.edges(), I.edges(), directed=True)
-
-
-def test_edges_equal_directed_data():
-    """Test whether ``edges_equal`` properly compares directed edges with attribute dictionaries."""
-    G = nx.DiGraph()
-    I = nx.DiGraph()
-
-    G.add_edge(0, 1, attr1="blue")
-    I.add_edge(0, 1, attr1="blue")
-    assert edges_equal(G.edges(data=True), G.edges(data=True), directed=True)
-    I.add_edge(1, 2, attr2="green")
-    assert not edges_equal(G.edges(data=True), I.edges(data=True), directed=True)
-    G.add_edge(1, 2, attr2="green")
-    assert edges_equal(G.edges(data=True), I.edges(data=True), directed=True)
-    G.remove_edge(1, 2)
-    G.add_edge(2, 1, attr2="green")
-    assert edges_equal(G.edges(data=True), I.edges(data=True), directed=False)
-    assert not edges_equal(G.edges(data=True), I.edges(data=True), directed=True)
->>>>>>> 1cb76db1
+    assert not edges_equal(G.edges(keys=True, data=True), I.edges(keys=True, data=True))