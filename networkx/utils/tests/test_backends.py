import pickle

import pytest

import networkx as nx

sp = pytest.importorskip("scipy")
pytest.importorskip("numpy")


def test_dispatch_kwds_vs_args():
    G = nx.path_graph(4)
    nx.pagerank(G)
    nx.pagerank(G=G)
    with pytest.raises(TypeError):
        nx.pagerank()


def test_pickle():
    count = 0
    for name, func in nx.utils.backends._registered_algorithms.items():
        try:
            # Some functions can't be pickled, but it's not b/c of _dispatchable
            pickled = pickle.dumps(func)
        except pickle.PicklingError:
            continue
        assert pickle.loads(pickled) is func
        count += 1
    assert count > 0
    assert pickle.loads(pickle.dumps(nx.inverse_line_graph)) is nx.inverse_line_graph


@pytest.mark.skipif(
    "not nx.config['backend_priority'] "
    "or nx.config['backend_priority'][0] != 'nx_loopback'"
)
def test_graph_converter_needs_backend():
    # When testing, `nx.from_scipy_sparse_array` will *always* call the backend
    # implementation if it's implemented. If `backend=` isn't given, then the result
    # will be converted back to NetworkX via `convert_to_nx`.
    # If not testing, then calling `nx.from_scipy_sparse_array` w/o `backend=` will
    # always call the original version. `backend=` is *required* to call the backend.
    from networkx.classes.tests.dispatch_interface import (
        LoopbackBackendInterface,
        LoopbackGraph,
    )

    A = sp.sparse.coo_array([[0, 3, 2], [3, 0, 1], [2, 1, 0]])

    side_effects = []

    def from_scipy_sparse_array(self, *args, **kwargs):
        side_effects.append(1)  # Just to prove this was called
        return self.convert_from_nx(
            self.__getattr__("from_scipy_sparse_array")(*args, **kwargs),
            preserve_edge_attrs=True,
            preserve_node_attrs=True,
            preserve_graph_attrs=True,
        )

    @staticmethod
    def convert_to_nx(obj, *, name=None):
        if type(obj) is nx.Graph:
            return obj
        return nx.Graph(obj)

    # *This mutates LoopbackBackendInterface!*
    orig_convert_to_nx = LoopbackBackendInterface.convert_to_nx
    LoopbackBackendInterface.convert_to_nx = convert_to_nx
    LoopbackBackendInterface.from_scipy_sparse_array = from_scipy_sparse_array

    try:
        assert side_effects == []
        assert type(nx.from_scipy_sparse_array(A)) is nx.Graph
        assert side_effects == [1]
        assert (
            type(nx.from_scipy_sparse_array(A, backend="nx_loopback")) is LoopbackGraph
        )
        assert side_effects == [1, 1]
        nx.config.backend = "nx-loopback"  # This is like doing `backend="nx-loopback"`
        assert type(nx.from_scipy_sparse_array(A)) is LoopbackGraph
        assert side_effects == [1, 1, 1]
    finally:
        LoopbackBackendInterface.convert_to_nx = staticmethod(orig_convert_to_nx)
        del LoopbackBackendInterface.from_scipy_sparse_array
<<<<<<< HEAD
        nx.config.backend = None
    with pytest.raises(ImportError, match="Unable to load"):
=======
    with pytest.raises(ImportError, match="backend is not installed"):
>>>>>>> 7d195ae2
        nx.from_scipy_sparse_array(A, backend="bad-backend-name")


def test_dispatchable_are_functions():
    assert type(nx.pagerank) is type(nx.pagerank.orig_func)


@pytest.mark.skipif("not nx.utils.backends.backends")
def test_mixing_backend_graphs():
    from networkx.classes.tests import dispatch_interface

    G = nx.Graph()
    G.add_edge(1, 2)
    G.add_edge(2, 3)
    H = nx.Graph()
    H.add_edge(2, 3)
    rv = nx.intersection(G, H)
    assert set(nx.intersection(G, H)) == {2, 3}
    G2 = dispatch_interface.convert(G)
    H2 = dispatch_interface.convert(H)
    if "nx_loopback" in nx.config.backend_priority:
        # Auto-convert
        assert set(nx.intersection(G2, H)) == {2, 3}
        assert set(nx.intersection(G, H2)) == {2, 3}
    elif not nx.config.backend_priority and "nx_loopback" not in nx.config.backends:
        # G2 and H2 are backend objects for a backend that is not registered!
        with pytest.raises(ImportError, match="backend is not installed"):
            nx.intersection(G2, H)
        with pytest.raises(ImportError, match="backend is not installed"):
            nx.intersection(G, H2)
    # It would be nice to test passing graphs from *different* backends,
    # but we are not set up to do this yet.


def test_bad_backend_name():
    """Using `backend=` raises with unknown backend even if there are no backends."""
    with pytest.raises(
        ImportError, match="'this_backend_does_not_exist' backend is not installed"
    ):
        nx.null_graph(backend="this_backend_does_not_exist")<|MERGE_RESOLUTION|>--- conflicted
+++ resolved
@@ -77,18 +77,14 @@
             type(nx.from_scipy_sparse_array(A, backend="nx_loopback")) is LoopbackGraph
         )
         assert side_effects == [1, 1]
-        nx.config.backend = "nx-loopback"  # This is like doing `backend="nx-loopback"`
+        nx.config.backend = "nx_loopback"  # This is like doing `backend="nx_loopback"`
         assert type(nx.from_scipy_sparse_array(A)) is LoopbackGraph
         assert side_effects == [1, 1, 1]
     finally:
         LoopbackBackendInterface.convert_to_nx = staticmethod(orig_convert_to_nx)
         del LoopbackBackendInterface.from_scipy_sparse_array
-<<<<<<< HEAD
         nx.config.backend = None
-    with pytest.raises(ImportError, match="Unable to load"):
-=======
     with pytest.raises(ImportError, match="backend is not installed"):
->>>>>>> 7d195ae2
         nx.from_scipy_sparse_array(A, backend="bad-backend-name")
 
 
