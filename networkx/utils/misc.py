"""
Miscellaneous Helpers for NetworkX.

These are not imported into the base networkx namespace but
can be accessed, for example, as

>>> import networkx
>>> networkx.utils.make_list_of_ints({1, 2, 3})
[1, 2, 3]
>>> networkx.utils.arbitrary_element({5, 1, 7})  # doctest: +SKIP
1
"""

import sys
import uuid
import warnings
from collections import defaultdict, deque
from collections.abc import Iterable, Iterator, Sized
from itertools import chain, tee

import networkx as nx

np = nx.lazy_import("numpy")

__all__ = [
    "flatten",
    "make_list_of_ints",
<<<<<<< HEAD
    "is_list_of_ints",
    "default_opener",
=======
    "generate_unique_node",
>>>>>>> 5b7d549b
    "dict_to_numpy_array",
    "arbitrary_element",
    "pairwise",
    "groups",
    "create_random_state",
    "create_py_random_state",
    "PythonRandomInterface",
    "nodes_equal",
    "edges_equal",
    "graphs_equal",
]


# some cookbook stuff
# used in deciding whether something is a bunch of nodes, edges, etc.
# see G.add_nodes and others in Graph Class in networkx/base.py


def flatten(obj, result=None):
    """Return flattened version of (possibly nested) iterable object."""
    if not isinstance(obj, (Iterable, Sized)) or isinstance(obj, str):
        return obj
    if result is None:
        result = []
    for item in obj:
        if not isinstance(item, (Iterable, Sized)) or isinstance(item, str):
            result.append(item)
        else:
            flatten(item, result)
    return tuple(result)


def make_list_of_ints(sequence):
    """Return list of ints from sequence of integral numbers.

    All elements of the sequence must satisfy int(element) == element
    or a ValueError is raised. Sequence is iterated through once.

    If sequence is a list, the non-int values are replaced with ints.
    So, no new list is created
    """
    if not isinstance(sequence, list):
        result = []
        for i in sequence:
            errmsg = f"sequence is not all integers: {i}"
            try:
                ii = int(i)
            except ValueError:
                raise nx.NetworkXError(errmsg) from None
            if ii != i:
                raise nx.NetworkXError(errmsg)
            result.append(ii)
        return result
    # original sequence is a list... in-place conversion to ints
    for indx, i in enumerate(sequence):
        errmsg = f"sequence is not all integers: {i}"
        if isinstance(i, int):
            continue
        try:
            ii = int(i)
        except ValueError:
            raise nx.NetworkXError(errmsg) from None
        if ii != i:
            raise nx.NetworkXError(errmsg)
        sequence[indx] = ii
    return sequence


<<<<<<< HEAD
def is_list_of_ints(intlist):
    """Return True if list is a list of ints.
=======
def generate_unique_node():
    """Generate a unique node label.
>>>>>>> 5b7d549b

    .. deprecated:: 2.6
        This is deprecated and will be removed in NetworkX v3.0.
    """
<<<<<<< HEAD
    msg = (
        "is_list_of_ints is deprecated and will be removed in 3.0."
        "See also: ``networkx.utils.make_list_of_ints.``"
    )
    warnings.warn(msg, DeprecationWarning, stacklevel=2)
    if not isinstance(intlist, list):
        return False
    for i in intlist:
        if not isinstance(i, int):
            return False
    return True


def default_opener(filename):
    """Opens `filename` using system's default program.

    .. deprecated:: 2.6
       default_opener is deprecated and will be removed in version 3.0.
       Consider an image processing library to open images, such as Pillow::

           from PIL import Image
           Image.open(filename).show()

    Parameters
    ----------
    filename : str
        The path of the file to be opened.

    """
    warnings.warn(
        "default_opener is deprecated and will be removed in version 3.0. ",
        DeprecationWarning,
    )
    from subprocess import call

    cmds = {
        "darwin": ["open"],
        "linux": ["xdg-open"],
        "linux2": ["xdg-open"],
        "win32": ["cmd.exe", "/C", "start", ""],
    }
    cmd = cmds[sys.platform] + [filename]
    call(cmd)
=======
    msg = "generate_unique_node is deprecated and will be removed in 3.0. Use uuid.uuid4 instead."
    warnings.warn(msg, DeprecationWarning)
    return str(uuid.uuid4())
>>>>>>> 5b7d549b


def dict_to_numpy_array(d, mapping=None):
    """Convert a dictionary of dictionaries to a numpy array
    with optional mapping."""
    try:
        return _dict_to_numpy_array2(d, mapping)
    except (AttributeError, TypeError):
        # AttributeError is when no mapping was provided and v.keys() fails.
        # TypeError is when a mapping was provided and d[k1][k2] fails.
        return _dict_to_numpy_array1(d, mapping)


def _dict_to_numpy_array2(d, mapping=None):
    """Convert a dictionary of dictionaries to a 2d numpy array
    with optional mapping.

    """
    if mapping is None:
        s = set(d.keys())
        for k, v in d.items():
            s.update(v.keys())
        mapping = dict(zip(s, range(len(s))))
    n = len(mapping)
    a = np.zeros((n, n))
    for k1, i in mapping.items():
        for k2, j in mapping.items():
            try:
                a[i, j] = d[k1][k2]
            except KeyError:
                pass
    return a


def _dict_to_numpy_array1(d, mapping=None):
    """Convert a dictionary of numbers to a 1d numpy array with optional mapping."""
    if mapping is None:
        s = set(d.keys())
        mapping = dict(zip(s, range(len(s))))
    n = len(mapping)
    a = np.zeros(n)
    for k1, i in mapping.items():
        i = mapping[k1]
        a[i] = d[k1]
    return a


def arbitrary_element(iterable):
    """Returns an arbitrary element of `iterable` without removing it.

    This is most useful for "peeking" at an arbitrary element of a set,
    but can be used for any list, dictionary, etc., as well.

    Parameters
    ----------
    iterable : `abc.collections.Iterable` instance
        Any object that implements ``__iter__``, e.g. set, dict, list, tuple,
        etc.

    Returns
    -------
    The object that results from ``next(iter(iterable))``

    Raises
    ------
    ValueError
        If `iterable` is an iterator (because the current implementation of
        this function would consume an element from the iterator).

    Examples
    --------
    Arbitrary elements from common Iterable objects:

    >>> nx.utils.arbitrary_element([1, 2, 3])  # list
    1
    >>> nx.utils.arbitrary_element((1, 2, 3))  # tuple
    1
    >>> nx.utils.arbitrary_element({1, 2, 3})  # set
    1
    >>> d = {k: v for k, v in zip([1, 2, 3], [3, 2, 1])}
    >>> nx.utils.arbitrary_element(d)  # dict_keys
    1
    >>> nx.utils.arbitrary_element(d.values())   # dict values
    3

    `str` is also an Iterable:

    >>> nx.utils.arbitrary_element("hello")
    'h'

    :exc:`ValueError` is raised if `iterable` is an iterator:

    >>> iterator = iter([1, 2, 3])  # Iterator, *not* Iterable
    >>> nx.utils.arbitrary_element(iterator)
    Traceback (most recent call last):
        ...
    ValueError: cannot return an arbitrary item from an iterator

    Notes
    -----
    This function does not return a *random* element. If `iterable` is
    ordered, sequential calls will return the same value::

        >>> l = [1, 2, 3]
        >>> nx.utils.arbitrary_element(l)
        1
        >>> nx.utils.arbitrary_element(l)
        1

    """
    if isinstance(iterable, Iterator):
        raise ValueError("cannot return an arbitrary item from an iterator")
    # Another possible implementation is ``for x in iterable: return x``.
    return next(iter(iterable))


# Recipe from the itertools documentation.
def pairwise(iterable, cyclic=False):
    "s -> (s0, s1), (s1, s2), (s2, s3), ..."
    a, b = tee(iterable)
    first = next(b, None)
    if cyclic is True:
        return zip(a, chain(b, (first,)))
    return zip(a, b)


def groups(many_to_one):
    """Converts a many-to-one mapping into a one-to-many mapping.

    `many_to_one` must be a dictionary whose keys and values are all
    :term:`hashable`.

    The return value is a dictionary mapping values from `many_to_one`
    to sets of keys from `many_to_one` that have that value.

    Examples
    --------
    >>> from networkx.utils import groups
    >>> many_to_one = {"a": 1, "b": 1, "c": 2, "d": 3, "e": 3}
    >>> groups(many_to_one)  # doctest: +SKIP
    {1: {'a', 'b'}, 2: {'c'}, 3: {'e', 'd'}}
    """
    one_to_many = defaultdict(set)
    for v, k in many_to_one.items():
        one_to_many[k].add(v)
    return dict(one_to_many)


def create_random_state(random_state=None):
    """Returns a numpy.random.RandomState or numpy.random.Generator instance
    depending on input.

    Parameters
    ----------
    random_state : int or NumPy RandomState or Generator instance, optional (default=None)
        If int, return a numpy.random.RandomState instance set with seed=int.
        if `numpy.random.RandomState` instance, return it.
        if `numpy.random.Generator` instance, return it.
        if None or numpy.random, return the global random number generator used
        by numpy.random.
    """
    if random_state is None or random_state is np.random:
        return np.random.mtrand._rand
    if isinstance(random_state, np.random.RandomState):
        return random_state
    if isinstance(random_state, int):
        return np.random.RandomState(random_state)
    if isinstance(random_state, np.random.Generator):
        return random_state
    msg = (
        f"{random_state} cannot be used to create a numpy.random.RandomState or\n"
        "numpy.random.Generator instance"
    )
    raise ValueError(msg)


class PythonRandomInterface:
    def __init__(self, rng=None):
        try:
            import numpy as np
        except ImportError:
            msg = "numpy not found, only random.random available."
            warnings.warn(msg, ImportWarning)

        if rng is None:
            self._rng = np.random.mtrand._rand
        else:
            self._rng = rng

    def random(self):
        return self._rng.random()

    def uniform(self, a, b):
        return a + (b - a) * self._rng.random()

    def randrange(self, a, b=None):
        if isinstance(self._rng, np.random.Generator):
            return self._rng.integers(a, b)
        return self._rng.randint(a, b)

    # NOTE: the numpy implementations of `choice` don't support strings, so
    # this cannot be replaced with self._rng.choice
    def choice(self, seq):
        if isinstance(self._rng, np.random.Generator):
            idx = self._rng.integers(0, len(seq))
        else:
            idx = self._rng.randint(0, len(seq))
        return seq[idx]

    def gauss(self, mu, sigma):
        return self._rng.normal(mu, sigma)

    def shuffle(self, seq):
        return self._rng.shuffle(seq)

    #    Some methods don't match API for numpy RandomState.
    #    Commented out versions are not used by NetworkX

    def sample(self, seq, k):
        return self._rng.choice(list(seq), size=(k,), replace=False)

    def randint(self, a, b):
        if isinstance(self._rng, np.random.Generator):
            return self._rng.integers(a, b + 1)
        return self._rng.randint(a, b + 1)

    #    exponential as expovariate with 1/argument,
    def expovariate(self, scale):
        return self._rng.exponential(1 / scale)

    #    pareto as paretovariate with 1/argument,
    def paretovariate(self, shape):
        return self._rng.pareto(shape)


#    weibull as weibullvariate multiplied by beta,
#    def weibullvariate(self, alpha, beta):
#        return self._rng.weibull(alpha) * beta
#
#    def triangular(self, low, high, mode):
#        return self._rng.triangular(low, mode, high)
#
#    def choices(self, seq, weights=None, cum_weights=None, k=1):
#        return self._rng.choice(seq


def create_py_random_state(random_state=None):
    """Returns a random.Random instance depending on input.

    Parameters
    ----------
    random_state : int or random number generator or None (default=None)
        If int, return a random.Random instance set with seed=int.
        if random.Random instance, return it.
        if None or the `random` package, return the global random number
        generator used by `random`.
        if np.random package, return the global numpy random number
        generator wrapped in a PythonRandomInterface class.
        if np.random.RandomState or np.random.Generator instance, return it
        wrapped in PythonRandomInterface
        if a PythonRandomInterface instance, return it
    """
    import random

    try:
        import numpy as np

        if random_state is np.random:
            return PythonRandomInterface(np.random.mtrand._rand)
        if isinstance(random_state, (np.random.RandomState, np.random.Generator)):
            return PythonRandomInterface(random_state)
        if isinstance(random_state, PythonRandomInterface):
            return random_state
    except ImportError:
        pass

    if random_state is None or random_state is random:
        return random._inst
    if isinstance(random_state, random.Random):
        return random_state
    if isinstance(random_state, int):
        return random.Random(random_state)
    msg = f"{random_state} cannot be used to generate a random.Random instance"
    raise ValueError(msg)


def nodes_equal(nodes1, nodes2):
    """Check if nodes are equal.

    Equality here means equal as Python objects.
    Node data must match if included.
    The order of nodes is not relevant.

    Parameters
    ----------
    nodes1, nodes2 : iterables of nodes, or (node, datadict) tuples

    Returns
    -------
    bool
        True if nodes are equal, False otherwise.
    """
    nlist1 = list(nodes1)
    nlist2 = list(nodes2)
    try:
        d1 = dict(nlist1)
        d2 = dict(nlist2)
    except (ValueError, TypeError):
        d1 = dict.fromkeys(nlist1)
        d2 = dict.fromkeys(nlist2)
    return d1 == d2


def edges_equal(edges1, edges2):
    """Check if edges are equal.

    Equality here means equal as Python objects.
    Edge data must match if included.
    The order of the edges is not relevant.

    Parameters
    ----------
    edges1, edges2 : iterables of with u, v nodes as
        edge tuples (u, v), or
        edge tuples with data dicts (u, v, d), or
        edge tuples with keys and data dicts (u, v, k, d)

    Returns
    -------
    bool
        True if edges are equal, False otherwise.
    """
    from collections import defaultdict

    d1 = defaultdict(dict)
    d2 = defaultdict(dict)
    c1 = 0
    for c1, e in enumerate(edges1):
        u, v = e[0], e[1]
        data = [e[2:]]
        if v in d1[u]:
            data = d1[u][v] + data
        d1[u][v] = data
        d1[v][u] = data
    c2 = 0
    for c2, e in enumerate(edges2):
        u, v = e[0], e[1]
        data = [e[2:]]
        if v in d2[u]:
            data = d2[u][v] + data
        d2[u][v] = data
        d2[v][u] = data
    if c1 != c2:
        return False
    # can check one direction because lengths are the same.
    for n, nbrdict in d1.items():
        for nbr, datalist in nbrdict.items():
            if n not in d2:
                return False
            if nbr not in d2[n]:
                return False
            d2datalist = d2[n][nbr]
            for data in datalist:
                if datalist.count(data) != d2datalist.count(data):
                    return False
    return True


def graphs_equal(graph1, graph2):
    """Check if graphs are equal.

    Equality here means equal as Python objects (not isomorphism).
    Node, edge and graph data must match.

    Parameters
    ----------
    graph1, graph2 : graph

    Returns
    -------
    bool
        True if graphs are equal, False otherwise.
    """
    return (
        graph1.adj == graph2.adj
        and graph1.nodes == graph2.nodes
        and graph1.graph == graph2.graph
    )<|MERGE_RESOLUTION|>--- conflicted
+++ resolved
@@ -25,12 +25,6 @@
 __all__ = [
     "flatten",
     "make_list_of_ints",
-<<<<<<< HEAD
-    "is_list_of_ints",
-    "default_opener",
-=======
-    "generate_unique_node",
->>>>>>> 5b7d549b
     "dict_to_numpy_array",
     "arbitrary_element",
     "pairwise",
@@ -97,68 +91,6 @@
             raise nx.NetworkXError(errmsg)
         sequence[indx] = ii
     return sequence
-
-
-<<<<<<< HEAD
-def is_list_of_ints(intlist):
-    """Return True if list is a list of ints.
-=======
-def generate_unique_node():
-    """Generate a unique node label.
->>>>>>> 5b7d549b
-
-    .. deprecated:: 2.6
-        This is deprecated and will be removed in NetworkX v3.0.
-    """
-<<<<<<< HEAD
-    msg = (
-        "is_list_of_ints is deprecated and will be removed in 3.0."
-        "See also: ``networkx.utils.make_list_of_ints.``"
-    )
-    warnings.warn(msg, DeprecationWarning, stacklevel=2)
-    if not isinstance(intlist, list):
-        return False
-    for i in intlist:
-        if not isinstance(i, int):
-            return False
-    return True
-
-
-def default_opener(filename):
-    """Opens `filename` using system's default program.
-
-    .. deprecated:: 2.6
-       default_opener is deprecated and will be removed in version 3.0.
-       Consider an image processing library to open images, such as Pillow::
-
-           from PIL import Image
-           Image.open(filename).show()
-
-    Parameters
-    ----------
-    filename : str
-        The path of the file to be opened.
-
-    """
-    warnings.warn(
-        "default_opener is deprecated and will be removed in version 3.0. ",
-        DeprecationWarning,
-    )
-    from subprocess import call
-
-    cmds = {
-        "darwin": ["open"],
-        "linux": ["xdg-open"],
-        "linux2": ["xdg-open"],
-        "win32": ["cmd.exe", "/C", "start", ""],
-    }
-    cmd = cmds[sys.platform] + [filename]
-    call(cmd)
-=======
-    msg = "generate_unique_node is deprecated and will be removed in 3.0. Use uuid.uuid4 instead."
-    warnings.warn(msg, DeprecationWarning)
-    return str(uuid.uuid4())
->>>>>>> 5b7d549b
 
 
 def dict_to_numpy_array(d, mapping=None):
