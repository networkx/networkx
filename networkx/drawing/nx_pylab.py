--- conflicted
+++ resolved
@@ -1654,14 +1654,8 @@
         else:
             shrink_source = self.to_marker_edge(self.node_size, self.node_shape)
             shrink_target = shrink_source
-<<<<<<< HEAD
-        shrink_source = max(shrink_source, self.min_source_margin)
-
-        shrink_target = max(shrink_target, self.min_target_margin)
-=======
         shrink_source = max(shrink_source, min_source_margin)
         shrink_target = max(shrink_target, min_target_margin)
->>>>>>> 8eae128b
 
         # scale factor of arrow head
         if isinstance(self.arrowsize, list):
