--- conflicted
+++ resolved
@@ -21,16 +21,12 @@
 pygraphviz:     http://pygraphviz.github.io/
 
 """
+from numbers import Number
 import networkx as nx
 from networkx.utils import is_string_like
 from networkx.drawing.layout import shell_layout, \
     circular_layout, kamada_kawai_layout, spectral_layout, \
-<<<<<<< HEAD
     spring_layout, random_layout, planar_layout
-=======
-    spring_layout, random_layout
-from numbers import Number
->>>>>>> 2b784303
 
 __all__ = ['draw',
            'draw_networkx',
