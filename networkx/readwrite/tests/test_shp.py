--- conflicted
+++ resolved
@@ -102,13 +102,8 @@
 
         # simplified
         G = nx.read_shp(self.shppath)
-<<<<<<< HEAD
-        compare_graph_paths_names(G, self.simplified_paths, \
-                                    self.simplified_names)
-=======
         compare_graph_paths_names(G, self.simplified_paths,
                                   self.simplified_names)
->>>>>>> 26f564de
 
         # unsimplified
         G = nx.read_shp(self.shppath, simplify=False)
