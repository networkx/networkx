import pytest
import networkx as nx
from networkx.testing.utils import assert_edges_equal, assert_nodes_equal
import io
import tempfile
import os
from networkx.testing import almost_equal


class BaseGraphML:
    @classmethod
    def setup_class(cls):
        cls.simple_directed_data = """<?xml version="1.0" encoding="UTF-8"?>
<!-- This file was written by the JAVA GraphML Library.-->
<graphml xmlns="http://graphml.graphdrawing.org/xmlns"
         xmlns:xsi="http://www.w3.org/2001/XMLSchema-instance"
         xsi:schemaLocation="http://graphml.graphdrawing.org/xmlns
         http://graphml.graphdrawing.org/xmlns/1.0/graphml.xsd">
  <graph id="G" edgedefault="directed">
    <node id="n0"/>
    <node id="n1"/>
    <node id="n2"/>
    <node id="n3"/>
    <node id="n4"/>
    <node id="n5"/>
    <node id="n6"/>
    <node id="n7"/>
    <node id="n8"/>
    <node id="n9"/>
    <node id="n10"/>
    <edge source="n0" target="n2"/>
    <edge source="n1" target="n2"/>
    <edge source="n2" target="n3"/>
    <edge source="n3" target="n5"/>
    <edge source="n3" target="n4"/>
    <edge source="n4" target="n6"/>
    <edge source="n6" target="n5"/>
    <edge source="n5" target="n7"/>
    <edge source="n6" target="n8"/>
    <edge source="n8" target="n7"/>
    <edge source="n8" target="n9"/>
  </graph>
</graphml>"""
        cls.simple_directed_graph = nx.DiGraph()
<<<<<<< HEAD
        cls.simple_directed_graph.add_node('n10')
        cls.simple_directed_graph.add_edge('n0', 'n2')
        cls.simple_directed_graph.add_edges_from([('n1', 'n2'),
                                                  ('n2', 'n3'),
                                                  ('n3', 'n5'),
                                                  ('n3', 'n4'),
                                                  ('n4', 'n6'),
                                                  ('n6', 'n5'),
                                                  ('n5', 'n7'),
                                                  ('n6', 'n8'),
                                                  ('n8', 'n7'),
                                                  ('n8', 'n9'),
                                                  ])
        cls.simple_directed_fh = \
            io.BytesIO(cls.simple_directed_data.encode('UTF-8'))
=======
        cls.simple_directed_graph.add_node("n10")
        cls.simple_directed_graph.add_edge("n0", "n2", id="foo")
        cls.simple_directed_graph.add_edges_from(
            [
                ("n1", "n2"),
                ("n2", "n3"),
                ("n3", "n5"),
                ("n3", "n4"),
                ("n4", "n6"),
                ("n6", "n5"),
                ("n5", "n7"),
                ("n6", "n8"),
                ("n8", "n7"),
                ("n8", "n9"),
            ]
        )
        cls.simple_directed_fh = io.BytesIO(cls.simple_directed_data.encode("UTF-8"))
>>>>>>> cc389cd8

        cls.attribute_data = """<?xml version="1.0" encoding="UTF-8"?>
<graphml xmlns="http://graphml.graphdrawing.org/xmlns"
      xmlns:xsi="http://www.w3.org/2001/XMLSchema-instance"
      xsi:schemaLocation="http://graphml.graphdrawing.org/xmlns
        http://graphml.graphdrawing.org/xmlns/1.0/graphml.xsd">
  <key id="d0" for="node" attr.name="color" attr.type="string">
    <default>yellow</default>
  </key>
  <key id="d1" for="edge" attr.name="weight" attr.type="double"/>
  <graph id="G" edgedefault="directed">
    <node id="n0">
      <data key="d0">green</data>
    </node>
    <node id="n1"/>
    <node id="n2">
      <data key="d0">blue</data>
    </node>
    <node id="n3">
      <data key="d0">red</data>
    </node>
    <node id="n4"/>
    <node id="n5">
      <data key="d0">turquoise</data>
    </node>
    <edge source="n0" target="n2">
      <data key="d1">1.0</data>
    </edge>
    <edge source="n0" target="n1">
      <data key="d1">1.0</data>
    </edge>
    <edge source="n1" target="n3">
      <data key="d1">2.0</data>
    </edge>
    <edge source="n3" target="n2"/>
    <edge source="n2" target="n4"/>
    <edge source="n3" target="n5"/>
    <edge source="n5" target="n4">
      <data key="d1">1.1</data>
    </edge>
  </graph>
</graphml>
"""
<<<<<<< HEAD
        cls.attribute_graph = nx.DiGraph(id='G')
        cls.attribute_graph.graph['node_default'] = {'color': 'yellow'}
        cls.attribute_graph.add_node('n0', color='green')
        cls.attribute_graph.add_node('n2', color='blue')
        cls.attribute_graph.add_node('n3', color='red')
        cls.attribute_graph.add_node('n4')
        cls.attribute_graph.add_node('n5', color='turquoise')
        cls.attribute_graph.add_edge('n0', 'n2', weight=1.0)
        cls.attribute_graph.add_edge('n0', 'n1', weight=1.0)
        cls.attribute_graph.add_edge('n1', 'n3', weight=2.0)
        cls.attribute_graph.add_edge('n3', 'n2')
        cls.attribute_graph.add_edge('n2', 'n4')
        cls.attribute_graph.add_edge('n3', 'n5')
        cls.attribute_graph.add_edge('n5', 'n4', weight=1.1)
        cls.attribute_fh = io.BytesIO(cls.attribute_data.encode('UTF-8'))
=======
        cls.attribute_graph = nx.DiGraph(id="G")
        cls.attribute_graph.graph["node_default"] = {"color": "yellow"}
        cls.attribute_graph.add_node("n0", color="green")
        cls.attribute_graph.add_node("n2", color="blue")
        cls.attribute_graph.add_node("n3", color="red")
        cls.attribute_graph.add_node("n4")
        cls.attribute_graph.add_node("n5", color="turquoise")
        cls.attribute_graph.add_edge("n0", "n2", id="e0", weight=1.0)
        cls.attribute_graph.add_edge("n0", "n1", id="e1", weight=1.0)
        cls.attribute_graph.add_edge("n1", "n3", id="e2", weight=2.0)
        cls.attribute_graph.add_edge("n3", "n2", id="e3")
        cls.attribute_graph.add_edge("n2", "n4", id="e4")
        cls.attribute_graph.add_edge("n3", "n5", id="e5")
        cls.attribute_graph.add_edge("n5", "n4", id="e6", weight=1.1)
        cls.attribute_fh = io.BytesIO(cls.attribute_data.encode("UTF-8"))

        cls.attribute_named_key_ids_data = """<?xml version='1.0' encoding='utf-8'?>
<graphml xmlns="http://graphml.graphdrawing.org/xmlns"
         xmlns:xsi="http://www.w3.org/2001/XMLSchema-instance"
         xsi:schemaLocation="http://graphml.graphdrawing.org/xmlns
         http://graphml.graphdrawing.org/xmlns/1.0/graphml.xsd">
  <key id="edge_prop" for="edge" attr.name="edge_prop" attr.type="string"/>
  <key id="prop2" for="node" attr.name="prop2" attr.type="string"/>
  <key id="prop1" for="node" attr.name="prop1" attr.type="string"/>
  <graph edgedefault="directed">
    <node id="0">
      <data key="prop1">val1</data>
      <data key="prop2">val2</data>
    </node>
    <node id="1">
      <data key="prop1">val_one</data>
      <data key="prop2">val2</data>
    </node>
    <edge source="0" target="1">
      <data key="edge_prop">edge_value</data>
    </edge>
  </graph>
</graphml>
"""
        cls.attribute_named_key_ids_graph = nx.DiGraph()
        cls.attribute_named_key_ids_graph.add_node("0", prop1="val1", prop2="val2")
        cls.attribute_named_key_ids_graph.add_node("1", prop1="val_one", prop2="val2")
        cls.attribute_named_key_ids_graph.add_edge("0", "1", edge_prop="edge_value")
        fh = io.BytesIO(cls.attribute_named_key_ids_data.encode("UTF-8"))
        cls.attribute_named_key_ids_fh = fh
>>>>>>> cc389cd8

        cls.attribute_numeric_type_data = """<?xml version='1.0' encoding='utf-8'?>
<graphml xmlns="http://graphml.graphdrawing.org/xmlns"
         xmlns:xsi="http://www.w3.org/2001/XMLSchema-instance"
         xsi:schemaLocation="http://graphml.graphdrawing.org/xmlns
         http://graphml.graphdrawing.org/xmlns/1.0/graphml.xsd">
  <key attr.name="weight" attr.type="double" for="node" id="d1" />
  <key attr.name="weight" attr.type="double" for="edge" id="d0" />
  <graph edgedefault="directed">
    <node id="n0">
      <data key="d1">1</data>
    </node>
    <node id="n1">
      <data key="d1">2.0</data>
    </node>
    <edge source="n0" target="n1">
      <data key="d0">1</data>
    </edge>
    <edge source="n1" target="n0">
      <data key="d0">k</data>
    </edge>
    <edge source="n1" target="n1">
      <data key="d0">1.0</data>
    </edge>
  </graph>
</graphml>
"""
        cls.attribute_numeric_type_graph = nx.DiGraph()
        cls.attribute_numeric_type_graph.add_node("n0", weight=1)
        cls.attribute_numeric_type_graph.add_node("n1", weight=2.0)
        cls.attribute_numeric_type_graph.add_edge("n0", "n1", weight=1)
        cls.attribute_numeric_type_graph.add_edge("n1", "n1", weight=1.0)
        fh = io.BytesIO(cls.attribute_numeric_type_data.encode("UTF-8"))
        cls.attribute_numeric_type_fh = fh

        cls.simple_undirected_data = """<?xml version="1.0" encoding="UTF-8"?>
<graphml xmlns="http://graphml.graphdrawing.org/xmlns"
         xmlns:xsi="http://www.w3.org/2001/XMLSchema-instance"
         xsi:schemaLocation="http://graphml.graphdrawing.org/xmlns
         http://graphml.graphdrawing.org/xmlns/1.0/graphml.xsd">
  <graph id="G">
    <node id="n0"/>
    <node id="n1"/>
    <node id="n2"/>
    <node id="n10"/>
    <edge source="n0" target="n2"/>
    <edge source="n1" target="n2"/>
    <edge source="n2" target="n3"/>
  </graph>
</graphml>"""
        #    <edge source="n8" target="n10" directed="false"/>
        cls.simple_undirected_graph = nx.Graph()
<<<<<<< HEAD
        cls.simple_undirected_graph.add_node('n10')
        cls.simple_undirected_graph.add_edge('n0', 'n2')
        cls.simple_undirected_graph.add_edges_from([('n1', 'n2'),
                                                    ('n2', 'n3'),
                                                    ])
        fh = io.BytesIO(cls.simple_undirected_data.encode('UTF-8'))
=======
        cls.simple_undirected_graph.add_node("n10")
        cls.simple_undirected_graph.add_edge("n0", "n2", id="foo")
        cls.simple_undirected_graph.add_edges_from(
            [("n1", "n2"), ("n2", "n3"),]
        )
        fh = io.BytesIO(cls.simple_undirected_data.encode("UTF-8"))
>>>>>>> cc389cd8
        cls.simple_undirected_fh = fh

        cls.undirected_multigraph_data = """<?xml version="1.0" encoding="UTF-8"?>
<graphml xmlns="http://graphml.graphdrawing.org/xmlns"
         xmlns:xsi="http://www.w3.org/2001/XMLSchema-instance"
         xsi:schemaLocation="http://graphml.graphdrawing.org/xmlns
         http://graphml.graphdrawing.org/xmlns/1.0/graphml.xsd">
  <graph id="G">
    <node id="n0"/>
    <node id="n1"/>
    <node id="n2"/>
    <node id="n10"/>
    <edge id="e0" source="n0" target="n2"/>
    <edge id="e1" source="n1" target="n2"/>
    <edge id="e2" source="n2" target="n1"/>
  </graph>
</graphml>"""
        cls.undirected_multigraph = nx.MultiGraph()
        cls.undirected_multigraph.add_node('n10')
        cls.undirected_multigraph.add_edge('n0', 'n2', id='e0')
        cls.undirected_multigraph.add_edge('n1', 'n2', id='e1')
        cls.undirected_multigraph.add_edge('n2', 'n1', id='e2')
        fh = io.BytesIO(cls.undirected_multigraph_data.encode('UTF-8'))
        cls.undirected_multigraph_fh = fh

        cls.undirected_multigraph_no_multiedge_data = """<?xml version="1.0" encoding="UTF-8"?>
<graphml xmlns="http://graphml.graphdrawing.org/xmlns"
         xmlns:xsi="http://www.w3.org/2001/XMLSchema-instance"
         xsi:schemaLocation="http://graphml.graphdrawing.org/xmlns
         http://graphml.graphdrawing.org/xmlns/1.0/graphml.xsd">
  <graph id="G">
    <node id="n0"/>
    <node id="n1"/>
    <node id="n2"/>
    <node id="n10"/>
    <edge id="e0" source="n0" target="n2"/>
    <edge id="e1" source="n1" target="n2"/>
    <edge id="e2" source="n2" target="n3"/>
  </graph>
</graphml>"""
        cls.undirected_multigraph_no_multiedge = nx.MultiGraph()
        cls.undirected_multigraph_no_multiedge.add_node('n10')
        cls.undirected_multigraph_no_multiedge.add_edge('n0', 'n2', id='e0')
        cls.undirected_multigraph_no_multiedge.add_edge('n1', 'n2', id='e1')
        cls.undirected_multigraph_no_multiedge.add_edge('n2', 'n3', id='e2')
        fh = io.BytesIO(cls.undirected_multigraph_no_multiedge_data.encode('UTF-8'))
        cls.undirected_multigraph_no_multiedge_fh = fh

        cls.multigraph_only_ids_for_multiedges_data = """<?xml version="1.0" encoding="UTF-8"?>
<graphml xmlns="http://graphml.graphdrawing.org/xmlns"
         xmlns:xsi="http://www.w3.org/2001/XMLSchema-instance"
         xsi:schemaLocation="http://graphml.graphdrawing.org/xmlns
         http://graphml.graphdrawing.org/xmlns/1.0/graphml.xsd">
  <graph id="G">
    <node id="n0"/>
    <node id="n1"/>
    <node id="n2"/>
    <node id="n10"/>
    <edge source="n0" target="n2"/>
    <edge id="e1" source="n1" target="n2"/>
    <edge id="e2" source="n2" target="n1"/>
  </graph>
</graphml>"""
        cls.multigraph_only_ids_for_multiedges = nx.MultiGraph()
        cls.multigraph_only_ids_for_multiedges.add_node('n10')
        cls.multigraph_only_ids_for_multiedges.add_edge('n0', 'n2')
        cls.multigraph_only_ids_for_multiedges.add_edge('n1', 'n2', id='e1')
        cls.multigraph_only_ids_for_multiedges.add_edge('n2', 'n1', id='e2')
        fh = io.BytesIO(cls.multigraph_only_ids_for_multiedges_data.encode('UTF-8'))
        cls.multigraph_only_ids_for_multiedges_fh = fh

class TestReadGraphML(BaseGraphML):
    def test_read_simple_directed_graphml(self):
        G = self.simple_directed_graph
        H = nx.read_graphml(self.simple_directed_fh)
        assert sorted(G.nodes()) == sorted(H.nodes())
        assert sorted(G.edges()) == sorted(H.edges())
        assert sorted(G.edges(data=True)) == sorted(H.edges(data=True))
        self.simple_directed_fh.seek(0)

        I = nx.parse_graphml(self.simple_directed_data)
        assert sorted(G.nodes()) == sorted(I.nodes())
        assert sorted(G.edges()) == sorted(I.edges())
        assert sorted(G.edges(data=True)) == sorted(I.edges(data=True))

    def test_read_simple_undirected_graphml(self):
        G = self.simple_undirected_graph
        H = nx.read_graphml(self.simple_undirected_fh)
        assert_nodes_equal(G.nodes(), H.nodes())
        assert_edges_equal(G.edges(), H.edges())
        self.simple_undirected_fh.seek(0)

        I = nx.parse_graphml(self.simple_undirected_data)
        assert_nodes_equal(G.nodes(), I.nodes())
        assert_edges_equal(G.edges(), I.edges())

    def test_read_undirected_multigraph_graphml(self):
        G = self.undirected_multigraph
        H = nx.read_graphml(self.undirected_multigraph_fh)
        assert_nodes_equal(G.nodes(), H.nodes())
        assert_edges_equal(G.edges(), H.edges())
        self.undirected_multigraph_fh.seek(0)

        I = nx.parse_graphml(self.undirected_multigraph_data)
        assert_nodes_equal(G.nodes(), I.nodes())
        assert_edges_equal(G.edges(), I.edges())

    def test_read_undirected_multigraph_no_multiedge_graphml(self):
        G = self.undirected_multigraph_no_multiedge
        H = nx.read_graphml(self.undirected_multigraph_no_multiedge_fh)
        assert_nodes_equal(G.nodes(), H.nodes())
        assert_edges_equal(G.edges(), H.edges())
        self.undirected_multigraph_no_multiedge_fh.seek(0)

        I = nx.parse_graphml(self.undirected_multigraph_no_multiedge_data)
        assert_nodes_equal(G.nodes(), I.nodes())
        assert_edges_equal(G.edges(), I.edges())

    def test_read_undirected_multigraph_only_ids_for_multiedges_graphml(self):
        G = self.multigraph_only_ids_for_multiedges
        H = nx.read_graphml(self.multigraph_only_ids_for_multiedges_fh)
        assert_nodes_equal(G.nodes(), H.nodes())
        assert_edges_equal(G.edges(), H.edges())
        self.multigraph_only_ids_for_multiedges_fh.seek(0)

        I = nx.parse_graphml(self.multigraph_only_ids_for_multiedges_data)
        assert_nodes_equal(G.nodes(), I.nodes())
        assert_edges_equal(G.edges(), I.edges())

    def test_read_attribute_graphml(self):
        G = self.attribute_graph
        H = nx.read_graphml(self.attribute_fh)
        assert_nodes_equal(G.nodes(True), sorted(H.nodes(data=True)))
        ge = sorted(G.edges(data=True))
        he = sorted(H.edges(data=True))
        for a, b in zip(ge, he):
            assert a == b
        self.attribute_fh.seek(0)

        I = nx.parse_graphml(self.attribute_data)
        assert sorted(G.nodes(True)) == sorted(I.nodes(data=True))
        ge = sorted(G.edges(data=True))
        he = sorted(I.edges(data=True))
        for a, b in zip(ge, he):
            assert a == b

    def test_directed_edge_in_undirected(self):
        s = """<?xml version="1.0" encoding="UTF-8"?>
<graphml xmlns="http://graphml.graphdrawing.org/xmlns"
         xmlns:xsi="http://www.w3.org/2001/XMLSchema-instance"
         xsi:schemaLocation="http://graphml.graphdrawing.org/xmlns
         http://graphml.graphdrawing.org/xmlns/1.0/graphml.xsd">
  <graph id="G">
    <node id="n0"/>
    <node id="n1"/>
    <node id="n2"/>
    <edge source="n0" target="n1"/>
    <edge source="n1" target="n2" directed='true'/>
  </graph>
</graphml>"""
        fh = io.BytesIO(s.encode("UTF-8"))
        pytest.raises(nx.NetworkXError, nx.read_graphml, fh)
        pytest.raises(nx.NetworkXError, nx.parse_graphml, s)

    def test_undirected_edge_in_directed(self):
        s = """<?xml version="1.0" encoding="UTF-8"?>
<graphml xmlns="http://graphml.graphdrawing.org/xmlns"
         xmlns:xsi="http://www.w3.org/2001/XMLSchema-instance"
         xsi:schemaLocation="http://graphml.graphdrawing.org/xmlns
         http://graphml.graphdrawing.org/xmlns/1.0/graphml.xsd">
  <graph id="G" edgedefault='directed'>
    <node id="n0"/>
    <node id="n1"/>
    <node id="n2"/>
    <edge source="n0" target="n1"/>
    <edge source="n1" target="n2" directed='false'/>
  </graph>
</graphml>"""
        fh = io.BytesIO(s.encode("UTF-8"))
        pytest.raises(nx.NetworkXError, nx.read_graphml, fh)
        pytest.raises(nx.NetworkXError, nx.parse_graphml, s)

    def test_key_raise(self):
        s = """<?xml version="1.0" encoding="UTF-8"?>
<graphml xmlns="http://graphml.graphdrawing.org/xmlns"
         xmlns:xsi="http://www.w3.org/2001/XMLSchema-instance"
         xsi:schemaLocation="http://graphml.graphdrawing.org/xmlns
         http://graphml.graphdrawing.org/xmlns/1.0/graphml.xsd">
  <key id="d0" for="node" attr.name="color" attr.type="string">
    <default>yellow</default>
  </key>
  <key id="d1" for="edge" attr.name="weight" attr.type="double"/>
  <graph id="G" edgedefault="directed">
    <node id="n0">
      <data key="d0">green</data>
    </node>
    <node id="n1"/>
    <node id="n2">
      <data key="d0">blue</data>
    </node>
    <edge id="e0" source="n0" target="n2">
      <data key="d2">1.0</data>
    </edge>
  </graph>
</graphml>
"""
        fh = io.BytesIO(s.encode("UTF-8"))
        pytest.raises(nx.NetworkXError, nx.read_graphml, fh)
        pytest.raises(nx.NetworkXError, nx.parse_graphml, s)

    def test_hyperedge_raise(self):
        s = """<?xml version="1.0" encoding="UTF-8"?>
<graphml xmlns="http://graphml.graphdrawing.org/xmlns"
         xmlns:xsi="http://www.w3.org/2001/XMLSchema-instance"
         xsi:schemaLocation="http://graphml.graphdrawing.org/xmlns
         http://graphml.graphdrawing.org/xmlns/1.0/graphml.xsd">
  <key id="d0" for="node" attr.name="color" attr.type="string">
    <default>yellow</default>
  </key>
  <key id="d1" for="edge" attr.name="weight" attr.type="double"/>
  <graph id="G" edgedefault="directed">
    <node id="n0">
      <data key="d0">green</data>
    </node>
    <node id="n1"/>
    <node id="n2">
      <data key="d0">blue</data>
    </node>
    <hyperedge id="e0" source="n0" target="n2">
       <endpoint node="n0"/>
       <endpoint node="n1"/>
       <endpoint node="n2"/>
    </hyperedge>
  </graph>
</graphml>
"""
        fh = io.BytesIO(s.encode("UTF-8"))
        pytest.raises(nx.NetworkXError, nx.read_graphml, fh)
        pytest.raises(nx.NetworkXError, nx.parse_graphml, s)

    def test_multigraph_keys(self):
        # Test that reading multigraphs uses edge id attributes as keys
        s = """<?xml version="1.0" encoding="UTF-8"?>
<graphml xmlns="http://graphml.graphdrawing.org/xmlns"
         xmlns:xsi="http://www.w3.org/2001/XMLSchema-instance"
         xsi:schemaLocation="http://graphml.graphdrawing.org/xmlns
         http://graphml.graphdrawing.org/xmlns/1.0/graphml.xsd">
  <graph id="G" edgedefault="directed">
    <node id="n0"/>
    <node id="n1"/>
    <edge id="e0" source="n0" target="n1"/>
    <edge id="e1" source="n0" target="n1"/>
  </graph>
</graphml>
"""
        fh = io.BytesIO(s.encode("UTF-8"))
        G = nx.read_graphml(fh)
        expected = [("n0", "n1", "e0"), ("n0", "n1", "e1")]
        assert sorted(G.edges(keys=True)) == expected
        fh.seek(0)
        H = nx.parse_graphml(s)
        assert sorted(H.edges(keys=True)) == expected

    def test_preserve_multi_edge_data(self):
        """
        Test that data and keys of edges are preserved on consequent
        write and reads
        """
        G = nx.MultiGraph()
        G.add_node(1)
        G.add_node(2)
        G.add_edges_from(
            [
                # edges with no data, no keys:
                (1, 2),
                # edges with only data:
                (1, 2, dict(key="data_key1")),
                (1, 2, dict(id="data_id2")),
                (1, 2, dict(key="data_key3", id="data_id3")),
                # edges with both data and keys:
                (1, 2, 103, dict(key="data_key4")),
                (1, 2, 104, dict(id="data_id5")),
                (1, 2, 105, dict(key="data_key6", id="data_id7")),
            ]
        )
        fh = io.BytesIO()
        nx.write_graphml(G, fh)
        fh.seek(0)
        H = nx.read_graphml(fh, node_type=int)
        assert_edges_equal(G.edges(data=True, keys=True), H.edges(data=True, keys=True))
        assert G._adj == H._adj

    def test_yfiles_extension(self):
        data = """<?xml version="1.0" encoding="UTF-8" standalone="no"?>
<graphml xmlns="http://graphml.graphdrawing.org/xmlns"
         xmlns:xsi="http://www.w3.org/2001/XMLSchema-instance"
         xmlns:y="http://www.yworks.com/xml/graphml"
         xmlns:yed="http://www.yworks.com/xml/yed/3"
         xsi:schemaLocation="http://graphml.graphdrawing.org/xmlns
         http://graphml.graphdrawing.org/xmlns/1.0/graphml.xsd">
  <!--Created by yFiles for Java 2.7-->
  <key for="graphml" id="d0" yfiles.type="resources"/>
  <key attr.name="url" attr.type="string" for="node" id="d1"/>
  <key attr.name="description" attr.type="string" for="node" id="d2"/>
  <key for="node" id="d3" yfiles.type="nodegraphics"/>
  <key attr.name="Description" attr.type="string" for="graph" id="d4">
    <default/>
  </key>
  <key attr.name="url" attr.type="string" for="edge" id="d5"/>
  <key attr.name="description" attr.type="string" for="edge" id="d6"/>
  <key for="edge" id="d7" yfiles.type="edgegraphics"/>
  <graph edgedefault="directed" id="G">
    <node id="n0">
      <data key="d3">
        <y:ShapeNode>
          <y:Geometry height="30.0" width="30.0" x="125.0" y="100.0"/>
          <y:Fill color="#FFCC00" transparent="false"/>
          <y:BorderStyle color="#000000" type="line" width="1.0"/>
          <y:NodeLabel alignment="center" autoSizePolicy="content"
           borderDistance="0.0" fontFamily="Dialog" fontSize="13"
           fontStyle="plain" hasBackgroundColor="false" hasLineColor="false"
           height="19.1328125" modelName="internal" modelPosition="c"
           textColor="#000000" visible="true" width="12.27099609375"
           x="8.864501953125" y="5.43359375">1</y:NodeLabel>
          <y:Shape type="rectangle"/>
        </y:ShapeNode>
      </data>
    </node>
    <node id="n1">
      <data key="d3">
        <y:ShapeNode>
          <y:Geometry height="30.0" width="30.0" x="183.0" y="205.0"/>
          <y:Fill color="#FFCC00" transparent="false"/>
          <y:BorderStyle color="#000000" type="line" width="1.0"/>
          <y:NodeLabel alignment="center" autoSizePolicy="content"
          borderDistance="0.0" fontFamily="Dialog" fontSize="13"
          fontStyle="plain" hasBackgroundColor="false" hasLineColor="false"
          height="19.1328125" modelName="internal" modelPosition="c"
          textColor="#000000" visible="true" width="12.27099609375"
          x="8.864501953125" y="5.43359375">2</y:NodeLabel>
          <y:Shape type="rectangle"/>
        </y:ShapeNode>
      </data>
    </node>
    <edge id="e0" source="n0" target="n1">
      <data key="d7">
        <y:PolyLineEdge>
          <y:Path sx="0.0" sy="0.0" tx="0.0" ty="0.0"/>
          <y:LineStyle color="#000000" type="line" width="1.0"/>
          <y:Arrows source="none" target="standard"/>
          <y:BendStyle smoothed="false"/>
        </y:PolyLineEdge>
      </data>
    </edge>
  </graph>
  <data key="d0">
    <y:Resources/>
  </data>
</graphml>
"""
        fh = io.BytesIO(data.encode("UTF-8"))
        G = nx.read_graphml(fh)
<<<<<<< HEAD
        assert list(G.edges()) == [('n0', 'n1')]
        assert G.has_edge('n0', 'n1', key='e0')
        assert G.nodes['n0']['label'] == '1'
        assert G.nodes['n1']['label'] == '2'

        H = nx.parse_graphml(data)
        assert list(H.edges()) == [('n0', 'n1')]
        assert H.has_edge('n0', 'n1', key='e0')
        assert H.nodes['n0']['label'] == '1'
        assert H.nodes['n1']['label'] == '2'
=======
        assert list(G.edges()) == [("n0", "n1")]
        assert G["n0"]["n1"]["id"] == "e0"
        assert G.nodes["n0"]["label"] == "1"
        assert G.nodes["n1"]["label"] == "2"

        H = nx.parse_graphml(data)
        assert list(H.edges()) == [("n0", "n1")]
        assert H["n0"]["n1"]["id"] == "e0"
        assert H.nodes["n0"]["label"] == "1"
        assert H.nodes["n1"]["label"] == "2"
>>>>>>> cc389cd8

    def test_bool(self):
        s = """<?xml version="1.0" encoding="UTF-8"?>
<graphml xmlns="http://graphml.graphdrawing.org/xmlns"
         xmlns:xsi="http://www.w3.org/2001/XMLSchema-instance"
         xsi:schemaLocation="http://graphml.graphdrawing.org/xmlns
         http://graphml.graphdrawing.org/xmlns/1.0/graphml.xsd">
  <key id="d0" for="node" attr.name="test" attr.type="boolean">
    <default>false</default>
  </key>
  <graph id="G" edgedefault="directed">
    <node id="n0">
      <data key="d0">true</data>
    </node>
    <node id="n1"/>
    <node id="n2">
      <data key="d0">false</data>
    </node>
    <node id="n3">
      <data key="d0">FaLsE</data>
    </node>
    <node id="n4">
      <data key="d0">True</data>
    </node>
    <node id="n5">
      <data key="d0">0</data>
    </node>
    <node id="n6">
      <data key="d0">1</data>
    </node>
  </graph>
</graphml>
"""
        fh = io.BytesIO(s.encode("UTF-8"))
        G = nx.read_graphml(fh)
        H = nx.parse_graphml(s)
        for graph in [G, H]:
            assert graph.nodes["n0"]["test"]
            assert not graph.nodes["n2"]["test"]
            assert not graph.nodes["n3"]["test"]
            assert graph.nodes["n4"]["test"]
            assert not graph.nodes["n5"]["test"]
            assert graph.nodes["n6"]["test"]

    def test_graphml_header_line(self):
        good = """<?xml version="1.0" encoding="UTF-8" standalone="no"?>
<graphml xmlns="http://graphml.graphdrawing.org/xmlns"
         xmlns:xsi="http://www.w3.org/2001/XMLSchema-instance"
         xsi:schemaLocation="http://graphml.graphdrawing.org/xmlns
         http://graphml.graphdrawing.org/xmlns/1.0/graphml.xsd">
  <key id="d0" for="node" attr.name="test" attr.type="boolean">
    <default>false</default>
  </key>
  <graph id="G">
    <node id="n0">
      <data key="d0">true</data>
    </node>
  </graph>
</graphml>
"""
        bad = """<?xml version="1.0" encoding="UTF-8" standalone="no"?>
<graphml>
  <key id="d0" for="node" attr.name="test" attr.type="boolean">
    <default>false</default>
  </key>
  <graph id="G">
    <node id="n0">
      <data key="d0">true</data>
    </node>
  </graph>
</graphml>
"""
        ugly = """<?xml version="1.0" encoding="UTF-8" standalone="no"?>
<graphml xmlns="https://ghghgh">
  <key id="d0" for="node" attr.name="test" attr.type="boolean">
    <default>false</default>
  </key>
  <graph id="G">
    <node id="n0">
      <data key="d0">true</data>
    </node>
  </graph>
</graphml>
"""
        for s in (good, bad):
            fh = io.BytesIO(s.encode("UTF-8"))
            G = nx.read_graphml(fh)
            H = nx.parse_graphml(s)
            for graph in [G, H]:
                assert graph.nodes["n0"]["test"]

        fh = io.BytesIO(ugly.encode("UTF-8"))
        pytest.raises(nx.NetworkXError, nx.read_graphml, fh)
        pytest.raises(nx.NetworkXError, nx.parse_graphml, ugly)

    def test_read_attributes_with_groups(self):
        data = """\
<?xml version="1.0" encoding="UTF-8" standalone="no"?>
<graphml xmlns="http://graphml.graphdrawing.org/xmlns" xmlns:java="http://www.yworks.com/xml/yfiles-common/1.0/java" xmlns:sys="http://www.yworks.com/xml/yfiles-common/markup/primitives/2.0" xmlns:x="http://www.yworks.com/xml/yfiles-common/markup/2.0" xmlns:xsi="http://www.w3.org/2001/XMLSchema-instance" xmlns:y="http://www.yworks.com/xml/graphml" xmlns:yed="http://www.yworks.com/xml/yed/3" xsi:schemaLocation="http://graphml.graphdrawing.org/xmlns http://www.yworks.com/xml/schema/graphml/1.1/ygraphml.xsd">
  <!--Created by yEd 3.17-->
  <key attr.name="Description" attr.type="string" for="graph" id="d0"/>
  <key for="port" id="d1" yfiles.type="portgraphics"/>
  <key for="port" id="d2" yfiles.type="portgeometry"/>
  <key for="port" id="d3" yfiles.type="portuserdata"/>
  <key attr.name="CustomProperty" attr.type="string" for="node" id="d4">
    <default/>
  </key>
  <key attr.name="url" attr.type="string" for="node" id="d5"/>
  <key attr.name="description" attr.type="string" for="node" id="d6"/>
  <key for="node" id="d7" yfiles.type="nodegraphics"/>
  <key for="graphml" id="d8" yfiles.type="resources"/>
  <key attr.name="url" attr.type="string" for="edge" id="d9"/>
  <key attr.name="description" attr.type="string" for="edge" id="d10"/>
  <key for="edge" id="d11" yfiles.type="edgegraphics"/>
  <graph edgedefault="directed" id="G">
    <data key="d0"/>
    <node id="n0">
      <data key="d4"><![CDATA[CustomPropertyValue]]></data>
      <data key="d6"/>
      <data key="d7">
        <y:ShapeNode>
          <y:Geometry height="30.0" width="30.0" x="125.0" y="-255.4611111111111"/>
          <y:Fill color="#FFCC00" transparent="false"/>
          <y:BorderStyle color="#000000" raised="false" type="line" width="1.0"/>
          <y:NodeLabel alignment="center" autoSizePolicy="content" fontFamily="Dialog" fontSize="12" fontStyle="plain" hasBackgroundColor="false" hasLineColor="false" height="17.96875" horizontalTextPosition="center" iconTextGap="4" modelName="custom" textColor="#000000" verticalTextPosition="bottom" visible="true" width="11.634765625" x="9.1826171875" y="6.015625">2<y:LabelModel>
              <y:SmartNodeLabelModel distance="4.0"/>
            </y:LabelModel>
            <y:ModelParameter>
              <y:SmartNodeLabelModelParameter labelRatioX="0.0" labelRatioY="0.0" nodeRatioX="0.0" nodeRatioY="0.0" offsetX="0.0" offsetY="0.0" upX="0.0" upY="-1.0"/>
            </y:ModelParameter>
          </y:NodeLabel>
          <y:Shape type="rectangle"/>
        </y:ShapeNode>
      </data>
    </node>
    <node id="n1" yfiles.foldertype="group">
      <data key="d4"><![CDATA[CustomPropertyValue]]></data>
      <data key="d5"/>
      <data key="d6"/>
      <data key="d7">
        <y:ProxyAutoBoundsNode>
          <y:Realizers active="0">
            <y:GroupNode>
              <y:Geometry height="250.38333333333333" width="140.0" x="-30.0" y="-330.3833333333333"/>
              <y:Fill color="#F5F5F5" transparent="false"/>
              <y:BorderStyle color="#000000" type="dashed" width="1.0"/>
              <y:NodeLabel alignment="right" autoSizePolicy="node_width" backgroundColor="#EBEBEB" borderDistance="0.0" fontFamily="Dialog" fontSize="15" fontStyle="plain" hasLineColor="false" height="21.4609375" horizontalTextPosition="center" iconTextGap="4" modelName="internal" modelPosition="t" textColor="#000000" verticalTextPosition="bottom" visible="true" width="140.0" x="0.0" y="0.0">Group 3</y:NodeLabel>
              <y:Shape type="roundrectangle"/>
              <y:State closed="false" closedHeight="50.0" closedWidth="50.0" innerGraphDisplayEnabled="false"/>
              <y:Insets bottom="15" bottomF="15.0" left="15" leftF="15.0" right="15" rightF="15.0" top="15" topF="15.0"/>
              <y:BorderInsets bottom="1" bottomF="1.0" left="0" leftF="0.0" right="0" rightF="0.0" top="1" topF="1.0001736111111086"/>
            </y:GroupNode>
            <y:GroupNode>
              <y:Geometry height="50.0" width="50.0" x="0.0" y="60.0"/>
              <y:Fill color="#F5F5F5" transparent="false"/>
              <y:BorderStyle color="#000000" type="dashed" width="1.0"/>
              <y:NodeLabel alignment="right" autoSizePolicy="node_width" backgroundColor="#EBEBEB" borderDistance="0.0" fontFamily="Dialog" fontSize="15" fontStyle="plain" hasLineColor="false" height="21.4609375" horizontalTextPosition="center" iconTextGap="4" modelName="internal" modelPosition="t" textColor="#000000" verticalTextPosition="bottom" visible="true" width="65.201171875" x="-7.6005859375" y="0.0">Folder 3</y:NodeLabel>
              <y:Shape type="roundrectangle"/>
              <y:State closed="true" closedHeight="50.0" closedWidth="50.0" innerGraphDisplayEnabled="false"/>
              <y:Insets bottom="5" bottomF="5.0" left="5" leftF="5.0" right="5" rightF="5.0" top="5" topF="5.0"/>
              <y:BorderInsets bottom="0" bottomF="0.0" left="0" leftF="0.0" right="0" rightF="0.0" top="0" topF="0.0"/>
            </y:GroupNode>
          </y:Realizers>
        </y:ProxyAutoBoundsNode>
      </data>
      <graph edgedefault="directed" id="n1:">
        <node id="n1::n0" yfiles.foldertype="group">
          <data key="d4"><![CDATA[CustomPropertyValue]]></data>
          <data key="d5"/>
          <data key="d6"/>
          <data key="d7">
            <y:ProxyAutoBoundsNode>
              <y:Realizers active="0">
                <y:GroupNode>
                  <y:Geometry height="83.46111111111111" width="110.0" x="-15.0" y="-292.9222222222222"/>
                  <y:Fill color="#F5F5F5" transparent="false"/>
                  <y:BorderStyle color="#000000" type="dashed" width="1.0"/>
                  <y:NodeLabel alignment="right" autoSizePolicy="node_width" backgroundColor="#EBEBEB" borderDistance="0.0" fontFamily="Dialog" fontSize="15" fontStyle="plain" hasLineColor="false" height="21.4609375" horizontalTextPosition="center" iconTextGap="4" modelName="internal" modelPosition="t" textColor="#000000" verticalTextPosition="bottom" visible="true" width="110.0" x="0.0" y="0.0">Group 1</y:NodeLabel>
                  <y:Shape type="roundrectangle"/>
                  <y:State closed="false" closedHeight="50.0" closedWidth="50.0" innerGraphDisplayEnabled="false"/>
                  <y:Insets bottom="15" bottomF="15.0" left="15" leftF="15.0" right="15" rightF="15.0" top="15" topF="15.0"/>
                  <y:BorderInsets bottom="1" bottomF="1.0" left="0" leftF="0.0" right="0" rightF="0.0" top="1" topF="1.0001736111111086"/>
                </y:GroupNode>
                <y:GroupNode>
                  <y:Geometry height="50.0" width="50.0" x="0.0" y="60.0"/>
                  <y:Fill color="#F5F5F5" transparent="false"/>
                  <y:BorderStyle color="#000000" type="dashed" width="1.0"/>
                  <y:NodeLabel alignment="right" autoSizePolicy="node_width" backgroundColor="#EBEBEB" borderDistance="0.0" fontFamily="Dialog" fontSize="15" fontStyle="plain" hasLineColor="false" height="21.4609375" horizontalTextPosition="center" iconTextGap="4" modelName="internal" modelPosition="t" textColor="#000000" verticalTextPosition="bottom" visible="true" width="65.201171875" x="-7.6005859375" y="0.0">Folder 1</y:NodeLabel>
                  <y:Shape type="roundrectangle"/>
                  <y:State closed="true" closedHeight="50.0" closedWidth="50.0" innerGraphDisplayEnabled="false"/>
                  <y:Insets bottom="5" bottomF="5.0" left="5" leftF="5.0" right="5" rightF="5.0" top="5" topF="5.0"/>
                  <y:BorderInsets bottom="0" bottomF="0.0" left="0" leftF="0.0" right="0" rightF="0.0" top="0" topF="0.0"/>
                </y:GroupNode>
              </y:Realizers>
            </y:ProxyAutoBoundsNode>
          </data>
          <graph edgedefault="directed" id="n1::n0:">
            <node id="n1::n0::n0">
              <data key="d4"><![CDATA[CustomPropertyValue]]></data>
              <data key="d6"/>
              <data key="d7">
                <y:ShapeNode>
                  <y:Geometry height="30.0" width="30.0" x="50.0" y="-255.4611111111111"/>
                  <y:Fill color="#FFCC00" transparent="false"/>
                  <y:BorderStyle color="#000000" raised="false" type="line" width="1.0"/>
                  <y:NodeLabel alignment="center" autoSizePolicy="content" fontFamily="Dialog" fontSize="12" fontStyle="plain" hasBackgroundColor="false" hasLineColor="false" height="17.96875" horizontalTextPosition="center" iconTextGap="4" modelName="custom" textColor="#000000" verticalTextPosition="bottom" visible="true" width="11.634765625" x="9.1826171875" y="6.015625">1<y:LabelModel>
                      <y:SmartNodeLabelModel distance="4.0"/>
                    </y:LabelModel>
                    <y:ModelParameter>
                      <y:SmartNodeLabelModelParameter labelRatioX="0.0" labelRatioY="0.0" nodeRatioX="0.0" nodeRatioY="0.0" offsetX="0.0" offsetY="0.0" upX="0.0" upY="-1.0"/>
                    </y:ModelParameter>
                  </y:NodeLabel>
                  <y:Shape type="rectangle"/>
                </y:ShapeNode>
              </data>
            </node>
            <node id="n1::n0::n1">
              <data key="d4"><![CDATA[CustomPropertyValue]]></data>
              <data key="d6"/>
              <data key="d7">
                <y:ShapeNode>
                  <y:Geometry height="30.0" width="30.0" x="0.0" y="-255.4611111111111"/>
                  <y:Fill color="#FFCC00" transparent="false"/>
                  <y:BorderStyle color="#000000" raised="false" type="line" width="1.0"/>
                  <y:NodeLabel alignment="center" autoSizePolicy="content" fontFamily="Dialog" fontSize="12" fontStyle="plain" hasBackgroundColor="false" hasLineColor="false" height="17.96875" horizontalTextPosition="center" iconTextGap="4" modelName="custom" textColor="#000000" verticalTextPosition="bottom" visible="true" width="11.634765625" x="9.1826171875" y="6.015625">3<y:LabelModel>
                      <y:SmartNodeLabelModel distance="4.0"/>
                    </y:LabelModel>
                    <y:ModelParameter>
                      <y:SmartNodeLabelModelParameter labelRatioX="0.0" labelRatioY="0.0" nodeRatioX="0.0" nodeRatioY="0.0" offsetX="0.0" offsetY="0.0" upX="0.0" upY="-1.0"/>
                    </y:ModelParameter>
                  </y:NodeLabel>
                  <y:Shape type="rectangle"/>
                </y:ShapeNode>
              </data>
            </node>
          </graph>
        </node>
        <node id="n1::n1" yfiles.foldertype="group">
          <data key="d4"><![CDATA[CustomPropertyValue]]></data>
          <data key="d5"/>
          <data key="d6"/>
          <data key="d7">
            <y:ProxyAutoBoundsNode>
              <y:Realizers active="0">
                <y:GroupNode>
                  <y:Geometry height="83.46111111111111" width="110.0" x="-15.0" y="-179.4611111111111"/>
                  <y:Fill color="#F5F5F5" transparent="false"/>
                  <y:BorderStyle color="#000000" type="dashed" width="1.0"/>
                  <y:NodeLabel alignment="right" autoSizePolicy="node_width" backgroundColor="#EBEBEB" borderDistance="0.0" fontFamily="Dialog" fontSize="15" fontStyle="plain" hasLineColor="false" height="21.4609375" horizontalTextPosition="center" iconTextGap="4" modelName="internal" modelPosition="t" textColor="#000000" verticalTextPosition="bottom" visible="true" width="110.0" x="0.0" y="0.0">Group 2</y:NodeLabel>
                  <y:Shape type="roundrectangle"/>
                  <y:State closed="false" closedHeight="50.0" closedWidth="50.0" innerGraphDisplayEnabled="false"/>
                  <y:Insets bottom="15" bottomF="15.0" left="15" leftF="15.0" right="15" rightF="15.0" top="15" topF="15.0"/>
                  <y:BorderInsets bottom="1" bottomF="1.0" left="0" leftF="0.0" right="0" rightF="0.0" top="1" topF="1.0001736111111086"/>
                </y:GroupNode>
                <y:GroupNode>
                  <y:Geometry height="50.0" width="50.0" x="0.0" y="60.0"/>
                  <y:Fill color="#F5F5F5" transparent="false"/>
                  <y:BorderStyle color="#000000" type="dashed" width="1.0"/>
                  <y:NodeLabel alignment="right" autoSizePolicy="node_width" backgroundColor="#EBEBEB" borderDistance="0.0" fontFamily="Dialog" fontSize="15" fontStyle="plain" hasLineColor="false" height="21.4609375" horizontalTextPosition="center" iconTextGap="4" modelName="internal" modelPosition="t" textColor="#000000" verticalTextPosition="bottom" visible="true" width="65.201171875" x="-7.6005859375" y="0.0">Folder 2</y:NodeLabel>
                  <y:Shape type="roundrectangle"/>
                  <y:State closed="true" closedHeight="50.0" closedWidth="50.0" innerGraphDisplayEnabled="false"/>
                  <y:Insets bottom="5" bottomF="5.0" left="5" leftF="5.0" right="5" rightF="5.0" top="5" topF="5.0"/>
                  <y:BorderInsets bottom="0" bottomF="0.0" left="0" leftF="0.0" right="0" rightF="0.0" top="0" topF="0.0"/>
                </y:GroupNode>
              </y:Realizers>
            </y:ProxyAutoBoundsNode>
          </data>
          <graph edgedefault="directed" id="n1::n1:">
            <node id="n1::n1::n0">
              <data key="d4"><![CDATA[CustomPropertyValue]]></data>
              <data key="d6"/>
              <data key="d7">
                <y:ShapeNode>
                  <y:Geometry height="30.0" width="30.0" x="0.0" y="-142.0"/>
                  <y:Fill color="#FFCC00" transparent="false"/>
                  <y:BorderStyle color="#000000" raised="false" type="line" width="1.0"/>
                  <y:NodeLabel alignment="center" autoSizePolicy="content" fontFamily="Dialog" fontSize="12" fontStyle="plain" hasBackgroundColor="false" hasLineColor="false" height="17.96875" horizontalTextPosition="center" iconTextGap="4" modelName="custom" textColor="#000000" verticalTextPosition="bottom" visible="true" width="11.634765625" x="9.1826171875" y="6.015625">5<y:LabelModel>
                      <y:SmartNodeLabelModel distance="4.0"/>
                    </y:LabelModel>
                    <y:ModelParameter>
                      <y:SmartNodeLabelModelParameter labelRatioX="0.0" labelRatioY="0.0" nodeRatioX="0.0" nodeRatioY="0.0" offsetX="0.0" offsetY="0.0" upX="0.0" upY="-1.0"/>
                    </y:ModelParameter>
                  </y:NodeLabel>
                  <y:Shape type="rectangle"/>
                </y:ShapeNode>
              </data>
            </node>
            <node id="n1::n1::n1">
              <data key="d4"><![CDATA[CustomPropertyValue]]></data>
              <data key="d6"/>
              <data key="d7">
                <y:ShapeNode>
                  <y:Geometry height="30.0" width="30.0" x="50.0" y="-142.0"/>
                  <y:Fill color="#FFCC00" transparent="false"/>
                  <y:BorderStyle color="#000000" raised="false" type="line" width="1.0"/>
                  <y:NodeLabel alignment="center" autoSizePolicy="content" fontFamily="Dialog" fontSize="12" fontStyle="plain" hasBackgroundColor="false" hasLineColor="false" height="17.96875" horizontalTextPosition="center" iconTextGap="4" modelName="custom" textColor="#000000" verticalTextPosition="bottom" visible="true" width="11.634765625" x="9.1826171875" y="6.015625">6<y:LabelModel>
                      <y:SmartNodeLabelModel distance="4.0"/>
                    </y:LabelModel>
                    <y:ModelParameter>
                      <y:SmartNodeLabelModelParameter labelRatioX="0.0" labelRatioY="0.0" nodeRatioX="0.0" nodeRatioY="0.0" offsetX="0.0" offsetY="0.0" upX="0.0" upY="-1.0"/>
                    </y:ModelParameter>
                  </y:NodeLabel>
                  <y:Shape type="rectangle"/>
                </y:ShapeNode>
              </data>
            </node>
          </graph>
        </node>
      </graph>
    </node>
    <node id="n2">
      <data key="d4"><![CDATA[CustomPropertyValue]]></data>
      <data key="d6"/>
      <data key="d7">
        <y:ShapeNode>
          <y:Geometry height="30.0" width="30.0" x="125.0" y="-142.0"/>
          <y:Fill color="#FFCC00" transparent="false"/>
          <y:BorderStyle color="#000000" raised="false" type="line" width="1.0"/>
          <y:NodeLabel alignment="center" autoSizePolicy="content" fontFamily="Dialog" fontSize="12" fontStyle="plain" hasBackgroundColor="false" hasLineColor="false" height="17.96875" horizontalTextPosition="center" iconTextGap="4" modelName="custom" textColor="#000000" verticalTextPosition="bottom" visible="true" width="11.634765625" x="9.1826171875" y="6.015625">9<y:LabelModel>
              <y:SmartNodeLabelModel distance="4.0"/>
            </y:LabelModel>
            <y:ModelParameter>
              <y:SmartNodeLabelModelParameter labelRatioX="0.0" labelRatioY="0.0" nodeRatioX="0.0" nodeRatioY="0.0" offsetX="0.0" offsetY="0.0" upX="0.0" upY="-1.0"/>
            </y:ModelParameter>
          </y:NodeLabel>
          <y:Shape type="rectangle"/>
        </y:ShapeNode>
      </data>
    </node>
    <edge id="n1::n1::e0" source="n1::n1::n0" target="n1::n1::n1">
      <data key="d10"/>
      <data key="d11">
        <y:PolyLineEdge>
          <y:Path sx="15.0" sy="-0.0" tx="-15.0" ty="-0.0"/>
          <y:LineStyle color="#000000" type="line" width="1.0"/>
          <y:Arrows source="none" target="standard"/>
          <y:BendStyle smoothed="false"/>
        </y:PolyLineEdge>
      </data>
    </edge>
    <edge id="n1::n0::e0" source="n1::n0::n1" target="n1::n0::n0">
      <data key="d10"/>
      <data key="d11">
        <y:PolyLineEdge>
          <y:Path sx="15.0" sy="-0.0" tx="-15.0" ty="-0.0"/>
          <y:LineStyle color="#000000" type="line" width="1.0"/>
          <y:Arrows source="none" target="standard"/>
          <y:BendStyle smoothed="false"/>
        </y:PolyLineEdge>
      </data>
    </edge>
    <edge id="e0" source="n1::n0::n0" target="n0">
      <data key="d10"/>
      <data key="d11">
        <y:PolyLineEdge>
          <y:Path sx="15.0" sy="-0.0" tx="-15.0" ty="-0.0"/>
          <y:LineStyle color="#000000" type="line" width="1.0"/>
          <y:Arrows source="none" target="standard"/>
          <y:BendStyle smoothed="false"/>
        </y:PolyLineEdge>
      </data>
    </edge>
    <edge id="e1" source="n1::n1::n1" target="n2">
      <data key="d10"/>
      <data key="d11">
        <y:PolyLineEdge>
          <y:Path sx="15.0" sy="-0.0" tx="-15.0" ty="-0.0"/>
          <y:LineStyle color="#000000" type="line" width="1.0"/>
          <y:Arrows source="none" target="standard"/>
          <y:BendStyle smoothed="false"/>
        </y:PolyLineEdge>
      </data>
    </edge>
  </graph>
  <data key="d8">
    <y:Resources/>
  </data>
</graphml>
"""
        # verify that nodes / attributes are correctly read when part of a group
        fh = io.BytesIO(data.encode("UTF-8"))
        G = nx.read_graphml(fh)
        data = [x for _, x in G.nodes(data=True)]
        assert len(data) == 9
        for node_data in data:
            assert node_data["CustomProperty"] != ""


class TestWriteGraphML(BaseGraphML):
    writer = staticmethod(nx.write_graphml_lxml)

    @classmethod
    def setup_class(cls):
        BaseGraphML.setup_class()
        _ = pytest.importorskip("lxml.etree")

    def test_write_interface(self):
        try:
            import lxml.etree

            assert nx.write_graphml == nx.write_graphml_lxml
        except ImportError:
            assert nx.write_graphml == nx.write_graphml_xml

    def test_write_read_simple_directed_graphml(self):
        G = self.simple_directed_graph
        G.graph["hi"] = "there"
        fh = io.BytesIO()
        self.writer(G, fh)
        fh.seek(0)
        H = nx.read_graphml(fh)
        assert sorted(G.nodes()) == sorted(H.nodes())
        assert sorted(G.edges()) == sorted(H.edges())
        assert sorted(G.edges(data=True)) == sorted(H.edges(data=True))
        self.simple_directed_fh.seek(0)

    def test_write_read_attribute_named_key_ids_graphml(self):
        from xml.etree.ElementTree import parse

        G = self.attribute_named_key_ids_graph
        fh = io.BytesIO()
        self.writer(G, fh, named_key_ids=True)
        fh.seek(0)
        H = nx.read_graphml(fh)
        fh.seek(0)

        assert_nodes_equal(G.nodes(), H.nodes())
        assert_edges_equal(G.edges(), H.edges())
        assert_edges_equal(G.edges(data=True), H.edges(data=True))
        self.attribute_named_key_ids_fh.seek(0)

        xml = parse(fh)
        # Children are the key elements, and the graph element
        children = list(xml.getroot())
        assert len(children) == 4

        keys = [child.items() for child in children[:3]]

        assert len(keys) == 3
        assert ("id", "edge_prop") in keys[0]
        assert ("attr.name", "edge_prop") in keys[0]
        assert ("id", "prop2") in keys[1]
        assert ("attr.name", "prop2") in keys[1]
        assert ("id", "prop1") in keys[2]
        assert ("attr.name", "prop1") in keys[2]

        # Confirm the read graph nodes/edge are identical when compared to
        # default writing behavior.
        default_behavior_fh = io.BytesIO()
        nx.write_graphml(G, default_behavior_fh)
        default_behavior_fh.seek(0)
        H = nx.read_graphml(default_behavior_fh)

        named_key_ids_behavior_fh = io.BytesIO()
        nx.write_graphml(G, named_key_ids_behavior_fh, named_key_ids=True)
        named_key_ids_behavior_fh.seek(0)
        J = nx.read_graphml(named_key_ids_behavior_fh)

        assert all(n1 == n2 for (n1, n2) in zip(H.nodes, J.nodes))
        assert all(e1 == e2 for (e1, e2) in zip(H.edges, J.edges))

    def test_write_read_attribute_numeric_type_graphml(self):
        from xml.etree.ElementTree import parse

        G = self.attribute_numeric_type_graph
        fh = io.BytesIO()
        self.writer(G, fh, infer_numeric_types=True)
        fh.seek(0)
        H = nx.read_graphml(fh)
        fh.seek(0)

        assert_nodes_equal(G.nodes(), H.nodes())
        assert_edges_equal(G.edges(), H.edges())
        assert_edges_equal(G.edges(data=True), H.edges(data=True))
        self.attribute_numeric_type_fh.seek(0)

        xml = parse(fh)
        # Children are the key elements, and the graph element
        children = list(xml.getroot())
        assert len(children) == 3

        keys = [child.items() for child in children[:2]]

        assert len(keys) == 2
        assert ("attr.type", "double") in keys[0]
        assert ("attr.type", "double") in keys[1]

    def test_more_multigraph_keys(self):
        """Writing keys as edge id attributes means keys become strings.
        The original keys are stored as data, so read them back in
        if `str(key) == edge_id`
        This allows the adjacency to remain the same.
        """
        G = nx.MultiGraph()
        G.add_edges_from([("a", "b", 2), ("a", "b", 3)])
        fd, fname = tempfile.mkstemp()
        self.writer(G, fname)
        H = nx.read_graphml(fname)
        assert H.is_multigraph()
        assert_edges_equal(G.edges(keys=True), H.edges(keys=True))
        assert G._adj == H._adj
        os.close(fd)
        os.unlink(fname)

    def test_default_attribute(self):
        G = nx.Graph(name="Fred")
        G.add_node(1, label=1, color="green")
        nx.add_path(G, [0, 1, 2, 3])
        G.add_edge(1, 2, weight=3)
        G.graph["node_default"] = {"color": "yellow"}
        G.graph["edge_default"] = {"weight": 7}
        fh = io.BytesIO()
        self.writer(G, fh)
        fh.seek(0)
        H = nx.read_graphml(fh, node_type=int)
        assert_nodes_equal(G.nodes(), H.nodes())
        assert_edges_equal(G.edges(), H.edges())
        assert G.graph == H.graph

    def test_mixed_type_attributes(self):
        G = nx.MultiGraph()
        G.add_node("n0", special=False)
        G.add_node("n1", special=0)
        G.add_edge("n0", "n1", special=False)
        G.add_edge("n0", "n1", special=0)
        fh = io.BytesIO()
        self.writer(G, fh)
        fh.seek(0)
        H = nx.read_graphml(fh)
        assert not H.nodes["n0"]["special"]
        assert H.nodes["n1"]["special"] == 0
        assert not H.edges["n0", "n1", 0]["special"]
        assert H.edges["n0", "n1", 1]["special"] == 0

<<<<<<< HEAD
=======
    def test_multigraph_to_graph(self):
        # test converting multigraph to graph if no parallel edges found
        G = nx.MultiGraph()
        G.add_edges_from([("a", "b", 2), ("b", "c", 3)])  # no multiedges
        fd, fname = tempfile.mkstemp()
        self.writer(G, fname)
        H = nx.read_graphml(fname)
        assert not H.is_multigraph()
        os.close(fd)
        os.unlink(fname)

>>>>>>> cc389cd8
    def test_numpy_float(self):
        np = pytest.importorskip("numpy")
        wt = np.float(3.4)
        G = nx.Graph([(1, 2, {"weight": wt})])
        fd, fname = tempfile.mkstemp()
        self.writer(G, fname)
        H = nx.read_graphml(fname, node_type=int)
        assert G._adj == H._adj
        os.close(fd)
        os.unlink(fname)

    def test_numpy_float64(self):
        np = pytest.importorskip("numpy")
        wt = np.float64(3.4)
        G = nx.Graph([(1, 2, {"weight": wt})])
        fd, fname = tempfile.mkstemp()
        self.writer(G, fname)
        H = nx.read_graphml(fname, node_type=int)
        assert G.edges == H.edges
        wtG = G[1][2]["weight"]
        wtH = H[1][2]["weight"]
        assert almost_equal(wtG, wtH, places=6)
        assert type(wtG) == np.float64
        assert type(wtH) == float
        os.close(fd)
        os.unlink(fname)

    def test_numpy_float32(self):
        np = pytest.importorskip("numpy")
        wt = np.float32(3.4)
        G = nx.Graph([(1, 2, {"weight": wt})])
        fd, fname = tempfile.mkstemp()
        self.writer(G, fname)
        H = nx.read_graphml(fname, node_type=int)
        assert G.edges == H.edges
        wtG = G[1][2]["weight"]
        wtH = H[1][2]["weight"]
        assert almost_equal(wtG, wtH, places=6)
        assert type(wtG) == np.float32
        assert type(wtH) == float
        os.close(fd)
        os.unlink(fname)

    def test_numpy_float64_inference(self):
        np = pytest.importorskip("numpy")
        G = self.attribute_numeric_type_graph
        G.edges[("n1", "n1")]["weight"] = np.float64(1.1)
        fd, fname = tempfile.mkstemp()
        self.writer(G, fname, infer_numeric_types=True)
        H = nx.read_graphml(fname)
        assert G._adj == H._adj
        os.close(fd)
        os.unlink(fname)

    def test_unicode_attributes(self):
        G = nx.Graph()
        name1 = chr(2344) + chr(123) + chr(6543)
        name2 = chr(5543) + chr(1543) + chr(324)
        node_type = str
        G.add_edge(name1, "Radiohead", foo=name2)
        fd, fname = tempfile.mkstemp()
        self.writer(G, fname)
        H = nx.read_graphml(fname, node_type=node_type)
        assert G._adj == H._adj
        os.close(fd)
        os.unlink(fname)

    def test_unicode_escape(self):
        # test for handling json escaped stings in python 2 Issue #1880
        import json

        a = dict(a='{"a": "123"}')  # an object with many chars to escape
        sa = json.dumps(a)
        G = nx.Graph()
        G.graph["test"] = sa
        fh = io.BytesIO()
        self.writer(G, fh)
        fh.seek(0)
        H = nx.read_graphml(fh)
        assert G.graph["test"] == H.graph["test"]


class TestXMLGraphML(TestWriteGraphML):
    writer = staticmethod(nx.write_graphml_xml)

    @classmethod
    def setup_class(cls):
        TestWriteGraphML.setup_class()
        pytest.importorskip("xml.etree.ElementTree")<|MERGE_RESOLUTION|>--- conflicted
+++ resolved
@@ -42,25 +42,8 @@
   </graph>
 </graphml>"""
         cls.simple_directed_graph = nx.DiGraph()
-<<<<<<< HEAD
-        cls.simple_directed_graph.add_node('n10')
-        cls.simple_directed_graph.add_edge('n0', 'n2')
-        cls.simple_directed_graph.add_edges_from([('n1', 'n2'),
-                                                  ('n2', 'n3'),
-                                                  ('n3', 'n5'),
-                                                  ('n3', 'n4'),
-                                                  ('n4', 'n6'),
-                                                  ('n6', 'n5'),
-                                                  ('n5', 'n7'),
-                                                  ('n6', 'n8'),
-                                                  ('n8', 'n7'),
-                                                  ('n8', 'n9'),
-                                                  ])
-        cls.simple_directed_fh = \
-            io.BytesIO(cls.simple_directed_data.encode('UTF-8'))
-=======
         cls.simple_directed_graph.add_node("n10")
-        cls.simple_directed_graph.add_edge("n0", "n2", id="foo")
+        cls.simple_directed_graph.add_edge("n0", "n2")
         cls.simple_directed_graph.add_edges_from(
             [
                 ("n1", "n2"),
@@ -76,7 +59,6 @@
             ]
         )
         cls.simple_directed_fh = io.BytesIO(cls.simple_directed_data.encode("UTF-8"))
->>>>>>> cc389cd8
 
         cls.attribute_data = """<?xml version="1.0" encoding="UTF-8"?>
 <graphml xmlns="http://graphml.graphdrawing.org/xmlns"
@@ -120,23 +102,6 @@
   </graph>
 </graphml>
 """
-<<<<<<< HEAD
-        cls.attribute_graph = nx.DiGraph(id='G')
-        cls.attribute_graph.graph['node_default'] = {'color': 'yellow'}
-        cls.attribute_graph.add_node('n0', color='green')
-        cls.attribute_graph.add_node('n2', color='blue')
-        cls.attribute_graph.add_node('n3', color='red')
-        cls.attribute_graph.add_node('n4')
-        cls.attribute_graph.add_node('n5', color='turquoise')
-        cls.attribute_graph.add_edge('n0', 'n2', weight=1.0)
-        cls.attribute_graph.add_edge('n0', 'n1', weight=1.0)
-        cls.attribute_graph.add_edge('n1', 'n3', weight=2.0)
-        cls.attribute_graph.add_edge('n3', 'n2')
-        cls.attribute_graph.add_edge('n2', 'n4')
-        cls.attribute_graph.add_edge('n3', 'n5')
-        cls.attribute_graph.add_edge('n5', 'n4', weight=1.1)
-        cls.attribute_fh = io.BytesIO(cls.attribute_data.encode('UTF-8'))
-=======
         cls.attribute_graph = nx.DiGraph(id="G")
         cls.attribute_graph.graph["node_default"] = {"color": "yellow"}
         cls.attribute_graph.add_node("n0", color="green")
@@ -144,13 +109,13 @@
         cls.attribute_graph.add_node("n3", color="red")
         cls.attribute_graph.add_node("n4")
         cls.attribute_graph.add_node("n5", color="turquoise")
-        cls.attribute_graph.add_edge("n0", "n2", id="e0", weight=1.0)
-        cls.attribute_graph.add_edge("n0", "n1", id="e1", weight=1.0)
-        cls.attribute_graph.add_edge("n1", "n3", id="e2", weight=2.0)
-        cls.attribute_graph.add_edge("n3", "n2", id="e3")
-        cls.attribute_graph.add_edge("n2", "n4", id="e4")
-        cls.attribute_graph.add_edge("n3", "n5", id="e5")
-        cls.attribute_graph.add_edge("n5", "n4", id="e6", weight=1.1)
+        cls.attribute_graph.add_edge("n0", "n2", weight=1.0)
+        cls.attribute_graph.add_edge("n0", "n1", weight=1.0)
+        cls.attribute_graph.add_edge("n1", "n3", weight=2.0)
+        cls.attribute_graph.add_edge("n3", "n2")
+        cls.attribute_graph.add_edge("n2", "n4")
+        cls.attribute_graph.add_edge("n3", "n5")
+        cls.attribute_graph.add_edge("n5", "n4", weight=1.1)
         cls.attribute_fh = io.BytesIO(cls.attribute_data.encode("UTF-8"))
 
         cls.attribute_named_key_ids_data = """<?xml version='1.0' encoding='utf-8'?>
@@ -182,7 +147,6 @@
         cls.attribute_named_key_ids_graph.add_edge("0", "1", edge_prop="edge_value")
         fh = io.BytesIO(cls.attribute_named_key_ids_data.encode("UTF-8"))
         cls.attribute_named_key_ids_fh = fh
->>>>>>> cc389cd8
 
         cls.attribute_numeric_type_data = """<?xml version='1.0' encoding='utf-8'?>
 <graphml xmlns="http://graphml.graphdrawing.org/xmlns"
@@ -235,21 +199,12 @@
 </graphml>"""
         #    <edge source="n8" target="n10" directed="false"/>
         cls.simple_undirected_graph = nx.Graph()
-<<<<<<< HEAD
-        cls.simple_undirected_graph.add_node('n10')
-        cls.simple_undirected_graph.add_edge('n0', 'n2')
-        cls.simple_undirected_graph.add_edges_from([('n1', 'n2'),
-                                                    ('n2', 'n3'),
-                                                    ])
-        fh = io.BytesIO(cls.simple_undirected_data.encode('UTF-8'))
-=======
         cls.simple_undirected_graph.add_node("n10")
-        cls.simple_undirected_graph.add_edge("n0", "n2", id="foo")
+        cls.simple_undirected_graph.add_edge("n0", "n2")
         cls.simple_undirected_graph.add_edges_from(
             [("n1", "n2"), ("n2", "n3"),]
         )
         fh = io.BytesIO(cls.simple_undirected_data.encode("UTF-8"))
->>>>>>> cc389cd8
         cls.simple_undirected_fh = fh
 
         cls.undirected_multigraph_data = """<?xml version="1.0" encoding="UTF-8"?>
@@ -612,29 +567,16 @@
 """
         fh = io.BytesIO(data.encode("UTF-8"))
         G = nx.read_graphml(fh)
-<<<<<<< HEAD
-        assert list(G.edges()) == [('n0', 'n1')]
-        assert G.has_edge('n0', 'n1', key='e0')
-        assert G.nodes['n0']['label'] == '1'
-        assert G.nodes['n1']['label'] == '2'
-
-        H = nx.parse_graphml(data)
-        assert list(H.edges()) == [('n0', 'n1')]
-        assert H.has_edge('n0', 'n1', key='e0')
-        assert H.nodes['n0']['label'] == '1'
-        assert H.nodes['n1']['label'] == '2'
-=======
         assert list(G.edges()) == [("n0", "n1")]
-        assert G["n0"]["n1"]["id"] == "e0"
+        assert G.has_edge("n0", "n1", key="e0")
         assert G.nodes["n0"]["label"] == "1"
         assert G.nodes["n1"]["label"] == "2"
 
         H = nx.parse_graphml(data)
         assert list(H.edges()) == [("n0", "n1")]
-        assert H["n0"]["n1"]["id"] == "e0"
+        assert H.has_edge("n0", "n1", key="e0")
         assert H.nodes["n0"]["label"] == "1"
         assert H.nodes["n1"]["label"] == "2"
->>>>>>> cc389cd8
 
     def test_bool(self):
         s = """<?xml version="1.0" encoding="UTF-8"?>
@@ -1169,20 +1111,6 @@
         assert not H.edges["n0", "n1", 0]["special"]
         assert H.edges["n0", "n1", 1]["special"] == 0
 
-<<<<<<< HEAD
-=======
-    def test_multigraph_to_graph(self):
-        # test converting multigraph to graph if no parallel edges found
-        G = nx.MultiGraph()
-        G.add_edges_from([("a", "b", 2), ("b", "c", 3)])  # no multiedges
-        fd, fname = tempfile.mkstemp()
-        self.writer(G, fname)
-        H = nx.read_graphml(fname)
-        assert not H.is_multigraph()
-        os.close(fd)
-        os.unlink(fname)
-
->>>>>>> cc389cd8
     def test_numpy_float(self):
         np = pytest.importorskip("numpy")
         wt = np.float(3.4)
