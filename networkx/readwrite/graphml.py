"""
*******
GraphML
*******
Read and write graphs in GraphML format.

This implementation does not support mixed graphs (directed and unidirected
edges together), hyperedges, nested graphs, or ports.

"GraphML is a comprehensive and easy-to-use file format for graphs. It
consists of a language core to describe the structural properties of a
graph and a flexible extension mechanism to add application-specific
data. Its main features include support of

    * directed, undirected, and mixed graphs,
    * hypergraphs,
    * hierarchical graphs,
    * graphical representations,
    * references to external data,
    * application-specific attribute data, and
    * light-weight parsers.

Unlike many other file formats for graphs, GraphML does not use a
custom syntax. Instead, it is based on XML and hence ideally suited as
a common denominator for all kinds of services generating, archiving,
or processing graphs."

http://graphml.graphdrawing.org/

Format
------
GraphML is an XML format.  See
http://graphml.graphdrawing.org/specification.html for the specification and
http://graphml.graphdrawing.org/primer/graphml-primer.html
for examples.
"""
import warnings
from collections import defaultdict

from xml.etree.ElementTree import Element, ElementTree, tostring, fromstring

try:
    import lxml.etree as lxmletree
except ImportError:
    lxmletree = None

import networkx as nx
from networkx.utils import open_file

__all__ = [
    "write_graphml",
    "read_graphml",
    "generate_graphml",
    "write_graphml_xml",
    "write_graphml_lxml",
    "parse_graphml",
    "GraphMLWriter",
    "GraphMLReader",
]


@open_file(1, mode="wb")
def write_graphml_xml(
    G,
    path,
    encoding="utf-8",
    prettyprint=True,
    infer_numeric_types=False,
    named_key_ids=False,
):
    """Write G in GraphML XML format to path

    Parameters
    ----------
    G : graph
       A networkx graph
    path : file or string
       File or filename to write.
       Filenames ending in .gz or .bz2 will be compressed.
    encoding : string (optional)
       Encoding for text data.
    prettyprint : bool (optional)
       If True use line breaks and indenting in output XML.
    infer_numeric_types : boolean
       Determine if numeric types should be generalized.
       For example, if edges have both int and float 'weight' attributes,
       we infer in GraphML that both are floats.
    named_key_ids : bool (optional)
       If True use attr.name as value for key elements' id attribute.

    Examples
    --------
    >>> G = nx.path_graph(4)
    >>> nx.write_graphml(G, "test.graphml")

    Notes
    -----
    This implementation does not support mixed graphs (directed
    and unidirected edges together) hyperedges, nested graphs, or ports.
    """
    writer = GraphMLWriter(
        encoding=encoding,
        prettyprint=prettyprint,
        infer_numeric_types=infer_numeric_types,
        named_key_ids=named_key_ids,
    )
    writer.add_graph_element(G)
    writer.dump(path)


@open_file(1, mode="wb")
def write_graphml_lxml(
    G,
    path,
    encoding="utf-8",
    prettyprint=True,
    infer_numeric_types=False,
    named_key_ids=False,
):
    """Write G in GraphML XML format to path

    This function uses the LXML framework and should be faster than
    the version using the xml library.

    Parameters
    ----------
    G : graph
       A networkx graph
    path : file or string
       File or filename to write.
       Filenames ending in .gz or .bz2 will be compressed.
    encoding : string (optional)
       Encoding for text data.
    prettyprint : bool (optional)
       If True use line breaks and indenting in output XML.
    infer_numeric_types : boolean
       Determine if numeric types should be generalized.
       For example, if edges have both int and float 'weight' attributes,
       we infer in GraphML that both are floats.
    named_key_ids : bool (optional)
       If True use attr.name as value for key elements' id attribute.

    Examples
    --------
    >>> G = nx.path_graph(4)
    >>> nx.write_graphml_lxml(G, "fourpath.graphml")  # doctest: +SKIP

    Notes
    -----
    This implementation does not support mixed graphs (directed
    and unidirected edges together) hyperedges, nested graphs, or ports.
    """
    writer = GraphMLWriterLxml(
        path,
        graph=G,
        encoding=encoding,
        prettyprint=prettyprint,
        infer_numeric_types=infer_numeric_types,
        named_key_ids=named_key_ids,
    )
    writer.dump()


def generate_graphml(G, encoding="utf-8", prettyprint=True, named_key_ids=False):
    """Generate GraphML lines for G

    Parameters
    ----------
    G : graph
       A networkx graph
    encoding : string (optional)
       Encoding for text data.
    prettyprint : bool (optional)
       If True use line breaks and indenting in output XML.
    named_key_ids : bool (optional)
       If True use attr.name as value for key elements' id attribute.

    Examples
    --------
    >>> G = nx.path_graph(4)
    >>> linefeed = chr(10)  # linefeed = \n
    >>> s = linefeed.join(nx.generate_graphml(G))  # doctest: +SKIP
    >>> for line in nx.generate_graphml(G):  # doctest: +SKIP
    ...    print(line)

    Notes
    -----
    This implementation does not support mixed graphs (directed and unidirected
    edges together) hyperedges, nested graphs, or ports.
    """
    writer = GraphMLWriter(
        encoding=encoding, prettyprint=prettyprint, named_key_ids=named_key_ids
    )
    writer.add_graph_element(G)
    yield from str(writer).splitlines()


@open_file(0, mode="rb")
def read_graphml(path, node_type=str, edge_key_type=int):
    """Read graph in GraphML format from path.

    Parameters
    ----------
    path : file or string
       File or filename to write.
       Filenames ending in .gz or .bz2 will be compressed.

    node_type: Python type (default: str)
       Convert node ids to this type

    edge_key_type: Python type (default: int)
       Convert graphml edge ids to this type as key of multi-edges


    Returns
    -------
    graph: NetworkX graph
        If no parallel edges are found a Graph or DiGraph is returned.
        Otherwise a MultiGraph or MultiDiGraph is returned.

    Notes
    -----
    Default node and edge attributes are not propagated to each node and edge.
    They can be obtained from `G.graph` and applied to node and edge attributes
    if desired using something like this:

    >>> default_color = G.graph['node_default']['color']  # doctest: +SKIP
    >>> for node, data in G.nodes(data=True):  # doctest: +SKIP
    ...     if 'color' not in data:
    ...         data['color']=default_color
    >>> default_color = G.graph['edge_default']['color']  # doctest: +SKIP
    >>> for u, v, data in G.edges(data=True):  # doctest: +SKIP
    ...     if 'color' not in data:
    ...         data['color']=default_color

    This implementation does not support mixed graphs (directed and unidirected
    edges together), hypergraphs, nested graphs, or ports.

    For multigraphs the GraphML edge "id" will be used as the edge
    key.  If not specified then they "key" attribute will be used.  If
    there is no "key" attribute a default NetworkX multigraph edge key
    will be provided.

    Files with the yEd "yfiles" extension will can be read but the graphics
    information is discarded.

    yEd compressed files ("file.graphmlz" extension) can be read by renaming
    the file to "file.graphml.gz".

    """
    reader = GraphMLReader(node_type=node_type, edge_key_type=edge_key_type)
    # need to check for multiple graphs
    glist = list(reader(path=path))
    if len(glist) == 0:
        # If no graph comes back, try looking for an incomplete header
        header = b'<graphml xmlns="http://graphml.graphdrawing.org/xmlns">'
        path.seek(0)
        old_bytes = path.read()
        new_bytes = old_bytes.replace(b"<graphml>", header)
        glist = list(reader(string=new_bytes))
        if len(glist) == 0:
            raise nx.NetworkXError("file not successfully read as graphml")
    return glist[0]


def parse_graphml(graphml_string, node_type=str):
    """Read graph in GraphML format from string.

    Parameters
    ----------
    graphml_string : string
       String containing graphml information
       (e.g., contents of a graphml file).

    node_type: Python type (default: str)
       Convert node ids to this type

    Returns
    -------
    graph: NetworkX graph
        If no parallel edges are found a Graph or DiGraph is returned.
        Otherwise a MultiGraph or MultiDiGraph is returned.

    Examples
    --------
    >>> G = nx.path_graph(4)
    >>> linefeed = chr(10)  # linefeed = \n
    >>> s = linefeed.join(nx.generate_graphml(G))
    >>> H = nx.parse_graphml(s)

    Notes
    -----
    Default node and edge attributes are not propagated to each node and edge.
    They can be obtained from `G.graph` and applied to node and edge attributes
    if desired using something like this:

    >>> default_color = G.graph['node_default']['color']  # doctest: +SKIP
    >>> for node, data in G.nodes(data=True):  # doctest: +SKIP
    ...    if 'color' not in data:
    ...        data['color']=default_color
    >>> default_color = G.graph['edge_default']['color']  # doctest: +SKIP
    >>> for u, v, data in G.edges(data=True):  # doctest: +SKIP
    ...    if 'color' not in data:
    ...        data['color']=default_color

    This implementation does not support mixed graphs (directed and unidirected
    edges together), hypergraphs, nested graphs, or ports.

    For multigraphs the GraphML edge "id" will be used as the edge
    key.  If not specified then they "key" attribute will be used.  If
    there is no "key" attribute a default NetworkX multigraph edge key
    will be provided.

    """
    reader = GraphMLReader(node_type=node_type)
    # need to check for multiple graphs
    glist = list(reader(string=graphml_string))
    if len(glist) == 0:
        # If no graph comes back, try looking for an incomplete header
        header = '<graphml xmlns="http://graphml.graphdrawing.org/xmlns">'
        new_string = graphml_string.replace("<graphml>", header)
        glist = list(reader(string=new_string))
        if len(glist) == 0:
            raise nx.NetworkXError("file not successfully read as graphml")
    return glist[0]


class GraphML:
    NS_GRAPHML = "http://graphml.graphdrawing.org/xmlns"
    NS_XSI = "http://www.w3.org/2001/XMLSchema-instance"
    # xmlns:y="http://www.yworks.com/xml/graphml"
    NS_Y = "http://www.yworks.com/xml/graphml"
    SCHEMALOCATION = " ".join(
        [
            "http://graphml.graphdrawing.org/xmlns",
            "http://graphml.graphdrawing.org/xmlns/1.0/graphml.xsd",
        ]
    )

    types = [
        (int, "integer"),  # for Gephi GraphML bug
        (str, "yfiles"),
        (str, "string"),
        (int, "int"),
        (float, "float"),
        (float, "double"),
        (bool, "boolean"),
    ]

    # These additions to types allow writing numpy types
    try:
        import numpy as np
    except:
        pass
    else:
        # prepend so that python types are created upon read (last entry wins)
        types = [
            (np.float64, "float"),
            (np.float32, "float"),
            (np.float16, "float"),
            (np.float_, "float"),
            (np.int_, "int"),
            (np.int8, "int"),
            (np.int16, "int"),
            (np.int32, "int"),
            (np.int64, "int"),
            (np.uint8, "int"),
            (np.uint16, "int"),
            (np.uint32, "int"),
            (np.uint64, "int"),
            (np.int_, "int"),
            (np.intc, "int"),
            (np.intp, "int"),
        ] + types

    xml_type = dict(types)
    python_type = dict(reversed(a) for a in types)

    # This page says that data types in GraphML follow Java(TM).
    #  http://graphml.graphdrawing.org/primer/graphml-primer.html#AttributesDefinition
    # true and false are the only boolean literals:
    #  http://en.wikibooks.org/wiki/Java_Programming/Literals#Boolean_Literals
    convert_bool = {
        # We use data.lower() in actual use.
        "true": True,
        "false": False,
        # Include integer strings for convenience.
        "0": False,
        0: False,
        "1": True,
        1: True,
    }


class GraphMLWriter(GraphML):
    def __init__(
        self,
        graph=None,
        encoding="utf-8",
        prettyprint=True,
        infer_numeric_types=False,
        named_key_ids=False,
    ):
        self.myElement = Element

        self.infer_numeric_types = infer_numeric_types
        self.prettyprint = prettyprint
        self.named_key_ids = named_key_ids
        self.encoding = encoding
        self.xml = self.myElement(
            "graphml",
            {
                "xmlns": self.NS_GRAPHML,
                "xmlns:xsi": self.NS_XSI,
                "xsi:schemaLocation": self.SCHEMALOCATION,
            },
        )
        self.keys = {}
        self.attributes = defaultdict(list)
        self.attribute_types = defaultdict(set)

        if graph is not None:
            self.add_graph_element(graph)

    def __str__(self):
        if self.prettyprint:
            self.indent(self.xml)
        s = tostring(self.xml).decode(self.encoding)
        return s

    def attr_type(self, name, scope, value):
        """Infer the attribute type of data named name. Currently this only
        supports inference of numeric types.

        If self.infer_numeric_types is false, type is used. Otherwise, pick the
        most general of types found across all values with name and scope. This
        means edges with data named 'weight' are treated separately from nodes
        with data named 'weight'.
        """
        if self.infer_numeric_types:
            types = self.attribute_types[(name, scope)]

            if len(types) > 1:
                types = {self.xml_type[t] for t in types}
                if "string" in types:
                    return str
                elif "float" in types or "double" in types:
                    return float
                else:
                    return int
            else:
                return list(types)[0]
        else:
            return type(value)

    def get_key(self, name, attr_type, scope, default):
        keys_key = (name, attr_type, scope)
        try:
            return self.keys[keys_key]
        except KeyError:
            if self.named_key_ids:
                new_id = name
            else:
                new_id = f"d{len(list(self.keys))}"

            self.keys[keys_key] = new_id
            key_kwargs = {
                "id": new_id,
                "for": scope,
                "attr.name": name,
                "attr.type": attr_type,
            }
            key_element = self.myElement("key", **key_kwargs)
            # add subelement for data default value if present
            if default is not None:
                default_element = self.myElement("default")
                default_element.text = str(default)
                key_element.append(default_element)
            self.xml.insert(0, key_element)
        return new_id

    def add_data(self, name, element_type, value, scope="all", default=None):
        """
        Make a data element for an edge or a node. Keep a log of the
        type in the keys table.
        """
        if element_type not in self.xml_type:
            msg = f"GraphML writer does not support {element_type} as data values."
            raise nx.NetworkXError(msg)
        keyid = self.get_key(name, self.xml_type[element_type], scope, default)
        data_element = self.myElement("data", key=keyid)
        data_element.text = str(value)
        return data_element

    def add_attributes(self, scope, xml_obj, data, default):
        """Appends attribute data to edges or nodes, and stores type information
        to be added later. See add_graph_element.
        """
        for k, v in data.items():
            self.attribute_types[(str(k), scope)].add(type(v))
            self.attributes[xml_obj].append([k, v, scope, default.get(k)])

    def add_nodes(self, G, graph_element):
        default = G.graph.get("node_default", {})
        for node, data in G.nodes(data=True):
            node_element = self.myElement("node", id=str(node))
            self.add_attributes("node", node_element, data, default)
            graph_element.append(node_element)

    def add_edges(self, G, graph_element):
        if G.is_multigraph():
            for u, v, key, data in G.edges(data=True, keys=True):
                edge_element = self.myElement(
                    "edge", source=str(u), target=str(v), id=str(key)
                )
                default = G.graph.get("edge_default", {})
                self.add_attributes("edge", edge_element, data, default)
                graph_element.append(edge_element)
        else:
            for u, v, data in G.edges(data=True):
                edge_element = self.myElement("edge", source=str(u), target=str(v))
                default = G.graph.get("edge_default", {})
                self.add_attributes("edge", edge_element, data, default)
                graph_element.append(edge_element)

    def add_graph_element(self, G):
        """
        Serialize graph G in GraphML to the stream.
        """
        if G.is_directed():
            default_edge_type = "directed"
        else:
            default_edge_type = "undirected"

        graphid = G.graph.pop("id", None)
        if graphid is None:
            graph_element = self.myElement("graph", edgedefault=default_edge_type)
        else:
            graph_element = self.myElement(
                "graph", edgedefault=default_edge_type, id=graphid
            )
        default = {}
        data = {
            k: v
            for (k, v) in G.graph.items()
            if k not in ["node_default", "edge_default"]
        }
        self.add_attributes("graph", graph_element, data, default)
        self.add_nodes(G, graph_element)
        self.add_edges(G, graph_element)

        # self.attributes contains a mapping from XML Objects to a list of
        # data that needs to be added to them.
        # We postpone processing in order to do type inference/generalization.
        # See self.attr_type
        for (xml_obj, data) in self.attributes.items():
            for (k, v, scope, default) in data:
                xml_obj.append(
                    self.add_data(
                        str(k), self.attr_type(k, scope, v), str(v), scope, default
                    )
                )
        self.xml.append(graph_element)

    def add_graphs(self, graph_list):
        """ Add many graphs to this GraphML document. """
        for G in graph_list:
            self.add_graph_element(G)

    def dump(self, stream):
        if self.prettyprint:
            self.indent(self.xml)
        document = ElementTree(self.xml)
        document.write(stream, encoding=self.encoding, xml_declaration=True)

    def indent(self, elem, level=0):
        # in-place prettyprint formatter
        i = "\n" + level * "  "
        if len(elem):
            if not elem.text or not elem.text.strip():
                elem.text = i + "  "
            if not elem.tail or not elem.tail.strip():
                elem.tail = i
            for elem in elem:
                self.indent(elem, level + 1)
            if not elem.tail or not elem.tail.strip():
                elem.tail = i
        else:
            if level and (not elem.tail or not elem.tail.strip()):
                elem.tail = i


class IncrementalElement:
    """Wrapper for _IncrementalWriter providing an Element like interface.

    This wrapper does not intend to be a complete implementation but rather to
    deal with those calls used in GraphMLWriter.
    """

    def __init__(self, xml, prettyprint):
        self.xml = xml
        self.prettyprint = prettyprint

    def append(self, element):
        self.xml.write(element, pretty_print=self.prettyprint)


class GraphMLWriterLxml(GraphMLWriter):
    def __init__(
        self,
        path,
        graph=None,
        encoding="utf-8",
        prettyprint=True,
        infer_numeric_types=False,
        named_key_ids=False,
    ):
        self.myElement = lxmletree.Element

        self._encoding = encoding
        self._prettyprint = prettyprint
        self.named_key_ids = named_key_ids
        self.infer_numeric_types = infer_numeric_types

        self._xml_base = lxmletree.xmlfile(path, encoding=encoding)
        self._xml = self._xml_base.__enter__()
        self._xml.write_declaration()

        # We need to have a xml variable that support insertion. This call is
        # used for adding the keys to the document.
        # We will store those keys in a plain list, and then after the graph
        # element is closed we will add them to the main graphml element.
        self.xml = []
        self._keys = self.xml
        self._graphml = self._xml.element(
            "graphml",
            {
                "xmlns": self.NS_GRAPHML,
                "xmlns:xsi": self.NS_XSI,
                "xsi:schemaLocation": self.SCHEMALOCATION,
            },
        )
        self._graphml.__enter__()
        self.keys = {}
        self.attribute_types = defaultdict(set)

        if graph is not None:
            self.add_graph_element(graph)

    def add_graph_element(self, G):
        """
        Serialize graph G in GraphML to the stream.
        """
        if G.is_directed():
            default_edge_type = "directed"
        else:
            default_edge_type = "undirected"

        graphid = G.graph.pop("id", None)
        if graphid is None:
            graph_element = self._xml.element("graph", edgedefault=default_edge_type)
        else:
            graph_element = self._xml.element(
                "graph", edgedefault=default_edge_type, id=graphid
            )

        # gather attributes types for the whole graph
        # to find the most general numeric format needed.
        # Then pass through attributes to create key_id for each.
        graphdata = {
            k: v
            for k, v in G.graph.items()
            if k not in ("node_default", "edge_default")
        }
        node_default = G.graph.get("node_default", {})
        edge_default = G.graph.get("edge_default", {})
        # Graph attributes
        for k, v in graphdata.items():
            self.attribute_types[(str(k), "graph")].add(type(v))
        for k, v in graphdata.items():
            element_type = self.xml_type[self.attr_type(k, "graph", v)]
            self.get_key(str(k), element_type, "graph", None)
        # Nodes and data
        for node, d in G.nodes(data=True):
            for k, v in d.items():
                self.attribute_types[(str(k), "node")].add(type(v))
        for node, d in G.nodes(data=True):
            for k, v in d.items():
                T = self.xml_type[self.attr_type(k, "node", v)]
                self.get_key(str(k), T, "node", node_default.get(k))
        # Edges and data
        if G.is_multigraph():
            for u, v, ekey, d in G.edges(keys=True, data=True):
                for k, v in d.items():
                    self.attribute_types[(str(k), "edge")].add(type(v))
            for u, v, ekey, d in G.edges(keys=True, data=True):
                for k, v in d.items():
                    T = self.xml_type[self.attr_type(k, "edge", v)]
                    self.get_key(str(k), T, "edge", edge_default.get(k))
        else:
            for u, v, d in G.edges(data=True):
                for k, v in d.items():
                    self.attribute_types[(str(k), "edge")].add(type(v))
            for u, v, d in G.edges(data=True):
                for k, v in d.items():
                    T = self.xml_type[self.attr_type(k, "edge", v)]
                    self.get_key(str(k), T, "edge", edge_default.get(k))

        # Now add attribute keys to the xml file
        for key in self.xml:
            self._xml.write(key, pretty_print=self._prettyprint)

        # The incremental_writer writes each node/edge as it is created
        incremental_writer = IncrementalElement(self._xml, self._prettyprint)
        with graph_element:
            self.add_attributes("graph", incremental_writer, graphdata, {})
            self.add_nodes(G, incremental_writer)  # adds attributes too
            self.add_edges(G, incremental_writer)  # adds attributes too

    def add_attributes(self, scope, xml_obj, data, default):
        """Appends attribute data."""
        for k, v in data.items():
            data_element = self.add_data(
                str(k), self.attr_type(str(k), scope, v), str(v), scope, default.get(k)
            )
            xml_obj.append(data_element)

    def __str__(self):
        return object.__str__(self)

    def dump(self):
        self._graphml.__exit__(None, None, None)
        self._xml_base.__exit__(None, None, None)


# Choose a writer function for default
if lxmletree is None:
    write_graphml = write_graphml_xml
else:
    write_graphml = write_graphml_lxml


class GraphMLReader(GraphML):
    """Read a GraphML document.  Produces NetworkX graph objects."""

    def __init__(self, node_type=str, edge_key_type=int):
        self.node_type = node_type
        self.edge_key_type = edge_key_type
        self.multigraph = False  # assume multigraph and test for multiedges
        self.edge_ids = {}  # dict mapping (u,v) tuples to id edge attributes

    def __call__(self, path=None, string=None):
        if path is not None:
            self.xml = ElementTree(file=path)
        elif string is not None:
            self.xml = fromstring(string)
        else:
            raise ValueError("Must specify either 'path' or 'string' as kwarg")
        (keys, defaults) = self.find_graphml_keys(self.xml)
        for g in self.xml.findall(f"{{{self.NS_GRAPHML}}}graph"):
            yield self.make_graph(g, keys, defaults)

    def make_graph(self, graph_xml, graphml_keys, defaults, G=None):
        # set default graph type
        edgedefault = graph_xml.get("edgedefault", None)
        if G is None:
            if edgedefault == "directed":
                G = nx.MultiDiGraph()
            else:
                G = nx.MultiGraph()
        # set defaults for graph attributes
        G.graph["node_default"] = {}
        G.graph["edge_default"] = {}
        for key_id, value in defaults.items():
            key_for = graphml_keys[key_id]["for"]
            name = graphml_keys[key_id]["name"]
            python_type = graphml_keys[key_id]["type"]
            if key_for == "node":
                G.graph["node_default"].update({name: python_type(value)})
            if key_for == "edge":
                G.graph["edge_default"].update({name: python_type(value)})
        # hyperedges are not supported
        hyperedge = graph_xml.find(f"{{{self.NS_GRAPHML}}}hyperedge")
        if hyperedge is not None:
            raise nx.NetworkXError("GraphML reader doesn't support hyperedges")
        # add nodes
        for node_xml in graph_xml.findall(f"{{{self.NS_GRAPHML}}}node"):
            self.add_node(G, node_xml, graphml_keys, defaults)
        # add edges
        for edge_xml in graph_xml.findall(f"{{{self.NS_GRAPHML}}}edge"):
            self.add_edge(G, edge_xml, graphml_keys)
        # add graph data
        data = self.decode_data_elements(graphml_keys, graph_xml)
        G.graph.update(data)

        # switch to Graph or DiGraph if no parallel edges were found and
        # no explicit edge ids are given in the input file.
        if not self.multigraph and len(self.edge_ids) == 0:
            if G.is_directed():
                G = nx.DiGraph(G)
            else:
                G = nx.Graph(G)
<<<<<<< HEAD
=======
            nx.set_edge_attributes(G, values=self.edge_ids, name="id")
>>>>>>> cc389cd8

        return G

    def add_node(self, G, node_xml, graphml_keys, defaults):
        """Add a node to the graph.
        """
        # warn on finding unsupported ports tag
        ports = node_xml.find(f"{{{self.NS_GRAPHML}}}port")
        if ports is not None:
            warnings.warn("GraphML port tag not supported.")
        # find the node by id and cast it to the appropriate type
        node_id = self.node_type(node_xml.get("id"))
        # get data/attributes for node
        data = self.decode_data_elements(graphml_keys, node_xml)
        G.add_node(node_id, **data)
        # get child nodes
        if node_xml.attrib.get("yfiles.foldertype") == "group":
            graph_xml = node_xml.find(f"{{{self.NS_GRAPHML}}}graph")
            self.make_graph(graph_xml, graphml_keys, defaults, G)

    def add_edge(self, G, edge_element, graphml_keys):
        """Add an edge to the graph.
        """
        # warn on finding unsupported ports tag
        ports = edge_element.find(f"{{{self.NS_GRAPHML}}}port")
        if ports is not None:
            warnings.warn("GraphML port tag not supported.")

        # raise error if we find mixed directed and undirected edges
        directed = edge_element.get("directed")
        if G.is_directed() and directed == "false":
            msg = "directed=false edge found in directed graph."
            raise nx.NetworkXError(msg)
        if (not G.is_directed()) and directed == "true":
            msg = "directed=true edge found in undirected graph."
            raise nx.NetworkXError(msg)

        source = self.node_type(edge_element.get("source"))
        target = self.node_type(edge_element.get("target"))
        data = self.decode_data_elements(graphml_keys, edge_element)
        # GraphML stores edge ids as an attribute
        # NetworkX uses them as keys in multigraphs too if no key
        # attribute is specified
        edge_id = edge_element.get("id")
        if edge_id:
            # self.edge_ids is used by `make_graph` method for non-multigraphs
            self.edge_ids[source, target] = edge_id
            try:
                edge_id = self.edge_key_type(edge_id)
            except ValueError:  # Could not convert.
                pass
        else:
            edge_id = data.get("key")

        if G.has_edge(source, target):
            # mark this as a multigraph
            self.multigraph = True

        # Use add_edges_from to avoid error with add_edge when `'key' in data`
        G.add_edges_from([(source, target, edge_id, data)])

    def decode_data_elements(self, graphml_keys, obj_xml):
        """Use the key information to decode the data XML if present."""
        data = {}
        for data_element in obj_xml.findall(f"{{{self.NS_GRAPHML}}}data"):
            key = data_element.get("key")
            try:
                data_name = graphml_keys[key]["name"]
                data_type = graphml_keys[key]["type"]
            except KeyError as e:
                raise nx.NetworkXError(f"Bad GraphML data: no key {key}") from e
            text = data_element.text
            # assume anything with subelements is a yfiles extension
            if text is not None and len(list(data_element)) == 0:
                if data_type == bool:
                    # Ignore cases.
                    # http://docs.oracle.com/javase/6/docs/api/java/lang/
                    # Boolean.html#parseBoolean%28java.lang.String%29
                    data[data_name] = self.convert_bool[text.lower()]
                else:
                    data[data_name] = data_type(text)
            elif len(list(data_element)) > 0:
                # Assume yfiles as subelements, try to extract node_label
                node_label = None
                for node_type in ["ShapeNode", "SVGNode", "ImageNode"]:
                    pref = f"{{{self.NS_Y}}}{node_type}/{{{self.NS_Y}}}"
                    geometry = data_element.find(f"{pref}Geometry")
                    if geometry is not None:
                        data["x"] = geometry.get("x")
                        data["y"] = geometry.get("y")
                    if node_label is None:
                        node_label = data_element.find(f"{pref}NodeLabel")
                if node_label is not None:
                    data["label"] = node_label.text

                # check all the different types of edges avaivable in yEd.
                for e in [
                    "PolyLineEdge",
                    "SplineEdge",
                    "QuadCurveEdge",
                    "BezierEdge",
                    "ArcEdge",
                ]:
                    pref = f"{{{self.NS_Y}}}{e}/{{{self.NS_Y}}}"
                    edge_label = data_element.find(f"{pref}EdgeLabel")
                    if edge_label is not None:
                        break

                if edge_label is not None:
                    data["label"] = edge_label.text
        return data

    def find_graphml_keys(self, graph_element):
        """Extracts all the keys and key defaults from the xml.
        """
        graphml_keys = {}
        graphml_key_defaults = {}
        for k in graph_element.findall(f"{{{self.NS_GRAPHML}}}key"):
            attr_id = k.get("id")
            attr_type = k.get("attr.type")
            attr_name = k.get("attr.name")
            yfiles_type = k.get("yfiles.type")
            if yfiles_type is not None:
                attr_name = yfiles_type
                attr_type = "yfiles"
            if attr_type is None:
                attr_type = "string"
                warnings.warn(f"No key type for id {attr_id}. Using string")
            if attr_name is None:
                raise nx.NetworkXError(f"Unknown key for id {attr_id}.")
            graphml_keys[attr_id] = {
                "name": attr_name,
                "type": self.python_type[attr_type],
                "for": k.get("for"),
            }
            # check for "default" subelement of key element
            default = k.find(f"{{{self.NS_GRAPHML}}}default")
            if default is not None:
                graphml_key_defaults[attr_id] = default.text
        return graphml_keys, graphml_key_defaults<|MERGE_RESOLUTION|>--- conflicted
+++ resolved
@@ -800,10 +800,6 @@
                 G = nx.DiGraph(G)
             else:
                 G = nx.Graph(G)
-<<<<<<< HEAD
-=======
-            nx.set_edge_attributes(G, values=self.edge_ids, name="id")
->>>>>>> cc389cd8
 
         return G
 
