--- conflicted
+++ resolved
@@ -163,38 +163,8 @@
 
 
 class GEXF(object):
-<<<<<<< HEAD
 #    global register_namespace
 
-    versions={}
-    d={'NS_GEXF':"http://www.gexf.net/1.1draft",
-       'NS_VIZ':"http://www.gexf.net/1.1draft/viz",
-       'NS_XSI':"http://www.w3.org/2001/XMLSchema-instance",
-       'SCHEMALOCATION':' '.join(['http://www.gexf.net/1.1draft',
-                                'http://www.gexf.net/1.1draft/gexf.xsd'
-                                ]),
-       'VERSION':'1.1'
-       }
-    versions['1.1draft']=d
-    d={'NS_GEXF':"http://www.gexf.net/1.2draft",
-       'NS_VIZ':"http://www.gexf.net/1.2draft/viz.xsd",
-       'NS_XSI':"http://www.w3.org/2001/XMLSchema-instance",
-       'SCHEMALOCATION':' '.join(['http://www.gexf.net/1.2draft',
-                                'http://www.gexf.net/1.2draft/gexf.xsd'
-                                ]),
-       'VERSION':'1.2'
-       }
-    versions['1.2draft']=d
-
-
-    types=[(int,"integer"),
-           (float,"float"),
-           (float,"double"),
-           (bool,"boolean"),
-           (list,"string"),
-           (dict,"string"),
-           ]
-=======
     versions = {}
     d = {'NS_GEXF': "http://www.gexf.net/1.1draft",
          'NS_VIZ': "http://www.gexf.net/1.1draft/viz",
@@ -217,7 +187,6 @@
             (bool, "boolean"),
             (list, "string"),
             (dict, "string")]
->>>>>>> 48f4b573
 
     try: # Python 3.x
         blurb = chr(1245) # just to trigger the exception
@@ -272,21 +241,12 @@
         self.prettyprint = prettyprint
         self.encoding = encoding
         self.set_version(version)
-<<<<<<< HEAD
         self.xml = Element("gexf",
                            {'xmlns':self.NS_GEXF,
                             'xmlns:xsi':self.NS_XSI,
                             #'xmlns:viz':self.NS_VIZ,
                             'xsi:schemaLocation':self.SCHEMALOCATION,
                             'version':self.VERSION})
-=======
-        self.xml = Element('gexf',
-                           {'xmlns': self.NS_GEXF,
-                            'xmlns:xsi': self.NS_XSI,
-                            'xmlns:viz': self.NS_VIZ,
-                            'xsi:schemaLocation': self.SCHEMALOCATION,
-                            'version': self.VERSION})
->>>>>>> 48f4b573
 
         ET.register_namespace('viz', self.NS_VIZ)
 
