"""
**********
Edge Lists
**********
Read and write NetworkX graphs as edge lists.

The multi-line adjacency list format is useful for graphs with nodes
that can be meaningfully represented as strings.  With the edgelist
format simple edge data can be stored but node or graph data is not.
There is no way of representing isolated nodes unless the node has a
self-loop edge.

Format
------
You can read or write three formats of edge lists with these functions.

Node pairs with no data::

 1 2

Python dictionary as data::

 1 2 {'weight':7, 'color':'green'}

Arbitrary data::

 1 2 7 green
"""

__all__ = [
    "generate_edgelist",
    "write_edgelist",
    "parse_edgelist",
    "read_edgelist",
    "read_weighted_edgelist",
    "write_weighted_edgelist",
]

import warnings
from networkx.utils import open_file
import networkx as nx


def generate_edgelist(G, delimiter=" ", data=True):
    """Generate a single line of the graph G in edge list format.

    Parameters
    ----------
    G : NetworkX graph

    delimiter : string, optional
       Separator for node labels

    data : bool or list of keys
       If False generate no edge data.  If True use a dictionary
       representation of edge data.  If a list of keys use a list of data
       values corresponding to the keys.

    Returns
    -------
    lines : string
        Lines of data in adjlist format.

    Examples
    --------
    >>> G = nx.lollipop_graph(4, 3)
    >>> G[1][2]['weight'] = 3
    >>> G[3][4]['capacity'] = 12
    >>> for line in nx.generate_edgelist(G, data=False):
    ...     print(line)
    0 1
    0 2
    0 3
    1 2
    1 3
    2 3
    3 4
    4 5
    5 6

    >>> for line in nx.generate_edgelist(G):
    ...     print(line)
    0 1 {}
    0 2 {}
    0 3 {}
    1 2 {'weight': 3}
    1 3 {}
    2 3 {}
    3 4 {'capacity': 12}
    4 5 {}
    5 6 {}

    >>> for line in nx.generate_edgelist(G,data=['weight']):
    ...     print(line)
    0 1
    0 2
    0 3
    1 2 3
    1 3
    2 3
    3 4
    4 5
    5 6

    See Also
    --------
    write_adjlist, read_adjlist
    """
    if data is True:
        for u, v, d in G.edges(data=True):
            e = u, v, dict(d)
            yield delimiter.join(map(str, e))
    elif data is False:
        for u, v in G.edges(data=False):
            e = u, v
            yield delimiter.join(map(str, e))
    else:
        for u, v, d in G.edges(data=True):
            e = [u, v]
            try:
                e.extend(d[k] for k in data)
            except KeyError:
                pass  # missing data for this edge, should warn?
            yield delimiter.join(map(str, e))


@open_file(1, mode="wb")
def write_edgelist(G, path, comments="#", delimiter=" ", data=True, encoding="utf-8"):
    """Write graph as a list of edges.

    Parameters
    ----------
    G : graph
       A NetworkX graph
    path : file or string
       File or filename to write. If a file is provided, it must be
       opened in 'wb' mode. Filenames ending in .gz or .bz2 will be compressed.
    comments : string, optional
       The character used to indicate the start of a comment
    delimiter : string, optional
       The string used to separate values.  The default is whitespace.
    data : bool or list, optional
       If False write no edge data.
       If True write a string representation of the edge data dictionary..
       If a list (or other iterable) is provided, write the  keys specified
       in the list.
    encoding: string, optional
       Specify which encoding to use when writing file.

    Examples
    --------
    >>> G=nx.path_graph(4)
    >>> nx.write_edgelist(G, "test.edgelist")
    >>> G=nx.path_graph(4)
    >>> fh=open("test.edgelist",'wb')
    >>> nx.write_edgelist(G, fh)
    >>> nx.write_edgelist(G, "test.edgelist.gz")
    >>> nx.write_edgelist(G, "test.edgelist.gz", data=False)

    >>> G=nx.Graph()
    >>> G.add_edge(1,2,weight=7,color='red')
    >>> nx.write_edgelist(G,'test.edgelist',data=False)
    >>> nx.write_edgelist(G,'test.edgelist',data=['color'])
    >>> nx.write_edgelist(G,'test.edgelist',data=['color','weight'])

    See Also
    --------
    read_edgelist
    write_weighted_edgelist
    """

    for line in generate_edgelist(G, delimiter, data):
        line += "\n"
        path.write(line.encode(encoding))


<<<<<<< HEAD
def parse_edgelist(lines, comments='#', delimiter=None,
                   create_using=None, nodetype=None, data=True, check_information_line=False):
=======
def parse_edgelist(
    lines, comments="#", delimiter=None, create_using=None, nodetype=None, data=True
):
>>>>>>> ddcdf0fd
    """Parse lines of an edge list representation of a graph.

    Parameters
    ----------
    lines : list or iterator of strings
        Input data in edgelist format
    comments : string, optional
       Marker for comment lines
    delimiter : string, optional
       Separator for node labels
    create_using : NetworkX graph constructor, optional (default=nx.Graph)
       Graph type to create. If graph instance, then cleared before populated.
    nodetype : Python type, optional
       Convert nodes to this type.
    data : bool or list of (label,type) tuples
       If False generate no edge data or if True use a dictionary
       representation of edge data or a list tuples specifying dictionary
       key names and types for edge data.
    check_information_line : bool, optional
       If True checks first line of input for number of nodes
       and number of edges (rudy format), throws an error if it can't find it and
       prints a warning if they don't match the rest of the lines.

    Returns
    -------
    G: NetworkX Graph
        The graph corresponding to lines

    Examples
    --------
    Edgelist with no data:

    >>> lines = ["1 2",
    ...          "2 3",
    ...          "3 4"]
    >>> G = nx.parse_edgelist(lines, nodetype = int)
    >>> list(G)
    [1, 2, 3, 4]
    >>> list(G.edges())
    [(1, 2), (2, 3), (3, 4)]

    Edgelist with data in Python dictionary representation:

    >>> lines = ["1 2 {'weight':3}",
    ...          "2 3 {'weight':27}",
    ...          "3 4 {'weight':3.0}"]
    >>> G = nx.parse_edgelist(lines, nodetype = int)
    >>> list(G)
    [1, 2, 3, 4]
    >>> list(G.edges(data=True))
    [(1, 2, {'weight': 3}), (2, 3, {'weight': 27}), (3, 4, {'weight': 3.0})]

    Edgelist with data in a list and information line:

    >>> lines = ["4,3",
    ...          "1 2 3",
    ...          "2 3 27",
    ...          "3 4 3.0"]
    >>> G = nx.parse_edgelist(lines, nodetype = int, data=(('weight',float),), check_information_line=True)
    >>> list(G)
    [1, 2, 3, 4]
    >>> list(G.edges(data=True))
    [(1, 2, {'weight': 3.0}), (2, 3, {'weight': 27.0}), (3, 4, {'weight': 3.0})]

    See Also
    --------
    read_weighted_edgelist
    """
    from ast import literal_eval

    G = nx.empty_graph(0, create_using)
    information_line_found = False
    for line in lines:
        p = line.find(comments)
        if p >= 0:
            line = line[:p]
        if not len(line):
            continue
        # split line, should have 2 or more
        s = line.strip().split(delimiter)
        if check_information_line and not information_line_found:
            information_line_items = list(s)
            information_line_found = True
            if len(s) == 2:
                continue
        if len(s) < 2:
            continue
        u = s.pop(0)
        v = s.pop(0)
        d = s
        if nodetype is not None:
            try:
                u = nodetype(u)
                v = nodetype(v)
            except BaseException as e:
                raise TypeError(
                    f"Failed to convert nodes {u},{v} " f"to type {nodetype}."
                ) from e

        if len(d) == 0 or data is False:
            # no data or data type specified
            edgedata = {}
        elif data is True:
            # no edge types specified
            try:  # try to evaluate as dictionary
                if delimiter == ",":
                    edgedata_str = ",".join(d)
                else:
                    edgedata_str = " ".join(d)
                edgedata = dict(literal_eval(edgedata_str.strip()))
            except BaseException as e:
                raise TypeError(
                    f"Failed to convert edge data ({d}) " f"to dictionary."
                ) from e
        else:
            # convert edge data to dictionary with specified keys and type
            if len(d) != len(data):
                raise IndexError(
                    f"Edge data {d} and data_keys {data} are not the same length"
                )
            edgedata = {}
            for (edge_key, edge_type), edge_value in zip(data, d):
                try:
                    edge_value = edge_type(edge_value)
                except BaseException as e:
                    raise TypeError(
                        f"Failed to convert {edge_key} data {edge_value} "
                        f"to type {edge_type}."
                    ) from e
                edgedata.update({edge_key: edge_value})
        G.add_edge(u, v, **edgedata)

    if check_information_line:
        if len(information_line_items) == 2:
            expected_nodes, expected_edges = map(int, information_line_items)
            if len(G.edges()) != expected_edges or len(G.nodes()) != expected_nodes:
                warnings.warn("Information line doesn't match graph data.")
        else:
            nx.NetworkXError("Information line doesn't fit the expected form.")
    return G


<<<<<<< HEAD
@open_file(0, mode='rb')
def read_edgelist(path, comments="#", delimiter=None, create_using=None,
                  nodetype=None, data=True, edgetype=None, encoding='utf-8', check_information_line=False):
=======
@open_file(0, mode="rb")
def read_edgelist(
    path,
    comments="#",
    delimiter=None,
    create_using=None,
    nodetype=None,
    data=True,
    edgetype=None,
    encoding="utf-8",
):
>>>>>>> ddcdf0fd
    """Read a graph from a list of edges.

    Parameters
    ----------
    path : file or string
       File or filename to read. If a file is provided, it must be
       opened in 'rb' mode.
       Filenames ending in .gz or .bz2 will be uncompressed.
    comments : string, optional
       The character used to indicate the start of a comment.
    delimiter : string, optional
       The string used to separate values.  The default is whitespace.
    create_using : NetworkX graph constructor, optional (default=nx.Graph)
       Graph type to create. If graph instance, then cleared before populated.
    nodetype : int, float, str, Python type, optional
       Convert node data from strings to specified type
    data : bool or list of (label,type) tuples
       Tuples specifying dictionary key names and types for edge data
    edgetype : int, float, str, Python type, optional OBSOLETE
       Convert edge data from strings to specified type and use as 'weight'
    encoding: string, optional
       Specify which encoding to use when reading file.
    check_information_line : bool, optional
       If True checks first line of input for number of nodes
       and number of edges, and prints a warning if they don't match
       the rest of the lines.

    Returns
    -------
    G : graph
       A networkx Graph or other type specified with create_using

    Examples
    --------
    >>> nx.write_edgelist(nx.path_graph(4), "test.edgelist")
    >>> G=nx.read_edgelist("test.edgelist")

    >>> fh=open("test.edgelist", 'rb')
    >>> G=nx.read_edgelist(fh)
    >>> fh.close()

    >>> G=nx.read_edgelist("test.edgelist", nodetype=int)
    >>> G=nx.read_edgelist("test.edgelist",create_using=nx.DiGraph)

    Edgelist with data in a list:

    >>> textline = '1 2 3'
    >>> fh = open('test.edgelist','w')
    >>> d = fh.write(textline)
    >>> fh.close()
    >>> G = nx.read_edgelist('test.edgelist', nodetype=int, data=(('weight',float),))
    >>> list(G)
    [1, 2]
    >>> list(G.edges(data=True))
    [(1, 2, {'weight': 3.0})]

    See parse_edgelist() for more examples of formatting.

    See Also
    --------
    parse_edgelist
    write_edgelist

    Notes
    -----
    Since nodes must be hashable, the function nodetype must return hashable
    types (e.g. int, float, str, frozenset - or tuples of those, etc.)
    """
    lines = (line if isinstance(line, str) else line.decode(encoding) for line in path)
<<<<<<< HEAD
    return parse_edgelist(lines, comments=comments, delimiter=delimiter,
                          create_using=create_using, nodetype=nodetype,
                          data=data, check_information_line=check_information_line)
=======
    return parse_edgelist(
        lines,
        comments=comments,
        delimiter=delimiter,
        create_using=create_using,
        nodetype=nodetype,
        data=data,
    )
>>>>>>> ddcdf0fd


def write_weighted_edgelist(G, path, comments="#", delimiter=" ", encoding="utf-8"):
    """Write graph G as a list of edges with numeric weights.

    Parameters
    ----------
    G : graph
       A NetworkX graph
    path : file or string
       File or filename to write. If a file is provided, it must be
       opened in 'wb' mode.
       Filenames ending in .gz or .bz2 will be compressed.
    comments : string, optional
       The character used to indicate the start of a comment
    delimiter : string, optional
       The string used to separate values.  The default is whitespace.
    encoding: string, optional
       Specify which encoding to use when writing file.

    Examples
    --------
    >>> G=nx.Graph()
    >>> G.add_edge(1,2,weight=7)
    >>> nx.write_weighted_edgelist(G, 'test.weighted.edgelist')

    See Also
    --------
    read_edgelist
    write_edgelist
    read_weighted_edgelist
    """
<<<<<<< HEAD
    write_edgelist(G, path, comments=comments, delimiter=delimiter,
                   data=('weight',), encoding=encoding)


def read_weighted_edgelist(path, comments="#", delimiter=None,
                           create_using=None, nodetype=None, encoding='utf-8', check_information_line=False):
=======
    write_edgelist(
        G,
        path,
        comments=comments,
        delimiter=delimiter,
        data=("weight",),
        encoding=encoding,
    )


def read_weighted_edgelist(
    path,
    comments="#",
    delimiter=None,
    create_using=None,
    nodetype=None,
    encoding="utf-8",
):
>>>>>>> ddcdf0fd
    """Read a graph as list of edges with numeric weights.

    Parameters
    ----------
    path : file or string
       File or filename to read. If a file is provided, it must be
       opened in 'rb' mode.
       Filenames ending in .gz or .bz2 will be uncompressed.
    comments : string, optional
       The character used to indicate the start of a comment.
    delimiter : string, optional
       The string used to separate values.  The default is whitespace.
    create_using : NetworkX graph constructor, optional (default=nx.Graph)
       Graph type to create. If graph instance, then cleared before populated.
    nodetype : int, float, str, Python type, optional
       Convert node data from strings to specified type
    encoding: string, optional
       Specify which encoding to use when reading file.
    check_information_line : bool, optional
       If True checks first line of input for number of nodes
       and number of edges, and prints a warning if they don't match
       the rest of the lines.

    Returns
    -------
    G : graph
       A networkx Graph or other type specified with create_using

    Notes
    -----
    Since nodes must be hashable, the function nodetype must return hashable
    types (e.g. int, float, str, frozenset - or tuples of those, etc.)

    Example edgelist file format.

    With numeric edge data::

     # read with
     # >>> G=nx.read_weighted_edgelist(fh)
     # source target data
     a b 1
     a c 3.14159
     d e 42

    See Also
    --------
    write_weighted_edgelist
    """
<<<<<<< HEAD
    return read_edgelist(path,
                         comments=comments,
                         delimiter=delimiter,
                         create_using=create_using,
                         nodetype=nodetype,
                         data=(('weight', float),),
                         encoding=encoding,
                         check_information_line=check_information_line
                         )
=======
    return read_edgelist(
        path,
        comments=comments,
        delimiter=delimiter,
        create_using=create_using,
        nodetype=nodetype,
        data=(("weight", float),),
        encoding=encoding,
    )
>>>>>>> ddcdf0fd
<|MERGE_RESOLUTION|>--- conflicted
+++ resolved
@@ -174,14 +174,8 @@
         path.write(line.encode(encoding))
 
 
-<<<<<<< HEAD
 def parse_edgelist(lines, comments='#', delimiter=None,
                    create_using=None, nodetype=None, data=True, check_information_line=False):
-=======
-def parse_edgelist(
-    lines, comments="#", delimiter=None, create_using=None, nodetype=None, data=True
-):
->>>>>>> ddcdf0fd
     """Parse lines of an edge list representation of a graph.
 
     Parameters
@@ -324,23 +318,9 @@
     return G
 
 
-<<<<<<< HEAD
 @open_file(0, mode='rb')
 def read_edgelist(path, comments="#", delimiter=None, create_using=None,
-                  nodetype=None, data=True, edgetype=None, encoding='utf-8', check_information_line=False):
-=======
-@open_file(0, mode="rb")
-def read_edgelist(
-    path,
-    comments="#",
-    delimiter=None,
-    create_using=None,
-    nodetype=None,
-    data=True,
-    edgetype=None,
-    encoding="utf-8",
-):
->>>>>>> ddcdf0fd
+                  nodetype=None, data=True, edgetype=None, encoding='utf-8'):
     """Read a graph from a list of edges.
 
     Parameters
@@ -410,20 +390,9 @@
     types (e.g. int, float, str, frozenset - or tuples of those, etc.)
     """
     lines = (line if isinstance(line, str) else line.decode(encoding) for line in path)
-<<<<<<< HEAD
     return parse_edgelist(lines, comments=comments, delimiter=delimiter,
                           create_using=create_using, nodetype=nodetype,
-                          data=data, check_information_line=check_information_line)
-=======
-    return parse_edgelist(
-        lines,
-        comments=comments,
-        delimiter=delimiter,
-        create_using=create_using,
-        nodetype=nodetype,
-        data=data,
-    )
->>>>>>> ddcdf0fd
+                          data=data)
 
 
 def write_weighted_edgelist(G, path, comments="#", delimiter=" ", encoding="utf-8"):
@@ -456,14 +425,6 @@
     write_edgelist
     read_weighted_edgelist
     """
-<<<<<<< HEAD
-    write_edgelist(G, path, comments=comments, delimiter=delimiter,
-                   data=('weight',), encoding=encoding)
-
-
-def read_weighted_edgelist(path, comments="#", delimiter=None,
-                           create_using=None, nodetype=None, encoding='utf-8', check_information_line=False):
-=======
     write_edgelist(
         G,
         path,
@@ -474,15 +435,8 @@
     )
 
 
-def read_weighted_edgelist(
-    path,
-    comments="#",
-    delimiter=None,
-    create_using=None,
-    nodetype=None,
-    encoding="utf-8",
-):
->>>>>>> ddcdf0fd
+def read_weighted_edgelist(path, comments="#", delimiter=None,
+                           create_using=None, nodetype=None, encoding='utf-8', check_information_line=False):
     """Read a graph as list of edges with numeric weights.
 
     Parameters
@@ -531,17 +485,6 @@
     --------
     write_weighted_edgelist
     """
-<<<<<<< HEAD
-    return read_edgelist(path,
-                         comments=comments,
-                         delimiter=delimiter,
-                         create_using=create_using,
-                         nodetype=nodetype,
-                         data=(('weight', float),),
-                         encoding=encoding,
-                         check_information_line=check_information_line
-                         )
-=======
     return read_edgelist(
         path,
         comments=comments,
@@ -550,5 +493,4 @@
         nodetype=nodetype,
         data=(("weight", float),),
         encoding=encoding,
-    )
->>>>>>> ddcdf0fd
+    )