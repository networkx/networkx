#    Copyright (C) 2004-2017 by
#    Aric Hagberg <hagberg@lanl.gov>
#    Dan Schult <dschult@colgate.edu>
#    Pieter Swart <swart@lanl.gov>
#    All rights reserved.
#    BSD license.
#
# Authors:   Aric Hagberg <hagberg@lanl.gov>
#            Dan Schult <dschult@colgate.edu>
#            Pieter Swart <swart@lanl.gov>
"""Base class for directed graphs."""
from copy import deepcopy

import networkx as nx
from networkx.classes.graph import Graph
<<<<<<< HEAD
from networkx.classes.views import OutEdgeView, InEdgeView, \
=======
from networkx.classes.views import AtlasView, OutEdgeView, InEdgeView, \
>>>>>>> 20e6eb9a
        DiDegreeView, InDegreeView, OutDegreeView
from networkx.exception import NetworkXError
import networkx.convert as convert


class DiGraph(Graph):
    """
    Base class for directed graphs.

    A DiGraph stores nodes and edges with optional data, or attributes.

    DiGraphs hold directed edges.  Self loops are allowed but multiple
    (parallel) edges are not.

    Nodes can be arbitrary (hashable) Python objects with optional
    key/value attributes.

    Edges are represented as links between nodes with optional
    key/value attributes.

    Parameters
    ----------
    data : input graph
        Data to initialize graph. If data=None (default) an empty
        graph is created.  The data can be any format that is supported
        by the to_networkx_graph() function, currently including edge list,
        dict of dicts, dict of lists, NetworkX graph, NumPy matrix
        or 2d ndarray, SciPy sparse matrix, or PyGraphviz graph.

    attr : keyword arguments, optional (default= no attributes)
        Attributes to add to graph as key=value pairs.

    See Also
    --------
    Graph
    MultiGraph
    MultiDiGraph

    Examples
    --------
    Create an empty graph structure (a "null graph") with no nodes and
    no edges.

    >>> G = nx.DiGraph()

    G can be grown in several ways.

    **Nodes:**

    Add one node at a time:

    >>> G.add_node(1)

    Add the nodes from any container (a list, dict, set or
    even the lines from a file or the nodes from another graph).

    >>> G.add_nodes_from([2, 3])
    >>> G.add_nodes_from(range(100, 110))
    >>> H=nx.path_graph(10)
    >>> G.add_nodes_from(H)

    In addition to strings and integers any hashable Python object
    (except None) can represent a node, e.g. a customized node object,
    or even another Graph.

    >>> G.add_node(H)

    **Edges:**

    G can also be grown by adding edges.

    Add one edge,

    >>> G.add_edge(1, 2)

    a list of edges,

    >>> G.add_edges_from([(1, 2), (1, 3)])

    or a collection of edges,

    >>> G.add_edges_from(H.edges())

    If some edges connect nodes not yet in the graph, the nodes
    are added automatically.  There are no errors when adding
    nodes or edges that already exist.

    **Attributes:**

    Each graph, node, and edge can hold key/value attribute pairs
    in an associated attribute dictionary (the keys must be hashable).
    By default these are empty, but can be added or changed using
    add_edge, add_node or direct manipulation of the attribute
    dictionaries named graph, node and edge respectively.

    >>> G = nx.DiGraph(day="Friday")
    >>> G.graph
    {'day': 'Friday'}

    Add node attributes using add_node(), add_nodes_from() or G.node

    >>> G.add_node(1, time='5pm')
    >>> G.add_nodes_from([3], time='2pm')
    >>> G.node[1]
    {'time': '5pm'}
    >>> G.node[1]['room'] = 714
    >>> del G.node[1]['room'] # remove attribute
    >>> list(G.nodes(data=True))
    [(1, {'time': '5pm'}), (3, {'time': '2pm'})]

    Warning: adding a node to G.node does not add it to the graph.

    Add edge attributes using add_edge(), add_edges_from(), subscript
    notation, or G.edge.

    >>> G.add_edge(1, 2, weight=4.7 )
    >>> G.add_edges_from([(3, 4), (4, 5)], color='red')
    >>> G.add_edges_from([(1, 2, {'color':'blue'}), (2, 3, {'weight':8})])
    >>> G[1][2]['weight'] = 4.7
    >>> G.edge[1, 2]['weight'] = 4

    **Shortcuts:**

    Many common graph features allow python syntax to speed reporting.

    >>> 1 in G     # check if node in graph
    True
    >>> [n for n in G if n<3]   # iterate through nodes
    [1, 2]
    >>> len(G)  # number of nodes in graph
    5

    The fastest way to traverse all edges of a graph is via
    adjacency(), but the edges() method is often more convenient.

    >>> for n, nbrsdict in G.adjacency():
    ...     for nbr, eattr in nbrsdict.items():
    ...        if 'weight' in eattr:
    ...            # Do something useful with the edges
    ...            pass

    But the edges() method is often more convenient:

    >>> for u, v, weight in G.edges(data='weight'):
    ...     if weight is not None:
    ...         # Do something useful with the edges
    ...         pass

    **Reporting:**

    Simple graph information is obtained using methods.
    Reporting methods usually return iterators instead of containers
    to reduce memory usage.
    Methods exist for reporting nodes(), edges(), neighbors() and degree()
    as well as the number of nodes and edges.

    For details on these and other miscellaneous methods, see below.

    **Subclasses (Advanced):**

    The Graph class uses a dict-of-dict-of-dict data structure.
    The outer dict (node_dict) holds adjacency information keyed by node.
    The next dict (adjlist_dict) represents the adjacency information and holds
    edge data keyed by neighbor.  The inner dict (edge_attr_dict) represents
    the edge data and holds edge attribute values keyed by attribute names.

    Each of these three dicts can be replaced in a subclass by a user defined
    dict-like object. In general, the dict-like features should be
    maintained but extra features can be added. To replace one of the
    dicts create a new graph class by changing the class(!) variable
    holding the factory for that dict-like structure. The variable names are
    node_dict_factory, adjlist_inner_dict_factory, adjlist_outer_dict_factory,
    and edge_attr_dict_factory.

    node_dict_factory : function, (default: dict)
        Factory function to be used to create the dict containing node
        attributes, keyed by node id.
        It should require no arguments and return a dict-like object

    adjlist_outer_dict_factory : function, (default: dict)
        Factory function to be used to create the outer-most dict
        in the data structure that holds adjacency info keyed by node.
        It should require no arguments and return a dict-like object.

    adjlist_inner_dict_factory : function, optional (default: dict)
        Factory function to be used to create the adjacency list
        dict which holds edge data keyed by neighbor.
        It should require no arguments and return a dict-like object

    edge_attr_dict_factory : function, optional (default: dict)
        Factory function to be used to create the edge attribute
        dict which holds attrbute values keyed by attribute name.
        It should require no arguments and return a dict-like object.

    Examples
    --------
    Create a graph subclass that tracks the order nodes are added.

    >>> from collections import OrderedDict
    >>> class OrderedNodeGraph(nx.Graph):
    ...     node_dict_factory=OrderedDict
    ...     adjlist_outer_dict_factory=OrderedDict
    >>> G=OrderedNodeGraph()
    >>> G.add_nodes_from((2, 1))
    >>> list(G.nodes())
    [2, 1]
    >>> G.add_edges_from(((2, 2), (2, 1), (1, 1)))
    >>> # Edge addition order is not preserved

    Create a graph object that tracks the order nodes are added
    and for each node track the order that neighbors are added.

    >>> class OrderedGraph(nx.Graph):
    ...     node_dict_factory = OrderedDict
    ...     adjlist_outer_dict_factory=OrderedDict
    ...     adjlist_inner_dict_factory = OrderedDict
    >>> G = OrderedGraph()
    >>> G.add_nodes_from((2, 1))
    >>> list(G.nodes())
    [2, 1]
    >>> G.add_edges_from(((2, 2), (2, 1), (1, 1)))
    >>> list(G.edges())
    [(2, 2), (2, 1), (1, 1)]

    Create a low memory graph class that effectively disallows edge
    attributes by using a single attribute dict for all edges.
    This reduces the memory used, but you lose edge attributes.

    >>> class ThinGraph(nx.Graph):
    ...     all_edge_dict = {'weight': 1}
    ...     def single_edge_dict(self):
    ...         return self.all_edge_dict
    ...     edge_attr_dict_factory = single_edge_dict
    >>> G = ThinGraph()
    >>> G.add_edge(2, 1)
    >>> G[2][1]
    {'weight': 1}
    >>> G.add_edge(2, 2)
    >>> G[2][1] is G[2][2]
    True

    """
    def __init__(self, data=None, **attr):
        """Initialize a graph with edges, name, graph attributes.

        Parameters
        ----------
        data : input graph
            Data to initialize graph.  If data=None (default) an empty
            graph is created.  The data can be an edge list, or any
            NetworkX graph object.  If the corresponding optional Python
            packages are installed the data can also be a NumPy matrix
            or 2d ndarray, a SciPy sparse matrix, or a PyGraphviz graph.
        name : string, optional (default='')
            An optional name for the graph.
        attr : keyword arguments, optional (default= no attributes)
            Attributes to add to graph as key=value pairs.

        See Also
        --------
        convert

        Examples
        --------
        >>> G = nx.Graph()   # or DiGraph, MultiGraph, MultiDiGraph, etc
        >>> G = nx.Graph(name='my graph')
        >>> e = [(1, 2), (2, 3), (3, 4)] # list of edges
        >>> G = nx.Graph(e)

        Arbitrary graph attribute pairs (key=value) may be assigned

        >>> G=nx.Graph(e, day="Friday")
        >>> G.graph
        {'day': 'Friday'}

        """
        self.node_dict_factory = ndf = self.node_dict_factory
        self.adjlist_outer_dict_factory = self.adjlist_outer_dict_factory
        self.adjlist_inner_dict_factory = self.adjlist_inner_dict_factory
        self.edge_attr_dict_factory = self.edge_attr_dict_factory

        self.graph = {}  # dictionary for graph attributes
<<<<<<< HEAD
        self.node = ndf()  # dictionary for node attributes
=======
        self._node = ndf()  # dictionary for node attributes
>>>>>>> 20e6eb9a
        # We store two adjacency lists:
        # the  predecessors of node n are stored in the dict self._pred
        # the successors of node n are stored in the dict self._succ=self._adj
        self._adj = ndf()  # empty adjacency dictionary
        self._pred = ndf()  # predecessor
        self._succ = self._adj  # successor

        # attempt to load graph with data
        if data is not None:
            convert.to_networkx_graph(data, create_using=self)
        # load graph attributes (must be after convert)
        self.graph.update(attr)
<<<<<<< HEAD
        self.edge = self.adj
=======

    @property
    def edge(self):
        return OutEdgeView(self)

    @property
    def adj(self):
        return AtlasView(self._succ)

    @property
    def succ(self):
        return AtlasView(self._succ)

    @property
    def pred(self):
        return AtlasView(self._pred)
>>>>>>> 20e6eb9a

    def add_node(self, n, **attr):
        """Add a single node n and update node attributes.

        Parameters
        ----------
        n : node
            A node can be any hashable Python object except None.
        attr : keyword arguments, optional
            Set or change node attributes using key=value.

        See Also
        --------
        add_nodes_from

        Examples
        --------
        >>> G = nx.Graph()   # or DiGraph, MultiGraph, MultiDiGraph, etc
        >>> G.add_node(1)
        >>> G.add_node('Hello')
        >>> K3 = nx.Graph([(0, 1), (1, 2), (2, 0)])
        >>> G.add_node(K3)
        >>> G.number_of_nodes()
        3

        Use keywords set/change node attributes:

        >>> G.add_node(1, size=10)
        >>> G.add_node(3, weight=0.4, UTM=('13S', 382871, 3972649))

        Notes
        -----
        A hashable object is one that can be used as a key in a Python
        dictionary. This includes strings, numbers, tuples of strings
        and numbers, etc.

        On many platforms hashable items also include mutables such as
        NetworkX Graphs, though one should be careful that the hash
        doesn't change on mutables.
        """
<<<<<<< HEAD
        if n not in self.succ:
            self.succ[n] = self.adjlist_inner_dict_factory()
            self.pred[n] = self.adjlist_inner_dict_factory()
            self.node[n] = attr
        else:  # update attr even if node already exists
            self.node[n].update(attr)
=======
        if n not in self._succ:
            self._succ[n] = self.adjlist_inner_dict_factory()
            self._pred[n] = self.adjlist_inner_dict_factory()
            self._node[n] = attr
        else:  # update attr even if node already exists
            self._node[n].update(attr)
>>>>>>> 20e6eb9a

    def add_nodes_from(self, nodes, **attr):
        """Add multiple nodes.

        Parameters
        ----------
        nodes : iterable container
            A container of nodes (list, dict, set, etc.).
            OR
            A container of (node, attribute dict) tuples.
            Node attributes are updated using the attribute dict.
        attr : keyword arguments, optional (default= no attributes)
            Update attributes for all nodes in nodes.
            Node attributes specified in nodes as a tuple take
            precedence over attributes specified via keyword arguments.

        See Also
        --------
        add_node

        Examples
        --------
        >>> G = nx.Graph()   # or DiGraph, MultiGraph, MultiDiGraph, etc
        >>> G.add_nodes_from('Hello')
        >>> K3 = nx.Graph([(0, 1), (1, 2), (2, 0)])
        >>> G.add_nodes_from(K3)
        >>> sorted(G.nodes(), key=str)
        [0, 1, 2, 'H', 'e', 'l', 'o']

        Use keywords to update specific node attributes for every node.

        >>> G.add_nodes_from([1, 2], size=10)
        >>> G.add_nodes_from([3, 4], weight=0.4)

        Use (node, attrdict) tuples to update attributes for specific
        nodes.

        >>> G.add_nodes_from([(1, dict(size=11)), (2, {'color':'blue'})])
        >>> G.node[1]['size']
        11
        >>> H = nx.Graph()
        >>> H.add_nodes_from(G.nodes(data=True))
        >>> H.node[1]['size']
        11

        """
        for n in nodes:
            # keep all this inside try/except because
<<<<<<< HEAD
            # CPython throws TypeError on n not in self.succ,
            # while pre-2.7.5 ironpython throws on self.succ[n]
=======
            # CPython throws TypeError on n not in self._succ,
            # while pre-2.7.5 ironpython throws on self._succ[n]
>>>>>>> 20e6eb9a
            try:
                if n not in self._succ:
                    self._succ[n] = self.adjlist_inner_dict_factory()
                    self._pred[n] = self.adjlist_inner_dict_factory()
                    self._node[n] = attr.copy()
                else:
                    self._node[n].update(attr)
            except TypeError:
                nn, ndict = n
<<<<<<< HEAD
                if nn not in self.succ:
                    self.succ[nn] = self.adjlist_inner_dict_factory()
                    self.pred[nn] = self.adjlist_inner_dict_factory()
=======
                if nn not in self._succ:
                    self._succ[nn] = self.adjlist_inner_dict_factory()
                    self._pred[nn] = self.adjlist_inner_dict_factory()
>>>>>>> 20e6eb9a
                    newdict = attr.copy()
                    newdict.update(ndict)
                    self._node[nn] = newdict
                else:
                    olddict = self._node[nn]
                    olddict.update(attr)
                    olddict.update(ndict)

    def remove_node(self, n):
        """Remove node n.

        Removes the node n and all adjacent edges.
        Attempting to remove a non-existent node will raise an exception.

        Parameters
        ----------
        n : node
           A node in the graph

        Raises
        -------
        NetworkXError
           If n is not in the graph.

        See Also
        --------
        remove_nodes_from

        Examples
        --------
        >>> G = nx.path_graph(3)  # or DiGraph, MultiGraph, MultiDiGraph, etc
        >>> list(G.edges())
        [(0, 1), (1, 2)]
        >>> G.remove_node(1)
        >>> list(G.edges())
        []

        """
        try:
<<<<<<< HEAD
            nbrs = self.succ[n]
            del self.node[n]
        except KeyError:  # NetworkXError if n not in self
            raise NetworkXError("The node %s is not in the digraph." % (n,))
        for u in nbrs:
            del self.pred[u][n]   # remove all edges n-u in digraph
        del self.succ[n]          # remove node from succ
        for u in self.pred[n]:
            del self.succ[u][n]   # remove all edges n-u in digraph
        del self.pred[n]          # remove node from pred
=======
            nbrs = self._succ[n]
            del self._node[n]
        except KeyError:  # NetworkXError if n not in self
            raise NetworkXError("The node %s is not in the digraph." % (n,))
        for u in nbrs:
            del self._pred[u][n]   # remove all edges n-u in digraph
        del self._succ[n]          # remove node from succ
        for u in self._pred[n]:
            del self._succ[u][n]   # remove all edges n-u in digraph
        del self._pred[n]          # remove node from pred
>>>>>>> 20e6eb9a

    def remove_nodes_from(self, nbunch):
        """Remove multiple nodes.

        Parameters
        ----------
        nodes : iterable container
            A container of nodes (list, dict, set, etc.).  If a node
            in the container is not in the graph it is silently
            ignored.

        See Also
        --------
        remove_node

        Examples
        --------
        >>> G = nx.path_graph(3)  # or DiGraph, MultiGraph, MultiDiGraph, etc
        >>> e = list(G.nodes())
        >>> e
        [0, 1, 2]
        >>> G.remove_nodes_from(e)
        >>> list(G.nodes())
        []

        """
        for n in nbunch:
            try:
<<<<<<< HEAD
                succs = self.succ[n]
                del self.node[n]
                for u in succs:
                    del self.pred[u][n]   # remove all edges n-u in digraph
                del self.succ[n]          # now remove node
                for u in self.pred[n]:
                    del self.succ[u][n]   # remove all edges n-u in digraph
                del self.pred[n]          # now remove node
=======
                succs = self._succ[n]
                del self._node[n]
                for u in succs:
                    del self._pred[u][n]   # remove all edges n-u in digraph
                del self._succ[n]          # now remove node
                for u in self._pred[n]:
                    del self._succ[u][n]   # remove all edges n-u in digraph
                del self._pred[n]          # now remove node
>>>>>>> 20e6eb9a
            except KeyError:
                pass  # silent failure on remove

    def add_edge(self, u, v, **attr):
        """Add an edge between u and v.

        The nodes u and v will be automatically added if they are
        not already in the graph.

        Edge attributes can be specified with keywords or by directly
        accessing the edge's attribute dictionary. See examples below.

        Parameters
        ----------
        u, v : nodes
            Nodes can be, for example, strings or numbers.
            Nodes must be hashable (and not None) Python objects.
        attr : keyword arguments, optional
            Edge data (or labels or objects) can be assigned using
            keyword arguments.

        See Also
        --------
        add_edges_from : add a collection of edges

        Notes
        -----
        Adding an edge that already exists updates the edge data.

        Many NetworkX algorithms designed for weighted graphs use as
        the edge weight a numerical value assigned to a keyword
        which by default is 'weight'.

        Examples
        --------
        The following all add the edge e=(1, 2) to graph G:

        >>> G = nx.Graph()   # or DiGraph, MultiGraph, MultiDiGraph, etc
        >>> e = (1, 2)
        >>> G.add_edge(1, 2)           # explicit two-node form
        >>> G.add_edge(*e)             # single edge as tuple of two nodes
        >>> G.add_edges_from( [(1, 2)] ) # add edges from iterable container

        Associate data to edges using keywords:

        >>> G.add_edge(1, 2, weight=3)
        >>> G.add_edge(1, 3, weight=7, capacity=15, length=342.7)

        For non-string associations, directly access the edge's attribute
        dictionary.

        >>> G.add_edge(1, 2)
        >>> G[1][2].update({0: 5})
        """
        # add nodes
<<<<<<< HEAD
        if u not in self.succ:
            self.succ[u] = self.adjlist_inner_dict_factory()
            self.pred[u] = self.adjlist_inner_dict_factory()
            self.node[u] = {}
        if v not in self.succ:
            self.succ[v] = self.adjlist_inner_dict_factory()
            self.pred[v] = self.adjlist_inner_dict_factory()
            self.node[v] = {}
        # add the edge
        datadict = self.adj[u].get(v, self.edge_attr_dict_factory())
        datadict.update(attr)
        self.succ[u][v] = datadict
        self.pred[v][u] = datadict
=======
        if u not in self._succ:
            self._succ[u] = self.adjlist_inner_dict_factory()
            self._pred[u] = self.adjlist_inner_dict_factory()
            self._node[u] = {}
        if v not in self._succ:
            self._succ[v] = self.adjlist_inner_dict_factory()
            self._pred[v] = self.adjlist_inner_dict_factory()
            self._node[v] = {}
        # add the edge
        datadict = self._adj[u].get(v, self.edge_attr_dict_factory())
        datadict.update(attr)
        self._succ[u][v] = datadict
        self._pred[v][u] = datadict
>>>>>>> 20e6eb9a

    def add_edges_from(self, ebunch, **attr):
        """Add all the edges in ebunch.

        Parameters
        ----------
        ebunch : container of edges
            Each edge given in the container will be added to the
            graph. The edges must be given as 2-tuples (u, v) or
            3-tuples (u, v, d) where d is a dictionary containing edge data.
        attr : keyword arguments, optional
            Edge data (or labels or objects) can be assigned using
            keyword arguments.

        See Also
        --------
        add_edge : add a single edge
        add_weighted_edges_from : convenient way to add weighted edges

        Notes
        -----
        Adding the same edge twice has no effect but any edge data
        will be updated when each duplicate edge is added.

        Edge attributes specified in an ebunch take precedence over
        attributes specified via keyword arguments.

        Examples
        --------
        >>> G = nx.Graph()   # or DiGraph, MultiGraph, MultiDiGraph, etc
        >>> G.add_edges_from([(0, 1), (1, 2)]) # using a list of edge tuples
        >>> e = zip(range(0, 3), range(1, 4))
        >>> G.add_edges_from(e) # Add the path graph 0-1-2-3

        Associate data to edges

        >>> G.add_edges_from([(1, 2), (2, 3)], weight=3)
        >>> G.add_edges_from([(3, 4), (1, 4)], label='WN2898')
        """
        # process ebunch
        for e in ebunch:
            ne = len(e)
            if ne == 3:
                u, v, dd = e
                assert hasattr(dd, "update")
            elif ne == 2:
                u, v = e
                dd = {}
            else:
                raise NetworkXError(
                    "Edge tuple %s must be a 2-tuple or 3-tuple." % (e,))
<<<<<<< HEAD
            if u not in self.succ:
                self.succ[u] = self.adjlist_inner_dict_factory()
                self.pred[u] = self.adjlist_inner_dict_factory()
                self.node[u] = {}
            if v not in self.succ:
                self.succ[v] = self.adjlist_inner_dict_factory()
                self.pred[v] = self.adjlist_inner_dict_factory()
                self.node[v] = {}
            datadict = self.adj[u].get(v, self.edge_attr_dict_factory())
=======
            if u not in self._succ:
                self._succ[u] = self.adjlist_inner_dict_factory()
                self._pred[u] = self.adjlist_inner_dict_factory()
                self._node[u] = {}
            if v not in self._succ:
                self._succ[v] = self.adjlist_inner_dict_factory()
                self._pred[v] = self.adjlist_inner_dict_factory()
                self._node[v] = {}
            datadict = self._adj[u].get(v, self.edge_attr_dict_factory())
>>>>>>> 20e6eb9a
            datadict.update(attr)
            datadict.update(dd)
            self._succ[u][v] = datadict
            self._pred[v][u] = datadict

    def remove_edge(self, u, v):
        """Remove the edge between u and v.

        Parameters
        ----------
        u, v : nodes
            Remove the edge between nodes u and v.

        Raises
        ------
        NetworkXError
            If there is not an edge between u and v.

        See Also
        --------
        remove_edges_from : remove a collection of edges

        Examples
        --------
        >>> G = nx.Graph()   # or DiGraph, etc
        >>> nx.add_path(G, [0, 1, 2, 3])
        >>> G.remove_edge(0, 1)
        >>> e = (1, 2)
        >>> G.remove_edge(*e) # unpacks e from an edge tuple
        >>> e = (2, 3, {'weight':7}) # an edge with attribute data
        >>> G.remove_edge(*e[:2]) # select first part of edge tuple
        """
        try:
            del self._succ[u][v]
            del self._pred[v][u]
        except KeyError:
            raise NetworkXError("The edge %s-%s not in graph." % (u, v))

    def remove_edges_from(self, ebunch):
        """Remove all edges specified in ebunch.

        Parameters
        ----------
        ebunch: list or container of edge tuples
            Each edge given in the list or container will be removed
            from the graph. The edges can be:

                - 2-tuples (u, v) edge between u and v.
                - 3-tuples (u, v, k) where k is ignored.

        See Also
        --------
        remove_edge : remove a single edge

        Notes
        -----
        Will fail silently if an edge in ebunch is not in the graph.

        Examples
        --------
        >>> G = nx.path_graph(4)  # or DiGraph, MultiGraph, MultiDiGraph, etc
        >>> ebunch = [(1, 2), (2, 3)]
        >>> G.remove_edges_from(ebunch)
        """
        for e in ebunch:
            u, v = e[:2]  # ignore edge data
<<<<<<< HEAD
            if u in self.succ and v in self.succ[u]:
                del self.succ[u][v]
                del self.pred[v][u]
=======
            if u in self._succ and v in self._succ[u]:
                del self._succ[u][v]
                del self._pred[v][u]
>>>>>>> 20e6eb9a

    def has_successor(self, u, v):
        """Return True if node u has successor v.

        This is true if graph has the edge u->v.
        """
        return (u in self._succ and v in self._succ[u])

    def has_predecessor(self, u, v):
        """Return True if node u has predecessor v.

        This is true if graph has the edge u<-v.
        """
        return (u in self._pred and v in self._pred[u])

    def successors(self, n):
        """Return an iterator over successor nodes of n.

        neighbors() and successors() are the same.
        """
        try:
            return iter(self._succ[n])
        except KeyError:
            raise NetworkXError("The node %s is not in the digraph." % (n,))

    # digraph definitions
    neighbors = successors

    def predecessors(self, n):
        """Return an iterator over predecessor nodes of n."""
        try:
            return iter(self._pred[n])
        except KeyError:
            raise NetworkXError("The node %s is not in the digraph." % (n,))

    @property
    def edges(self):
        """Return an iterator over the edges.

        Edges are returned as tuples with optional data
        in the order (node, neighbor, data).
        edges(self, nbunch=None, data=False, default=None)

        Parameters
        ----------
        nbunch : iterable container, optional (default= all nodes)
            A container of nodes.  The container will be iterated
            through once.
        data : string or bool, optional (default=False)
            The edge attribute returned in 3-tuple (u, v, ddict[data]).
            If True, return edge attribute dict in 3-tuple (u, v, ddict).
            If False, return 2-tuple (u, v).
        default : value, optional (default=None)
            Value used for edges that dont have the requested attribute.
            Only relevant if data is not True or False.

        Returns
        -------
        edge : iterator
            An iterator over (u, v) or (u, v, d) tuples of edges.

        See Also
        --------
        in_edges, out_edges

        Notes
        -----
        Nodes in nbunch that are not in the graph will be (quietly) ignored.
        For directed graphs this returns the out-edges.

        Examples
        --------
        >>> G = nx.DiGraph()   # or MultiDiGraph, etc
        >>> nx.add_path(G, [0, 1, 2])
        >>> G.add_edge(2, 3, weight=5)
        >>> [e for e in G.edges()]
        [(0, 1), (1, 2), (2, 3)]
        >>> list(G.edges(data=True)) # default data is {} (empty dict)
        [(0, 1, {}), (1, 2, {}), (2, 3, {'weight': 5})]
        >>> list(G.edges(data='weight', default=1))
        [(0, 1, 1), (1, 2, 1), (2, 3, 5)]
        >>> list(G.edges([0, 2]))
        [(0, 1), (2, 3)]
        >>> list(G.edges(0))
        [(0, 1)]

        """
<<<<<<< HEAD
        self.__dict__['edges'] = edges = OutEdgeView(self)
        self.__dict__['out_edges'] = edges
        return edges
=======
        return OutEdgeView(self)
>>>>>>> 20e6eb9a

    # alias out_edges to edges
    out_edges = edges

    @property
    def in_edges(self):
        """Return an iterator over the incoming edges.

        in_edges(self, nbunch=None, data=False, default=None):

        Parameters
        ----------
        nbunch : iterable container, optional (default= all nodes)
            A container of nodes.  The container will be iterated
            through once.
        data : string or bool, optional (default=False)
            The edge attribute returned in 3-tuple (u, v, ddict[data]).
            If True, return edge attribute dict in 3-tuple (u, v, ddict).
            If False, return 2-tuple (u, v).
        default : value, optional (default=None)
            Value used for edges that dont have the requested attribute.
            Only relevant if data is not True or False.

        Returns
        -------
        in_edge : iterator
            An iterator over (u, v) or (u, v, d) tuples of incoming edges.

        See Also
        --------
        edges : return an iterator over edges
        """
<<<<<<< HEAD
        self.__dict__['in_edges'] = in_edges = InEdgeView(self)
        return in_edges
=======
        return InEdgeView(self)
>>>>>>> 20e6eb9a

    @property
    def degree(self):
        """Return an iterator for (node, degree) or degree for single node.
        degree(self, nbunch=None, weight=None)

        The node degree is the number of edges adjacent to the node.
        This function returns the degree for a single node or an iterator
        for a bunch of nodes or if nothing is passed as argument.

        Parameters
        ----------
        nbunch : iterable container, optional (default=all nodes)
            A container of nodes.  The container will be iterated
            through once.

        weight : string or None, optional (default=None)
           The edge attribute that holds the numerical value used
           as a weight.  If None, then each edge has weight 1.
           The degree is the sum of the edge weights adjacent to the node.

        Returns
        -------
        If a single node is requested
        deg : int
            Degree of the node

        OR if multiple nodes are requested
        nd_iter : iterator
            The iterator returns two-tuples of (node, degree).

        See Also
        --------
        in_degree, out_degree

        Examples
        --------
        >>> G = nx.DiGraph()   # or MultiDiGraph
        >>> nx.add_path(G, [0, 1, 2, 3])
        >>> G.degree(0) # node 0 with degree 1
        1
        >>> list(G.degree([0, 1]))
        [(0, 1), (1, 2)]

        """
<<<<<<< HEAD
        self.__dict__['degree'] = degree = DiDegreeView(self)
        return degree
=======
        return DiDegreeView(self)
>>>>>>> 20e6eb9a

    @property
    def in_degree(self):
        """Return an iterator for (node, in-degree) or in-degree for single node.

        in_degree(self, nbunch=None, weight=None)

        The node in-degree is the number of edges pointing in to the node.
        This function returns the in-degree for a single node or an iterator
        for a bunch of nodes or if nothing is passed as argument.

        Parameters
        ----------
        nbunch : iterable container, optional (default=all nodes)
            A container of nodes.  The container will be iterated
            through once.

        weight : string or None, optional (default=None)
           The edge attribute that holds the numerical value used
           as a weight.  If None, then each edge has weight 1.
           The degree is the sum of the edge weights adjacent to the node.

        Returns
        -------
        If a single node is requested
        deg : int
            In-degree of the node

        OR if multiple nodes are requested
        nd_iter : iterator
            The iterator returns two-tuples of (node, in-degree).

        See Also
        --------
        degree, out_degree

        Examples
        --------
        >>> G = nx.DiGraph()
        >>> nx.add_path(G, [0, 1, 2, 3])
        >>> G.in_degree(0) # node 0 with degree 0
        0
        >>> list(G.in_degree([0, 1]))
        [(0, 0), (1, 1)]

        """
<<<<<<< HEAD
        self.__dict__['in_degree'] = in_degree = InDegreeView(self)
        return in_degree
=======
        return InDegreeView(self)
>>>>>>> 20e6eb9a

    @property
    def out_degree(self):
        """Return an iterator for (node, out-degree) or out-degree for single node.

        out_degree(self, nbunch=None, weight=None)

        The node out-degree is the number of edges pointing out of the node.
        This function returns the out-degree for a single node or an iterator
        for a bunch of nodes or if nothing is passed as argument.

        Parameters
        ----------
        nbunch : iterable container, optional (default=all nodes)
            A container of nodes.  The container will be iterated
            through once.

        weight : string or None, optional (default=None)
           The edge attribute that holds the numerical value used
           as a weight.  If None, then each edge has weight 1.
           The degree is the sum of the edge weights adjacent to the node.

        Returns
        -------
        If a single node is requested
        deg : int
            Out-degree of the node

        OR if multiple nodes are requested
        nd_iter : iterator
            The iterator returns two-tuples of (node, out-degree).

        See Also
        --------
        degree, in_degree

        Examples
        --------
        >>> G = nx.DiGraph()
        >>> nx.add_path(G, [0, 1, 2, 3])
        >>> G.out_degree(0) # node 0 with degree 1
        1
        >>> list(G.out_degree([0, 1]))
        [(0, 1), (1, 1)]

        """
<<<<<<< HEAD
        self.__dict__['out_degree'] = out_degree = OutDegreeView(self)
        return out_degree
=======
        return OutDegreeView(self)
>>>>>>> 20e6eb9a

    def clear(self):
        """Remove all nodes and edges from the graph.

        This also removes the name, and all graph, node, and edge attributes.

        Examples
        --------
        >>> G = nx.path_graph(4)  # or DiGraph, MultiGraph, MultiDiGraph, etc
        >>> G.clear()
        >>> list(G.nodes())
        []
        >>> list(G.edges())
        []
        """
        self._succ.clear()
        self._pred.clear()
        self._node.clear()
        self.graph.clear()

    def is_multigraph(self):
        """Return True if graph is a multigraph, False otherwise."""
        return False

    def is_directed(self):
        """Return True if graph is directed, False otherwise."""
        return True

    def to_directed(self):
        """Return a directed copy of the graph.

        Returns
        -------
        G : DiGraph
            A deepcopy of the graph.

        Notes
        -----
        This returns a "deepcopy" of the edge, node, and
        graph attributes which attempts to completely copy
        all of the data and references.

        This is in contrast to the similar D=DiGraph(G) which returns a
        shallow copy of the data.

        See the Python copy module for more information on shallow
        and deep copies, http://docs.python.org/library/copy.html.

        Examples
        --------
        >>> G = nx.Graph()   # or MultiGraph, etc
        >>> G.add_edge(0, 1)
        >>> H = G.to_directed()
        >>> list(H.edges())
        [(0, 1), (1, 0)]

        If already directed, return a (deep) copy

        >>> G = nx.DiGraph()   # or MultiDiGraph, etc
        >>> G.add_edge(0, 1)
        >>> H = G.to_directed()
        >>> list(H.edges())
        [(0, 1)]
        """
        return deepcopy(self)

    def to_undirected(self, reciprocal=False):
        """Return an undirected representation of the digraph.

        Parameters
        ----------
        reciprocal : bool (optional)
          If True only keep edges that appear in both directions
          in the original digraph.

        Returns
        -------
        G : Graph
            An undirected graph with the same name and nodes and
            with edge (u, v, data) if either (u, v, data) or (v, u, data)
            is in the digraph.  If both edges exist in digraph and
            their edge data is different, only one edge is created
            with an arbitrary choice of which edge data to use.
            You must check and correct for this manually if desired.

        Notes
        -----
        If edges in both directions (u, v) and (v, u) exist in the
        graph, attributes for the new undirected edge will be a combination of
        the attributes of the directed edges.  The edge data is updated
        in the (arbitrary) order that the edges are encountered.  For
        more customized control of the edge attributes use add_edge().

        This returns a "deepcopy" of the edge, node, and
        graph attributes which attempts to completely copy
        all of the data and references.

        This is in contrast to the similar G=DiGraph(D) which returns a
        shallow copy of the data.

        See the Python copy module for more information on shallow
        and deep copies, http://docs.python.org/library/copy.html.

        Warning: If you have subclassed DiGraph to use dict-like objects
        in the data structure, those changes do not transfer to the
        Graph created by this method.
        """
        H = Graph()
        H.name = self.name
        H.add_nodes_from(self)
        if reciprocal is True:
            H.add_edges_from((u, v, deepcopy(d))
                             for u, nbrs in self.adjacency()
                             for v, d in nbrs.items()
<<<<<<< HEAD
                             if v in self.pred[u])
=======
                             if v in self._pred[u])
>>>>>>> 20e6eb9a
        else:
            H.add_edges_from((u, v, deepcopy(d))
                             for u, nbrs in self.adjacency()
                             for v, d in nbrs.items())
        H.graph = deepcopy(self.graph)
<<<<<<< HEAD
        H.node = deepcopy(self.node)
=======
        H._node = deepcopy(self._node)
>>>>>>> 20e6eb9a
        return H

    def reverse(self, copy=True):
        """Return the reverse of the graph.

        The reverse is a graph with the same nodes and edges
        but with the directions of the edges reversed.

        Parameters
        ----------
        copy : bool optional (default=True)
            If True, return a new DiGraph holding the reversed edges.
            If False, reverse the reverse graph is created using
            the original graph (this changes the original graph).
        """
        if copy:
            H = self.__class__(name="Reverse of (%s)" % self.name)
            H.add_nodes_from(self)
            H.add_edges_from((v, u, deepcopy(d)) for u, v, d
                             in self.edges(data=True))
            H.graph = deepcopy(self.graph)
<<<<<<< HEAD
            H.node = deepcopy(self.node)
        else:
            self.pred, self.succ = self.succ, self.pred
            self.adj = self.succ
=======
            H._node = deepcopy(self._node)
        else:
            self._pred, self._succ = self._succ, self._pred
            self._adj = self._succ
>>>>>>> 20e6eb9a
            H = self
        return H

    def subgraph(self, nbunch):
        """Return the subgraph induced on nodes in nbunch.

        The induced subgraph of the graph contains the nodes in nbunch
        and the edges between those nodes.

        Parameters
        ----------
        nbunch : list, iterable
            A container of nodes which will be iterated through once.

        Returns
        -------
        G : Graph
            A subgraph of the graph with the same edge attributes.

        Notes
        -----
        The graph, edge or node attributes just point to the original graph.
        So changes to the node or edge structure will not be reflected in
        the original graph while changes to the attributes will.

        To create a subgraph with its own copy of the edge/node attributes use:
        nx.Graph(G.subgraph(nbunch))

        If edge attributes are containers, a deep copy can be obtained using:
        G.subgraph(nbunch).copy()

        For an inplace reduction of a graph to a subgraph you can remove nodes:
        G.remove_nodes_from([ n in G if n not in set(nbunch)])

        Examples
        --------
        >>> G = nx.path_graph(4)  # or DiGraph, MultiGraph, MultiDiGraph, etc
        >>> H = G.subgraph([0, 1, 2])
        >>> list(H.edges())
        [(0, 1), (1, 2)]
        """
        bunch = self.nbunch_iter(nbunch)
        # create new graph and copy subgraph into it
        H = self.__class__()
        # copy node and attribute dictionaries
        for n in bunch:
<<<<<<< HEAD
            H.node[n] = self.node[n]
        # namespace shortcuts for speed
        H_succ = H.succ
        H_pred = H.pred
        self_succ = self.succ
=======
            H._node[n] = self._node[n]
        # namespace shortcuts for speed
        H_succ = H._succ
        H_pred = H._pred
        self_succ = self._succ
>>>>>>> 20e6eb9a
        # add nodes
        for n in H:
            H_succ[n] = H.adjlist_inner_dict_factory()
            H_pred[n] = H.adjlist_inner_dict_factory()
        # add edges
        for u in H_succ:
            Hnbrs = H_succ[u]
            for v, datadict in self_succ[u].items():
                if v in H_succ:
                    # add both representations of edge: u-v and v-u
                    Hnbrs[v] = datadict
                    H_pred[v][u] = datadict
        H.graph = self.graph
        return H

    def edge_subgraph(self, edges):
        """Returns the subgraph induced by the specified edges.

        The induced subgraph contains each edge in `edges` and each
        node incident to any one of those edges.

        Parameters
        ----------
        edges : iterable
            An iterable of edges in this graph.

        Returns
        -------
        G : Graph
            An edge-induced subgraph of this graph with the same edge
            attributes.

        Notes
        -----
        The graph, edge, and node attributes in the returned subgraph
        are references to the corresponding attributes in the original
        graph. Thus changes to the node or edge structure of the
        returned graph will not be reflected in the original graph, but
        changes to the attributes will.

        To create a subgraph with its own copy of the edge or node
        attributes, use::

            >>> nx.DiGraph(G.edge_subgraph(edges))  # doctest: +SKIP

        If edge attributes are containers, a deep copy of the attributes
        can be obtained using::

            >>> G.edge_subgraph(edges).copy()  # doctest: +SKIP

        Examples
        --------
        >>> G = nx.DiGraph(nx.path_graph(5))
        >>> H = G.edge_subgraph([(0, 1), (3, 4)])
        >>> list(H.nodes())
        [0, 1, 3, 4]
        >>> list(H.edges())
        [(0, 1), (3, 4)]

        """
        H = self.__class__()
        succ = self._succ
        # Filter out edges that don't correspond to nodes in the graph.
        edges = ((u, v) for u, v in edges if u in succ and v in succ[u])
        for u, v in edges:
            # Copy the node attributes if they haven't been copied
            # already.
            #
            # Also, create an entry in the successors and predecessors
            # dictionary for the nodes u and v.
            if u not in H.node:
                H._node[u] = self._node[u]
                H._pred[u] = H.adjlist_inner_dict_factory()
                H._succ[u] = H.adjlist_inner_dict_factory()
            if v not in H.node:
                H._node[v] = self._node[v]
                H._pred[v] = H.adjlist_inner_dict_factory()
                H._succ[v] = H.adjlist_inner_dict_factory()
            # Copy the edge attributes.
            H._succ[u][v] = self._succ[u][v]
            H._pred[v][u] = self._pred[v][u]
        H.graph = self.graph
        return H<|MERGE_RESOLUTION|>--- conflicted
+++ resolved
@@ -13,11 +13,7 @@
 
 import networkx as nx
 from networkx.classes.graph import Graph
-<<<<<<< HEAD
-from networkx.classes.views import OutEdgeView, InEdgeView, \
-=======
 from networkx.classes.views import AtlasView, OutEdgeView, InEdgeView, \
->>>>>>> 20e6eb9a
         DiDegreeView, InDegreeView, OutDegreeView
 from networkx.exception import NetworkXError
 import networkx.convert as convert
@@ -300,11 +296,7 @@
         self.edge_attr_dict_factory = self.edge_attr_dict_factory
 
         self.graph = {}  # dictionary for graph attributes
-<<<<<<< HEAD
-        self.node = ndf()  # dictionary for node attributes
-=======
         self._node = ndf()  # dictionary for node attributes
->>>>>>> 20e6eb9a
         # We store two adjacency lists:
         # the  predecessors of node n are stored in the dict self._pred
         # the successors of node n are stored in the dict self._succ=self._adj
@@ -317,9 +309,6 @@
             convert.to_networkx_graph(data, create_using=self)
         # load graph attributes (must be after convert)
         self.graph.update(attr)
-<<<<<<< HEAD
-        self.edge = self.adj
-=======
 
     @property
     def edge(self):
@@ -336,7 +325,6 @@
     @property
     def pred(self):
         return AtlasView(self._pred)
->>>>>>> 20e6eb9a
 
     def add_node(self, n, **attr):
         """Add a single node n and update node attributes.
@@ -377,21 +365,12 @@
         NetworkX Graphs, though one should be careful that the hash
         doesn't change on mutables.
         """
-<<<<<<< HEAD
-        if n not in self.succ:
-            self.succ[n] = self.adjlist_inner_dict_factory()
-            self.pred[n] = self.adjlist_inner_dict_factory()
-            self.node[n] = attr
-        else:  # update attr even if node already exists
-            self.node[n].update(attr)
-=======
         if n not in self._succ:
             self._succ[n] = self.adjlist_inner_dict_factory()
             self._pred[n] = self.adjlist_inner_dict_factory()
             self._node[n] = attr
         else:  # update attr even if node already exists
             self._node[n].update(attr)
->>>>>>> 20e6eb9a
 
     def add_nodes_from(self, nodes, **attr):
         """Add multiple nodes.
@@ -440,13 +419,8 @@
         """
         for n in nodes:
             # keep all this inside try/except because
-<<<<<<< HEAD
-            # CPython throws TypeError on n not in self.succ,
-            # while pre-2.7.5 ironpython throws on self.succ[n]
-=======
             # CPython throws TypeError on n not in self._succ,
             # while pre-2.7.5 ironpython throws on self._succ[n]
->>>>>>> 20e6eb9a
             try:
                 if n not in self._succ:
                     self._succ[n] = self.adjlist_inner_dict_factory()
@@ -456,15 +430,9 @@
                     self._node[n].update(attr)
             except TypeError:
                 nn, ndict = n
-<<<<<<< HEAD
-                if nn not in self.succ:
-                    self.succ[nn] = self.adjlist_inner_dict_factory()
-                    self.pred[nn] = self.adjlist_inner_dict_factory()
-=======
                 if nn not in self._succ:
                     self._succ[nn] = self.adjlist_inner_dict_factory()
                     self._pred[nn] = self.adjlist_inner_dict_factory()
->>>>>>> 20e6eb9a
                     newdict = attr.copy()
                     newdict.update(ndict)
                     self._node[nn] = newdict
@@ -504,18 +472,6 @@
 
         """
         try:
-<<<<<<< HEAD
-            nbrs = self.succ[n]
-            del self.node[n]
-        except KeyError:  # NetworkXError if n not in self
-            raise NetworkXError("The node %s is not in the digraph." % (n,))
-        for u in nbrs:
-            del self.pred[u][n]   # remove all edges n-u in digraph
-        del self.succ[n]          # remove node from succ
-        for u in self.pred[n]:
-            del self.succ[u][n]   # remove all edges n-u in digraph
-        del self.pred[n]          # remove node from pred
-=======
             nbrs = self._succ[n]
             del self._node[n]
         except KeyError:  # NetworkXError if n not in self
@@ -526,7 +482,6 @@
         for u in self._pred[n]:
             del self._succ[u][n]   # remove all edges n-u in digraph
         del self._pred[n]          # remove node from pred
->>>>>>> 20e6eb9a
 
     def remove_nodes_from(self, nbunch):
         """Remove multiple nodes.
@@ -555,16 +510,6 @@
         """
         for n in nbunch:
             try:
-<<<<<<< HEAD
-                succs = self.succ[n]
-                del self.node[n]
-                for u in succs:
-                    del self.pred[u][n]   # remove all edges n-u in digraph
-                del self.succ[n]          # now remove node
-                for u in self.pred[n]:
-                    del self.succ[u][n]   # remove all edges n-u in digraph
-                del self.pred[n]          # now remove node
-=======
                 succs = self._succ[n]
                 del self._node[n]
                 for u in succs:
@@ -573,7 +518,6 @@
                 for u in self._pred[n]:
                     del self._succ[u][n]   # remove all edges n-u in digraph
                 del self._pred[n]          # now remove node
->>>>>>> 20e6eb9a
             except KeyError:
                 pass  # silent failure on remove
 
@@ -629,21 +573,6 @@
         >>> G[1][2].update({0: 5})
         """
         # add nodes
-<<<<<<< HEAD
-        if u not in self.succ:
-            self.succ[u] = self.adjlist_inner_dict_factory()
-            self.pred[u] = self.adjlist_inner_dict_factory()
-            self.node[u] = {}
-        if v not in self.succ:
-            self.succ[v] = self.adjlist_inner_dict_factory()
-            self.pred[v] = self.adjlist_inner_dict_factory()
-            self.node[v] = {}
-        # add the edge
-        datadict = self.adj[u].get(v, self.edge_attr_dict_factory())
-        datadict.update(attr)
-        self.succ[u][v] = datadict
-        self.pred[v][u] = datadict
-=======
         if u not in self._succ:
             self._succ[u] = self.adjlist_inner_dict_factory()
             self._pred[u] = self.adjlist_inner_dict_factory()
@@ -657,7 +586,6 @@
         datadict.update(attr)
         self._succ[u][v] = datadict
         self._pred[v][u] = datadict
->>>>>>> 20e6eb9a
 
     def add_edges_from(self, ebunch, **attr):
         """Add all the edges in ebunch.
@@ -709,17 +637,6 @@
             else:
                 raise NetworkXError(
                     "Edge tuple %s must be a 2-tuple or 3-tuple." % (e,))
-<<<<<<< HEAD
-            if u not in self.succ:
-                self.succ[u] = self.adjlist_inner_dict_factory()
-                self.pred[u] = self.adjlist_inner_dict_factory()
-                self.node[u] = {}
-            if v not in self.succ:
-                self.succ[v] = self.adjlist_inner_dict_factory()
-                self.pred[v] = self.adjlist_inner_dict_factory()
-                self.node[v] = {}
-            datadict = self.adj[u].get(v, self.edge_attr_dict_factory())
-=======
             if u not in self._succ:
                 self._succ[u] = self.adjlist_inner_dict_factory()
                 self._pred[u] = self.adjlist_inner_dict_factory()
@@ -729,7 +646,6 @@
                 self._pred[v] = self.adjlist_inner_dict_factory()
                 self._node[v] = {}
             datadict = self._adj[u].get(v, self.edge_attr_dict_factory())
->>>>>>> 20e6eb9a
             datadict.update(attr)
             datadict.update(dd)
             self._succ[u][v] = datadict
@@ -796,15 +712,9 @@
         """
         for e in ebunch:
             u, v = e[:2]  # ignore edge data
-<<<<<<< HEAD
-            if u in self.succ and v in self.succ[u]:
-                del self.succ[u][v]
-                del self.pred[v][u]
-=======
             if u in self._succ and v in self._succ[u]:
                 del self._succ[u][v]
                 del self._pred[v][u]
->>>>>>> 20e6eb9a
 
     def has_successor(self, u, v):
         """Return True if node u has successor v.
@@ -892,13 +802,9 @@
         [(0, 1)]
 
         """
-<<<<<<< HEAD
         self.__dict__['edges'] = edges = OutEdgeView(self)
         self.__dict__['out_edges'] = edges
         return edges
-=======
-        return OutEdgeView(self)
->>>>>>> 20e6eb9a
 
     # alias out_edges to edges
     out_edges = edges
@@ -931,12 +837,8 @@
         --------
         edges : return an iterator over edges
         """
-<<<<<<< HEAD
         self.__dict__['in_edges'] = in_edges = InEdgeView(self)
         return in_edges
-=======
-        return InEdgeView(self)
->>>>>>> 20e6eb9a
 
     @property
     def degree(self):
@@ -982,12 +884,8 @@
         [(0, 1), (1, 2)]
 
         """
-<<<<<<< HEAD
         self.__dict__['degree'] = degree = DiDegreeView(self)
         return degree
-=======
-        return DiDegreeView(self)
->>>>>>> 20e6eb9a
 
     @property
     def in_degree(self):
@@ -1034,12 +932,8 @@
         [(0, 0), (1, 1)]
 
         """
-<<<<<<< HEAD
         self.__dict__['in_degree'] = in_degree = InDegreeView(self)
         return in_degree
-=======
-        return InDegreeView(self)
->>>>>>> 20e6eb9a
 
     @property
     def out_degree(self):
@@ -1086,12 +980,8 @@
         [(0, 1), (1, 1)]
 
         """
-<<<<<<< HEAD
         self.__dict__['out_degree'] = out_degree = OutDegreeView(self)
         return out_degree
-=======
-        return OutDegreeView(self)
->>>>>>> 20e6eb9a
 
     def clear(self):
         """Remove all nodes and edges from the graph.
@@ -1206,21 +1096,13 @@
             H.add_edges_from((u, v, deepcopy(d))
                              for u, nbrs in self.adjacency()
                              for v, d in nbrs.items()
-<<<<<<< HEAD
-                             if v in self.pred[u])
-=======
                              if v in self._pred[u])
->>>>>>> 20e6eb9a
         else:
             H.add_edges_from((u, v, deepcopy(d))
                              for u, nbrs in self.adjacency()
                              for v, d in nbrs.items())
         H.graph = deepcopy(self.graph)
-<<<<<<< HEAD
-        H.node = deepcopy(self.node)
-=======
         H._node = deepcopy(self._node)
->>>>>>> 20e6eb9a
         return H
 
     def reverse(self, copy=True):
@@ -1242,17 +1124,10 @@
             H.add_edges_from((v, u, deepcopy(d)) for u, v, d
                              in self.edges(data=True))
             H.graph = deepcopy(self.graph)
-<<<<<<< HEAD
-            H.node = deepcopy(self.node)
-        else:
-            self.pred, self.succ = self.succ, self.pred
-            self.adj = self.succ
-=======
             H._node = deepcopy(self._node)
         else:
             self._pred, self._succ = self._succ, self._pred
             self._adj = self._succ
->>>>>>> 20e6eb9a
             H = self
         return H
 
@@ -1299,19 +1174,11 @@
         H = self.__class__()
         # copy node and attribute dictionaries
         for n in bunch:
-<<<<<<< HEAD
-            H.node[n] = self.node[n]
-        # namespace shortcuts for speed
-        H_succ = H.succ
-        H_pred = H.pred
-        self_succ = self.succ
-=======
             H._node[n] = self._node[n]
         # namespace shortcuts for speed
         H_succ = H._succ
         H_pred = H._pred
         self_succ = self._succ
->>>>>>> 20e6eb9a
         # add nodes
         for n in H:
             H_succ[n] = H.adjlist_inner_dict_factory()
