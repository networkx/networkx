--- conflicted
+++ resolved
@@ -15,11 +15,7 @@
 from networkx.classes.graph import Graph  # for doctests
 from networkx.classes.digraph import DiGraph
 from networkx.classes.multigraph import MultiGraph
-<<<<<<< HEAD
-from networkx.classes.views import OutMultiEdgeView, InMultiEdgeView, \
-=======
 from networkx.classes.views import MultiAtlasView, OutMultiEdgeView, InMultiEdgeView, \
->>>>>>> 20e6eb9a
         DiMultiDegreeView, OutMultiDegreeView, InMultiDegreeView
 from networkx.exception import NetworkXError
 
@@ -142,7 +138,7 @@
     >>> keys = G.add_edges_from([(3, 4), (4, 5)], color='red')
     >>> keys = G.add_edges_from([(1,2,{'color':'blue'}), (2,3,{'weight':8})])
     >>> G[1][2][0]['weight'] = 4.7
-    >>> G.edge[1, 2][0]['weight'] = 4
+    >>> G.edge[1, 2, 0]['weight'] = 4
 
     **Shortcuts:**
 
@@ -272,6 +268,10 @@
     def __init__(self, data=None, **attr):
         self.edge_key_dict_factory = self.edge_key_dict_factory
         DiGraph.__init__(self, data, **attr)
+
+    @property
+    def edge(self):
+        return OutMultiEdgeView(self)
 
     @property
     def adj(self):
@@ -424,11 +424,7 @@
 
         """
         try:
-<<<<<<< HEAD
-            d = self.adj[u][v]
-=======
             d = self._adj[u][v]
->>>>>>> 20e6eb9a
         except KeyError:
             raise NetworkXError(
                 "The edge %s-%s is not in the graph." % (u, v))
@@ -506,13 +502,9 @@
         --------
         in_edges, out_edges
         """
-<<<<<<< HEAD
         self.__dict__['edges'] = edges = OutMultiEdgeView(self)
         self.__dict__['out_edges'] = edges
         return edges
-=======
-        return OutMultiEdgeView(self)
->>>>>>> 20e6eb9a
 
     # alias out_edges to edges
     out_edges = edges
@@ -547,12 +539,8 @@
         --------
         edges : return an iterator over edges
         """
-<<<<<<< HEAD
         self.__dict__['in_edges'] = in_edges = InMultiEdgeView(self)
         return in_edges
-=======
-        return InMultiEdgeView(self)
->>>>>>> 20e6eb9a
 
     @property
     def degree(self):
@@ -599,12 +587,8 @@
         [(0, 1), (1, 2)]
 
         """
-<<<<<<< HEAD
         self.__dict__['degree'] = degree = DiMultiDegreeView(self)
         return degree
-=======
-        return DiMultiDegreeView(self)
->>>>>>> 20e6eb9a
 
     @property
     def in_degree(self):
@@ -651,12 +635,8 @@
         [(0, 0), (1, 1)]
 
         """
-<<<<<<< HEAD
         self.__dict__['in_degree'] = in_degree = InMultiDegreeView(self)
         return in_degree
-=======
-        return InMultiDegreeView(self)
->>>>>>> 20e6eb9a
 
     @property
     def out_degree(self):
@@ -703,12 +683,8 @@
         [(0, 1), (1, 1)]
 
         """
-<<<<<<< HEAD
         self.__dict__['out_degree'] = out_degree = OutMultiDegreeView(self)
         return out_degree
-=======
-        return OutMultiDegreeView(self)
->>>>>>> 20e6eb9a
 
     def is_multigraph(self):
         """Return True if graph is a multigraph, False otherwise."""
@@ -937,11 +913,7 @@
 
         """
         H = self.__class__()
-<<<<<<< HEAD
-        succ = self.succ
-=======
         succ = self._succ
->>>>>>> 20e6eb9a
 
         # Filter out edges that don't correspond to nodes in the graph.
         def is_in_graph(u, v, k):
