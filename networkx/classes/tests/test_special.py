#!/usr/bin/env python
from collections import OrderedDict
import networkx as nx
<<<<<<< HEAD
from .test_graph import TestGraph as _TestGraph
from .test_graph import BaseGraphTester
from .test_digraph import TestDiGraph as _TestDiGraph
from .test_digraph import BaseDiGraphTester
from .test_multigraph import TestMultiGraph as _TestMultiGraph
from .test_multidigraph import TestMultiDiGraph as _TestMultiDiGraph
=======
from .test_graph import TestGraph
from .test_graph import BaseGraphTester
from .test_digraph import TestDiGraph
from .test_digraph import BaseDiGraphTester
from .test_multigraph import TestMultiGraph
from .test_multidigraph import TestMultiDiGraph
>>>>>>> 9d72f834


def test_factories():
    class mydict1(dict):
        pass

    class mydict2(dict):
        pass

    class mydict3(dict):
        pass

    class mydict4(dict):
        pass

    class mydict5(dict):
        pass

    for Graph in (nx.Graph, nx.DiGraph, nx.MultiGraph, nx.MultiDiGraph):
        # print("testing class: ", Graph.__name__)
        class MyGraph(Graph):
            node_dict_factory = mydict1
            adjlist_outer_dict_factory = mydict2
            adjlist_inner_dict_factory = mydict3
            edge_key_dict_factory = mydict4
            edge_attr_dict_factory = mydict5
        G = MyGraph()
        assert isinstance(G._node, mydict1)
        assert isinstance(G._adj, mydict2)
        G.add_node(1)
        assert isinstance(G._adj[1], mydict3)
        if G.is_directed():
            assert isinstance(G._pred, mydict2)
            assert isinstance(G._succ, mydict2)
            assert isinstance(G._pred[1], mydict3)
        G.add_edge(1, 2)
        if G.is_multigraph():
            assert isinstance(G._adj[1][2], mydict4)
            assert isinstance(G._adj[1][2][0], mydict5)
        else:
            assert isinstance(G._adj[1][2], mydict5)


class TestSpecialGraph(_TestGraph):
    def setup_method(self):
        _TestGraph.setup_method(self)
        self.Graph = nx.Graph


class TestOrderedGraph(_TestGraph):
    def setup_method(self):
        _TestGraph.setup_method(self)

        class MyGraph(nx.Graph):
            node_dict_factory = OrderedDict
            adjlist_outer_dict_factory = OrderedDict
            adjlist_inner_dict_factory = OrderedDict
            edge_attr_dict_factory = OrderedDict
        self.Graph = MyGraph


<<<<<<< HEAD
class ThinGraphTester(BaseGraphTester):
    def setUp(self):
=======
class TestThinGraph(BaseGraphTester):
    def setup_method(self):
>>>>>>> 9d72f834
        all_edge_dict = {'weight': 1}

        class MyGraph(nx.Graph):
            def edge_attr_dict_factory(self): return all_edge_dict
        self.Graph = MyGraph
        # build dict-of-dict-of-dict K3
        ed1, ed2, ed3 = (all_edge_dict, all_edge_dict, all_edge_dict)
        self.k3adj = {0: {1: ed1, 2: ed2},
                      1: {0: ed1, 2: ed3},
                      2: {0: ed2, 1: ed3}}
        self.k3edges = [(0, 1), (0, 2), (1, 2)]
        self.k3nodes = [0, 1, 2]
        self.K3 = self.Graph()
        self.K3._adj = self.k3adj
        self.K3._node = {}
        self.K3._node[0] = {}
        self.K3._node[1] = {}
        self.K3._node[2] = {}


class TestSpecialDiGraph(_TestDiGraph):
    def setup_method(self):
        _TestDiGraph.setup_method(self)
        self.Graph = nx.DiGraph


class TestOrderedDiGraph(_TestDiGraph):
    def setup_method(self):
        _TestDiGraph.setup_method(self)

        class MyGraph(nx.DiGraph):
            node_dict_factory = OrderedDict
            adjlist_outer_dict_factory = OrderedDict
            adjlist_inner_dict_factory = OrderedDict
            edge_attr_dict_factory = OrderedDict
        self.Graph = MyGraph


<<<<<<< HEAD
class ThinDiGraphTester(BaseDiGraphTester):
    def setUp(self):
=======
class TestThinDiGraph(BaseDiGraphTester):
    def setup_method(self):
>>>>>>> 9d72f834
        all_edge_dict = {'weight': 1}

        class MyGraph(nx.DiGraph):
            def edge_attr_dict_factory(self): return all_edge_dict
        self.Graph = MyGraph
        # build dict-of-dict-of-dict K3
        ed1, ed2, ed3 = (all_edge_dict, all_edge_dict, all_edge_dict)
        ed4, ed5, ed6 = (all_edge_dict, all_edge_dict, all_edge_dict)
        self.k3adj = {0: {1: ed1, 2: ed2}, 1: {0: ed3, 2: ed4}, 2: {0: ed5, 1: ed6}}
        self.k3edges = [(0, 1), (0, 2), (1, 2)]
        self.k3nodes = [0, 1, 2]
        self.K3 = self.Graph()
        self.K3._adj = self.K3._succ = self.k3adj
        self.K3._pred = {0: {1: ed3, 2: ed5}, 1: {0: ed1, 2: ed6}, 2: {0: ed2, 1: ed4}}
        self.K3._node = {}
        self.K3._node[0] = {}
        self.K3._node[1] = {}
        self.K3._node[2] = {}

        ed1, ed2 = (all_edge_dict, all_edge_dict)
        self.P3 = self.Graph()
        self.P3._adj = {0: {1: ed1}, 1: {2: ed2}, 2: {}}
        self.P3._succ = self.P3._adj
        self.P3._pred = {0: {}, 1: {0: ed1}, 2: {1: ed2}}
        self.P3._node = {}
        self.P3._node[0] = {}
        self.P3._node[1] = {}
        self.P3._node[2] = {}


class TestSpecialMultiGraph(_TestMultiGraph):
    def setup_method(self):
        _TestMultiGraph.setup_method(self)
        self.Graph = nx.MultiGraph


class TestOrderedMultiGraph(_TestMultiGraph):
    def setup_method(self):
        _TestMultiGraph.setup_method(self)

        class MyGraph(nx.MultiGraph):
            node_dict_factory = OrderedDict
            adjlist_outer_dict_factory = OrderedDict
            adjlist_inner_dict_factory = OrderedDict
            edge_key_dict_factory = OrderedDict
            edge_attr_dict_factory = OrderedDict
        self.Graph = MyGraph


class TestSpecialMultiDiGraph(_TestMultiDiGraph):
    def setup_method(self):
        _TestMultiDiGraph.setup_method(self)
        self.Graph = nx.MultiDiGraph


class TestOrderedMultiDiGraph(_TestMultiDiGraph):
    def setup_method(self):
        _TestMultiDiGraph.setup_method(self)

        class MyGraph(nx.MultiDiGraph):
            node_dict_factory = OrderedDict
            adjlist_outer_dict_factory = OrderedDict
            adjlist_inner_dict_factory = OrderedDict
            edge_key_dict_factory = OrderedDict
            edge_attr_dict_factory = OrderedDict
        self.Graph = MyGraph<|MERGE_RESOLUTION|>--- conflicted
+++ resolved
@@ -1,21 +1,12 @@
 #!/usr/bin/env python
 from collections import OrderedDict
 import networkx as nx
-<<<<<<< HEAD
 from .test_graph import TestGraph as _TestGraph
 from .test_graph import BaseGraphTester
 from .test_digraph import TestDiGraph as _TestDiGraph
 from .test_digraph import BaseDiGraphTester
 from .test_multigraph import TestMultiGraph as _TestMultiGraph
 from .test_multidigraph import TestMultiDiGraph as _TestMultiDiGraph
-=======
-from .test_graph import TestGraph
-from .test_graph import BaseGraphTester
-from .test_digraph import TestDiGraph
-from .test_digraph import BaseDiGraphTester
-from .test_multigraph import TestMultiGraph
-from .test_multidigraph import TestMultiDiGraph
->>>>>>> 9d72f834
 
 
 def test_factories():
@@ -77,13 +68,8 @@
         self.Graph = MyGraph
 
 
-<<<<<<< HEAD
-class ThinGraphTester(BaseGraphTester):
-    def setUp(self):
-=======
 class TestThinGraph(BaseGraphTester):
     def setup_method(self):
->>>>>>> 9d72f834
         all_edge_dict = {'weight': 1}
 
         class MyGraph(nx.Graph):
@@ -122,13 +108,8 @@
         self.Graph = MyGraph
 
 
-<<<<<<< HEAD
-class ThinDiGraphTester(BaseDiGraphTester):
-    def setUp(self):
-=======
 class TestThinDiGraph(BaseDiGraphTester):
     def setup_method(self):
->>>>>>> 9d72f834
         all_edge_dict = {'weight': 1}
 
         class MyGraph(nx.DiGraph):
