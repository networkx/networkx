--- conflicted
+++ resolved
@@ -561,11 +561,7 @@
             attr_dict.update(attr)
         else:  # update attr even if node already exists
             self._node[node_for_adding].update(attr)
-<<<<<<< HEAD
-        self.__networkx_cache__.clear()
-=======
         nx._clear_cache(self)
->>>>>>> 76c3e9bc
 
     def add_nodes_from(self, nodes_for_adding, **attr):
         """Add multiple nodes.
@@ -643,11 +639,7 @@
                 self._adj[n] = self.adjlist_inner_dict_factory()
                 self._node[n] = self.node_attr_dict_factory()
             self._node[n].update(newdict)
-<<<<<<< HEAD
-        self.__networkx_cache__.clear()
-=======
         nx._clear_cache(self)
->>>>>>> 76c3e9bc
 
     def remove_node(self, n):
         """Remove node n.
@@ -688,11 +680,7 @@
         for u in nbrs:
             del adj[u][n]  # remove all edges n-u in graph
         del adj[n]  # now remove node
-<<<<<<< HEAD
-        self.__networkx_cache__.clear()
-=======
         nx._clear_cache(self)
->>>>>>> 76c3e9bc
 
     def remove_nodes_from(self, nodes):
         """Remove multiple nodes.
@@ -745,11 +733,7 @@
                 del adj[n]
             except KeyError:
                 pass
-<<<<<<< HEAD
-        self.__networkx_cache__.clear()
-=======
         nx._clear_cache(self)
->>>>>>> 76c3e9bc
 
     @cached_property
     def nodes(self):
@@ -979,11 +963,7 @@
         datadict.update(attr)
         self._adj[u][v] = datadict
         self._adj[v][u] = datadict
-<<<<<<< HEAD
-        self.__networkx_cache__.clear()
-=======
         nx._clear_cache(self)
->>>>>>> 76c3e9bc
 
     def add_edges_from(self, ebunch_to_add, **attr):
         """Add all the edges in ebunch_to_add.
@@ -1064,11 +1044,7 @@
             datadict.update(dd)
             self._adj[u][v] = datadict
             self._adj[v][u] = datadict
-<<<<<<< HEAD
-        self.__networkx_cache__.clear()
-=======
         nx._clear_cache(self)
->>>>>>> 76c3e9bc
 
     def add_weighted_edges_from(self, ebunch_to_add, weight="weight", **attr):
         """Add weighted edges in `ebunch_to_add` with specified weight attr
@@ -1119,11 +1095,7 @@
         >>> G.add_weighted_edges_from(list((5, n, weight) for n in G.nodes))
         """
         self.add_edges_from(((u, v, {weight: d}) for u, v, d in ebunch_to_add), **attr)
-<<<<<<< HEAD
-        self.__networkx_cache__.clear()
-=======
         nx._clear_cache(self)
->>>>>>> 76c3e9bc
 
     def remove_edge(self, u, v):
         """Remove the edge between u and v.
@@ -1157,11 +1129,7 @@
                 del self._adj[v][u]
         except KeyError as err:
             raise NetworkXError(f"The edge {u}-{v} is not in the graph") from err
-<<<<<<< HEAD
-        self.__networkx_cache__.clear()
-=======
         nx._clear_cache(self)
->>>>>>> 76c3e9bc
 
     def remove_edges_from(self, ebunch):
         """Remove all edges specified in ebunch.
@@ -1196,11 +1164,7 @@
                 del adj[u][v]
                 if u != v:  # self loop needs only one entry removed
                     del adj[v][u]
-<<<<<<< HEAD
-        self.__networkx_cache__.clear()
-=======
         nx._clear_cache(self)
->>>>>>> 76c3e9bc
 
     def update(self, edges=None, nodes=None):
         """Update the graph using nodes/edges/graphs as input.
@@ -1573,11 +1537,7 @@
         self._adj.clear()
         self._node.clear()
         self.graph.clear()
-<<<<<<< HEAD
-        self.__networkx_cache__.clear()
-=======
         nx._clear_cache(self)
->>>>>>> 76c3e9bc
 
     def clear_edges(self):
         """Remove all edges from the graph without altering nodes.
@@ -1593,11 +1553,7 @@
         """
         for nbr_dict in self._adj.values():
             nbr_dict.clear()
-<<<<<<< HEAD
-        self.__networkx_cache__.clear()
-=======
         nx._clear_cache(self)
->>>>>>> 76c3e9bc
 
     def is_multigraph(self):
         """Returns True if graph is a multigraph, False otherwise."""
