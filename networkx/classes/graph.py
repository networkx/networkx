--- conflicted
+++ resolved
@@ -19,16 +19,10 @@
 """
 from __future__ import division
 from copy import deepcopy
-<<<<<<< HEAD
-
-import networkx as nx
-from networkx.classes.views import NodeView, EdgeView, DegreeView
-=======
 from collections import Mapping
 
 import networkx as nx
 from networkx.classes.views import DictView, AtlasView, NodeView, NodeDataView, EdgeView, EdgeDataView, DegreeView
->>>>>>> 20e6eb9a
 from networkx.exception import NetworkXError
 import networkx.convert as convert
 from networkx.utils import pairwise
@@ -588,11 +582,7 @@
         adj = self._adj
         try:
             nbrs = list(adj[n])  # list handles self-loops (allows mutation)
-<<<<<<< HEAD
-            del self.node[n]
-=======
             del self._node[n]
->>>>>>> 20e6eb9a
         except KeyError:  # NetworkXError if n not in self
             raise NetworkXError("The node %s is not in the graph." % (n,))
         for u in nbrs:
@@ -627,31 +617,16 @@
         adj = self._adj
         for n in nodes:
             try:
-<<<<<<< HEAD
-                del self.node[n]
-=======
                 del self._node[n]
->>>>>>> 20e6eb9a
                 for u in list(adj[n]):   # list handles self-loops
                     del adj[u][n]  # (allows mutation of dict in loop)
                 del adj[n]
             except KeyError:
                 pass
 
-<<<<<<< HEAD
     @property
     def nodes(self):
         """A NodeView of the Graph as G.nodes or G.nodes().
-=======
-#    @property
-#    def nodes(self):
-#        return NodeView(self)
-#    @property
-#    def nodes_data(self):
-#    nodes = NodeDataView
-    def nodes(self, data=False, default=None):
-        """A NodeView Property of the Graph as G.nodes or G.nodes().
->>>>>>> 20e6eb9a
 
         Can be used as `G.nodes` for data lookup and for set-like operations.
         Can also be used as `G.nodes(data=False, default=None)` to return a
@@ -723,17 +698,12 @@
             {0: 1, 1: 2, 2: 3}
 
         """
-<<<<<<< HEAD
         nodes = NodeView(self)
         # Lazy View creation: overload the (class) property on the instance
         # Then future G.nodes use the existing View
         # setattr doesn't work because ?? attribute already exists ??
         self.__dict__['nodes'] = nodes # overload the property on the instance
         return nodes
-=======
-        return NodeDataView(self._node, data, default)
-#        return NodeDataView(self._node)
->>>>>>> 20e6eb9a
 
     def number_of_nodes(self):
         """Return the number of nodes in the graph.
@@ -1105,11 +1075,7 @@
 
     @property
     def edges(self):
-<<<<<<< HEAD
         """An EdgeView of the Graph as G.edges or G.edges().
-=======
-        """An EdgeView Property of the Graph as G.edges or G.edges().
->>>>>>> 20e6eb9a
 
         The EdgeView provides set-like operations on the edge-tuples
         as well as edge attribute lookup. When called, it also provides
@@ -1151,20 +1117,6 @@
         >>> G.add_edge(2, 3, weight=5)
         >>> [e for e in G.edges()]
         [(0, 1), (1, 2), (2, 3)]
-<<<<<<< HEAD
-        >>> list(G.edges(data=True))  # default data is {} (empty dict)
-        [(0, 1, {}), (1, 2, {}), (2, 3, {'weight': 5})]
-        >>> list(G.edges(data='weight', default=1))
-        [(0, 1, 1), (1, 2, 1), (2, 3, 5)]
-        >>> list(G.edges([0, 3]))
-        [(0, 1), (3, 2)]
-        >>> list(G.edges(0))
-        [(0, 1)]
-
-        """
-        self.__dict__['edges'] = edges = EdgeView(self)
-        return edges
-=======
         >>> G.edges(data=True)  # default data is {} (empty dict)
         EdgeDataView([(0, 1, {}), (1, 2, {}), (2, 3, {'weight': 5})])
         >>> G.edges(data='weight', default=1)
@@ -1173,10 +1125,9 @@
         EdgeDataView([(0, 1), (3, 2)])
         >>> G.edges(0)
         EdgeDataView([(0, 1)])
-
-        """
-        return EdgeView(self)
->>>>>>> 20e6eb9a
+        """
+        self.__dict__['edges'] = edges = EdgeView(self)
+        return edges
 
     def get_edge_data(self, u, v, default=None):
         """Return the attribute dictionary associated with edge (u, v).
@@ -1248,11 +1199,7 @@
 
     @property
     def degree(self):
-<<<<<<< HEAD
         """A DegreeView for the Graph as G.degree or G.degree().
-=======
-        """A DegreeView Property for the Graph as G.degree or G.degree().
->>>>>>> 20e6eb9a
 
         The node degree is the number of edges adjacent to the node.
         This object provides an iterator for (node, degree) or
@@ -1286,20 +1233,8 @@
         >>> list(G.degree([0, 1]))
         [(0, 1), (1, 2)]
         """
-<<<<<<< HEAD
         self.__dict__['degree'] = degree = DegreeView(self)
         return degree
-=======
-        return DegreeView(self)
-#        if nbunch is None:
-#            return DegreeView(self, None, weight)
-#        try:
-#            if nbunch in self._node:
-#                return DegreeView(self, nbunch, weight)[nbunch]
-#        except TypeError:
-#            pass
-#        return DegreeView(self, nbunch, weight)
->>>>>>> 20e6eb9a
 
     def clear(self):
         """Remove all nodes and edges from the graph.
@@ -1795,11 +1730,7 @@
         """
         if u is None:
             return int(self.size())
-<<<<<<< HEAD
-        if v in self.adj[u]:
-=======
         if v in self._adj[u]:
->>>>>>> 20e6eb9a
             return 1
         return 0
 
