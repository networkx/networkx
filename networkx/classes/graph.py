--- conflicted
+++ resolved
@@ -1811,11 +1811,7 @@
                             "Node {} in the sequence nbunch is not a valid node.".format(n))
                     else:
                         raise
-<<<<<<< HEAD
             bunch = bunch_iter(nbunch, self.adj)
-        return bunch
-=======
-            bunch=bunch_iter(nbunch,self.adj)
         return bunch
 
 
@@ -1860,5 +1856,4 @@
         else:
             for n,keydata in self[n].items():
                 strength += keydata.get(weight, 1)
-        return strength
->>>>>>> 2965770b
+        return strength