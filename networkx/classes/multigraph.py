#    Copyright (C) 2004-2017 by
#    Aric Hagberg <hagberg@lanl.gov>
#    Dan Schult <dschult@colgate.edu>
#    Pieter Swart <swart@lanl.gov>
#    All rights reserved.
#    BSD license.
#
# Authors:   Aric Hagberg <hagberg@lanl.gov>
#            Dan Schult <dschult@colgate.edu>
#            Pieter Swart <swart@lanl.gov>
"""Base class for MultiGraph."""
from copy import deepcopy

import networkx as nx
from networkx.classes.graph import Graph
<<<<<<< HEAD
from networkx.classes.views import MultiEdgeView, MultiDegreeView
=======
from networkx.classes.views import MultiAtlasView, MultiEdgeView, MultiDegreeView
>>>>>>> 20e6eb9a
from networkx import NetworkXError


class MultiGraph(Graph):
    """
    An undirected graph class that can store multiedges.

    Multiedges are multiple edges between two nodes.  Each edge
    can hold optional data or attributes.

    A MultiGraph holds undirected edges.  Self loops are allowed.

    Nodes can be arbitrary (hashable) Python objects with optional
    key/value attributes.

    Edges are represented as links between nodes with optional
    key/value attributes.

    Parameters
    ----------
    data : input graph
        Data to initialize graph. If data=None (default) an empty
        graph is created.  The data can be any format that is supported
        by the to_networkx_graph() function, currently including edge list,
        dict of dicts, dict of lists, NetworkX graph, NumPy matrix
        or 2d ndarray, SciPy sparse matrix, or PyGraphviz graph.

    attr : keyword arguments, optional (default= no attributes)
        Attributes to add to graph as key=value pairs.

    See Also
    --------
    Graph
    DiGraph
    MultiDiGraph

    Examples
    --------
    Create an empty graph structure (a "null graph") with no nodes and
    no edges.

    >>> G = nx.MultiGraph()

    G can be grown in several ways.

    **Nodes:**

    Add one node at a time:

    >>> G.add_node(1)

    Add the nodes from any container (a list, dict, set or
    even the lines from a file or the nodes from another graph).

    >>> G.add_nodes_from([2, 3])
    >>> G.add_nodes_from(range(100, 110))
    >>> H=nx.path_graph(10)
    >>> G.add_nodes_from(H)

    In addition to strings and integers any hashable Python object
    (except None) can represent a node, e.g. a customized node object,
    or even another Graph.

    >>> G.add_node(H)

    **Edges:**

    G can also be grown by adding edges.

    Add one edge,

    >>> key = G.add_edge(1, 2)

    a list of edges,

    >>> keys = G.add_edges_from([(1, 2), (1, 3)])

    or a collection of edges,

    >>> keys = G.add_edges_from(list(H.edges()))

    If some edges connect nodes not yet in the graph, the nodes
    are added automatically.  If an edge already exists, an additional
    edge is created and stored using a key to identify the edge.
    By default the key is the lowest unused integer.

    >>> keys = G.add_edges_from([(4,5,{'route':282}), (4,5,{'route':37})])
    >>> G[4]
    {3: {0: {}}, 5: {0: {}, 1: {'route': 282}, 2: {'route': 37}}}

    **Attributes:**

    Each graph, node, and edge can hold key/value attribute pairs
    in an associated attribute dictionary (the keys must be hashable).
    By default these are empty, but can be added or changed using
    add_edge, add_node or direct manipulation of the attribute
    dictionaries named graph, node and edge respectively.

    >>> G = nx.MultiGraph(day="Friday")
    >>> G.graph
    {'day': 'Friday'}

    Add node attributes using add_node(), add_nodes_from() or G.node

    >>> G.add_node(1, time='5pm')
    >>> G.add_nodes_from([3], time='2pm')
    >>> G.node[1]
    {'time': '5pm'}
    >>> G.node[1]['room'] = 714
    >>> del G.node[1]['room'] # remove attribute
    >>> list(G.nodes(data=True))
    [(1, {'time': '5pm'}), (3, {'time': '2pm'})]

    Warning: adding a node to G.node does not add it to the graph.

    Add edge attributes using add_edge(), add_edges_from(), subscript
    notation, or G.edge.

    >>> key = G.add_edge(1, 2, weight=4.7 )
    >>> keys = G.add_edges_from([(3, 4), (4, 5)], color='red')
    >>> keys = G.add_edges_from([(1,2,{'color':'blue'}), (2,3,{'weight':8})])
    >>> G[1][2][0]['weight'] = 4.7
    >>> G.edge[1, 2][0]['weight'] = 4

    **Shortcuts:**

    Many common graph features allow python syntax to speed reporting.

    >>> 1 in G     # check if node in graph
    True
    >>> [n for n in G if n<3]   # iterate through nodes
    [1, 2]
    >>> len(G)  # number of nodes in graph
    5
    >>> G[1] # adjacency dict keyed by neighbor to edge attributes
    ...            # Note: you should not change this dict manually!
    {2: {0: {'weight': 4}, 1: {'color': 'blue'}}}

    The fastest way to traverse all edges of a graph is via
    adjacency():

    >>> for n, nbrsdict in G.adjacency():
    ...     for nbr, keydict in nbrsdict.items():
    ...        for key, eattr in keydict.items():
    ...            if 'weight' in eattr:
    ...                # Do something useful with the edges
    ...                pass

    But the edges() method is often more convenient:

    >>> for u, v, keys, weight in G.edges(data='weight', keys=True):
    ...     if weight is not None:
    ...         # Do something useful with the edges
    ...         pass

    **Reporting:**

    Simple graph information is obtained using methods.
    Reporting methods usually return iterators instead of containers
    to reduce memory usage.
    Methods exist for reporting nodes(), edges(), neighbors() and degree()
    as well as the number of nodes and edges.

    For details on these and other miscellaneous methods, see below.

    **Subclasses (Advanced):**

    The MultiGraph class uses a dict-of-dict-of-dict-of-dict data structure.
    The outer dict (node_dict) holds adjacency information keyed by node.
    The next dict (adjlist_dict) represents the adjacency information and holds
    edge_key dicts keyed by neighbor. The edge_key dict holds each edge_attr
    dict keyed by edge key. The inner dict (edge_attr_dict) represents
    the edge data and holds edge attribute values keyed by attribute names.

    Each of these four dicts in the dict-of-dict-of-dict-of-dict
    structure can be replaced by a user defined dict-like object.
    In general, the dict-like features should be maintained but
    extra features can be added. To replace one of the dicts create
    a new graph class by changing the class(!) variable holding the
    factory for that dict-like structure. The variable names are
    node_dict_factory, adjlist_inner_dict_factory, adjlist_outer_dict_factory,
    and edge_attr_dict_factory.

    node_dict_factory : function, (default: dict)
        Factory function to be used to create the dict containing node
        attributes, keyed by node id.
        It should require no arguments and return a dict-like object

    adjlist_outer_dict_factory : function, (default: dict)
        Factory function to be used to create the outer-most dict
        in the data structure that holds adjacency info keyed by node.
        It should require no arguments and return a dict-like object.

    adjlist_inner_dict_factory : function, (default: dict)
        Factory function to be used to create the adjacency list
        dict which holds multiedge key dicts keyed by neighbor.
        It should require no arguments and return a dict-like object.

    edge_key_dict_factory : function, (default: dict)
        Factory function to be used to create the edge key dict
        which holds edge data keyed by edge key.
        It should require no arguments and return a dict-like object.

    edge_attr_dict_factory : function, (default: dict)
        Factory function to be used to create the edge attribute
        dict which holds attrbute values keyed by attribute name.
        It should require no arguments and return a dict-like object.

    Examples
    --------
    Create a multigraph subclass that tracks the order nodes are added.

    >>> from collections import OrderedDict
    >>> class OrderedGraph(nx.MultiGraph):
    ...    node_dict_factory = OrderedDict
    ...    adjlist_outer_dict_factory = OrderedDict
    >>> G = OrderedGraph()
    >>> G.add_nodes_from((2, 1))
    >>> list(G.nodes())
    [2, 1]
    >>> keys = G.add_edges_from(((2, 2), (2, 1), (2, 1), (1, 1)))
    >>> # Edge addition order is not preserved

    Create a multgraph object that tracks the order nodes are added
    and for each node track the order that neighbors are added and for
    each neighbor tracks the order that multiedges are added.

    >>> class OrderedGraph(nx.MultiGraph):
    ...    node_dict_factory = OrderedDict
    ...    adjlist_outer_dict_factory = OrderedDict
    ...    adjlist_inner_dict_factory = OrderedDict
    ...    edge_key_dict_factory = OrderedDict
    >>> G = OrderedGraph()
    >>> G.add_nodes_from((2, 1))
    >>> list(G.nodes())
    [2, 1]
    >>> elist = ((2, 2), (2, 1, 2, {'weight': 0.1}),
    ...         (2, 1, 1, {'weight': 0.2}), (1, 1))
    >>> keys = G.add_edges_from(elist)
    >>> list(G.edges(keys=True))
    [(2, 2, 0), (2, 1, 2), (2, 1, 1), (1, 1, 0)]

    """
    # node_dict_factory = dict    # already assigned in Graph
    # adjlist_outer_dict_factory = dict
    # adjlist_inner_dict_factory = dict
    edge_key_dict_factory = dict
    # edge_attr_dict_factory = dict

    def __init__(self, data=None, **attr):
        self.edge_key_dict_factory = self.edge_key_dict_factory
        Graph.__init__(self, data, **attr)

    @property
    def adj(self):
        return MultiAtlasView(self._adj)

    def new_edge_key(self, u, v):
        """Return an unused key for edges between nodes `u` and `v`.

        The nodes `u` and `v` do not need to be already in the graph.

        Notes
        -----

        In the standard MultiGraph class the new key is the number of existing
        edges between `u` and `v` (increased if necessary to ensure unused).
        The first edge will have key 0, then 1, etc. If an edge is removed
        further new_edge_keys may not be in this order.

        Parameters
        ----------
        u, v : nodes

        Returns
        -------
        key : int
        """
        try:
            keydict = self._adj[u][v]
        except KeyError:
            return 0
        key = len(keydict)
        while key in keydict:
            key += 1
        return key

    def add_edge(self, u, v, key=None, **attr):
        """Add an edge between u and v.

        The nodes u and v will be automatically added if they are
        not already in the graph.

        Edge attributes can be specified with keywords or by directly
        accessing the edge's attribute dictionary. See examples below.

        Parameters
        ----------
        u, v : nodes
            Nodes can be, for example, strings or numbers.
            Nodes must be hashable (and not None) Python objects.
        key : hashable identifier, optional (default=lowest unused integer)
            Used to distinguish multiedges between a pair of nodes.
        attr : keyword arguments, optional
            Edge data (or labels or objects) can be assigned using
            keyword arguments.

        Returns
        -------
        The edge key assigned to the edge.

        See Also
        --------
        add_edges_from : add a collection of edges

        Notes
        -----
        To replace/update edge data, use the optional key argument
        to identify a unique edge.  Otherwise a new edge will be created.

        NetworkX algorithms designed for weighted graphs cannot use
        multigraphs directly because it is not clear how to handle
        multiedge weights.  Convert to Graph using edge attribute
        'weight' to enable weighted graph algorithms.

        Default keys are generated using the method `new_edge_key()`.
        This method can be overridden by subclassing the base class and
        providing a custom `new_edge_key()` method.

        Examples
        --------
        The following all add the edge e=(1, 2) to graph G:

        >>> G = nx.Graph()   # or DiGraph, MultiGraph, MultiDiGraph, etc
        >>> e = (1, 2)
        >>> G.add_edge(1, 2)           # explicit two-node form
        >>> G.add_edge(*e)             # single edge as tuple of two nodes
        >>> G.add_edges_from( [(1, 2)] ) # add edges from iterable container

        Associate data to edges using keywords:

        >>> G.add_edge(1, 2, weight=3)
        >>> G.add_edge(1, 2, key=0, weight=4)   # update data for key=0
        >>> G.add_edge(1, 3, weight=7, capacity=15, length=342.7)
        """
        # add nodes
        if u not in self._adj:
            self._adj[u] = self.adjlist_inner_dict_factory()
            self._node[u] = {}
        if v not in self._adj:
            self._adj[v] = self.adjlist_inner_dict_factory()
            self._node[v] = {}
        if key is None:
            key = self.new_edge_key(u, v)
        if v in self._adj[u]:
            keydict = self._adj[u][v]
            datadict = keydict.get(key, self.edge_attr_dict_factory())
            datadict.update(attr)
            keydict[key] = datadict
        else:
            # selfloops work this way without special treatment
            datadict = self.edge_attr_dict_factory()
            datadict.update(attr)
            keydict = self.edge_key_dict_factory()
            keydict[key] = datadict
            self._adj[u][v] = keydict
            self._adj[v][u] = keydict
        return key

    def add_edges_from(self, ebunch, **attr):
        """Add all the edges in ebunch.

        Parameters
        ----------
        ebunch : container of edges
            Each edge given in the container will be added to the
            graph. The edges can be:

                - 2-tuples (u, v) or
                - 3-tuples (u, v, d) for an edge attribute dict d, or
                - 4-tuples (u, v, k, d) for an edge identified by key k

        attr : keyword arguments, optional
            Edge data (or labels or objects) can be assigned using
            keyword arguments.

        Returns
        -------
        A list of edge keys assigned to the edges in `ebunch`.

        See Also
        --------
        add_edge : add a single edge
        add_weighted_edges_from : convenient way to add weighted edges

        Notes
        -----
        Adding the same edge twice has no effect but any edge data
        will be updated when each duplicate edge is added.

        Edge attributes specified in an ebunch take precedence over
        attributes specified via keyword arguments.

        Default keys are generated using the method ``new_edge_key()``.
        This method can be overridden by subclassing the base class and
        providing a custom ``new_edge_key()`` method.

        Examples
        --------
        >>> G = nx.Graph()   # or DiGraph, MultiGraph, MultiDiGraph, etc
        >>> G.add_edges_from([(0, 1), (1, 2)]) # using a list of edge tuples
        >>> e = zip(range(0, 3), range(1, 4))
        >>> G.add_edges_from(e) # Add the path graph 0-1-2-3

        Associate data to edges

        >>> G.add_edges_from([(1, 2), (2, 3)], weight=3)
        >>> G.add_edges_from([(3, 4), (1, 4)], label='WN2898')
        """
        keylist = []
        # process ebunch
        for e in ebunch:
            ne = len(e)
            if ne == 4:
                u, v, key, dd = e
            elif ne == 3:
                u, v, dd = e
                key = None
            elif ne == 2:
                u, v = e
                dd = {}
                key = None
            else:
                msg = "Edge tuple {} must be a 2-tuple, 3-tuple or 4-tuple."
                raise NetworkXError(msg.format(e))
            ddd = {}
            ddd.update(attr)
            ddd.update(dd)
            key = self.add_edge(u, v, key)
            self[u][v][key].update(ddd)
            keylist.append(key)
        return keylist

    def remove_edge(self, u, v, key=None):
        """Remove an edge between u and v.

        Parameters
        ----------
        u, v : nodes
            Remove an edge between nodes u and v.
        key : hashable identifier, optional (default=None)
            Used to distinguish multiple edges between a pair of nodes.
            If None remove a single (arbitrary) edge between u and v.

        Raises
        ------
        NetworkXError
            If there is not an edge between u and v, or
            if there is no edge with the specified key.

        See Also
        --------
        remove_edges_from : remove a collection of edges

        Examples
        --------
        >>> G = nx.MultiGraph()
        >>> nx.add_path(G, [0, 1, 2, 3])
        >>> G.remove_edge(0, 1)
        >>> e = (1, 2)
        >>> G.remove_edge(*e) # unpacks e from an edge tuple

        For multiple edges

        >>> G = nx.MultiGraph()   # or MultiDiGraph, etc
        >>> G.add_edges_from([(1, 2), (1, 2), (1, 2)])  # key_list returned
        [0, 1, 2]
        >>> G.remove_edge(1, 2) # remove a single (arbitrary) edge

        For edges with keys

        >>> G = nx.MultiGraph()   # or MultiDiGraph, etc
        >>> G.add_edge(1, 2, key='first')
        'first'
        >>> G.add_edge(1, 2, key='second')
        'second'
        >>> G.remove_edge(1, 2, key='second')

        """
        try:
<<<<<<< HEAD
            d = self.adj[u][v]
=======
            d = self._adj[u][v]
>>>>>>> 20e6eb9a
        except KeyError:
            raise NetworkXError(
                "The edge %s-%s is not in the graph." % (u, v))
        # remove the edge with specified data
        if key is None:
            d.popitem()
        else:
            try:
                del d[key]
            except KeyError:
                msg = "The edge %s-%s with key %s is not in the graph."
                raise NetworkXError(msg % (u, v, key))
        if len(d) == 0:
            # remove the key entries if last edge
<<<<<<< HEAD
            del self.adj[u][v]
            if u != v:  # check for selfloop
                del self.adj[v][u]
=======
            del self._adj[u][v]
            if u != v:  # check for selfloop
                del self._adj[v][u]
>>>>>>> 20e6eb9a

    def remove_edges_from(self, ebunch):
        """Remove all edges specified in ebunch.

        Parameters
        ----------
        ebunch: list or container of edge tuples
            Each edge given in the list or container will be removed
            from the graph. The edges can be:

                - 2-tuples (u, v) All edges between u and v are removed.
                - 3-tuples (u, v, key) The edge identified by key is removed.
                - 4-tuples (u, v, key, data) where data is ignored.

        See Also
        --------
        remove_edge : remove a single edge

        Notes
        -----
        Will fail silently if an edge in ebunch is not in the graph.

        Examples
        --------
        >>> G = nx.path_graph(4)  # or DiGraph, MultiGraph, MultiDiGraph, etc
        >>> ebunch=[(1, 2), (2, 3)]
        >>> G.remove_edges_from(ebunch)

        Removing multiple copies of edges

        >>> G = nx.MultiGraph()
        >>> keys = G.add_edges_from([(1, 2), (1, 2), (1, 2)])
        >>> G.remove_edges_from([(1, 2), (1, 2)])
        >>> list(G.edges())
        [(1, 2)]
        >>> G.remove_edges_from([(1, 2), (1, 2)]) # silently ignore extra copy
        >>> list(G.edges()) # now empty graph
        []
        """
        for e in ebunch:
            try:
                self.remove_edge(*e[:3])
            except NetworkXError:
                pass

    def has_edge(self, u, v, key=None):
        """Return True if the graph has an edge between nodes u and v.

        Parameters
        ----------
        u, v : nodes
            Nodes can be, for example, strings or numbers.

        key : hashable identifier, optional (default=None)
            If specified return True only if the edge with
            key is found.

        Returns
        -------
        edge_ind : bool
            True if edge is in the graph, False otherwise.

        Examples
        --------
        Can be called either using two nodes u, v, an edge tuple (u, v),
        or an edge tuple (u, v, key).

        >>> G = nx.MultiGraph()   # or MultiDiGraph
        >>> nx.add_path(G, [0, 1, 2, 3])
        >>> G.has_edge(0, 1)  # using two nodes
        True
        >>> e = (0, 1)
        >>> G.has_edge(*e)  #  e is a 2-tuple (u, v)
        True
        >>> G.add_edge(0, 1, key='a')
        'a'
        >>> G.has_edge(0, 1, key='a')  # specify key
        True
        >>> e=(0, 1, 'a')
        >>> G.has_edge(*e) # e is a 3-tuple (u, v, 'a')
        True

        The following syntax are equivalent:

        >>> G.has_edge(0, 1)
        True
        >>> 1 in G[0]  # though this gives :exc:`KeyError` if 0 not in G
        True



        """
        try:
            if key is None:
                return v in self._adj[u]
            else:
                return key in self._adj[u][v]
        except KeyError:
            return False

    @property
    def edges(self):
        """Return an iterator over the edges.

        edges(self, nbunch=None, data=False, keys=False, default=None)

        Edges are returned as tuples with optional data and keys
        in the order (node, neighbor, key, data).

        Parameters
        ----------
        nbunch : iterable container, optional (default= all nodes)
            A container of nodes.  The container will be iterated
            through once.
        data : string or bool, optional (default=False)
            The edge attribute returned in 3-tuple (u, v, ddict[data]).
            If True, return edge attribute dict in 3-tuple (u, v, ddict).
            If False, return 2-tuple (u, v).
        default : value, optional (default=None)
            Value used for edges that dont have the requested attribute.
            Only relevant if data is not True or False.
        keys : bool, optional (default=False)
            If True, return edge keys with each edge.

        Returns
        -------
        edge : iterator
            An iterator over (u, v), (u, v, d) or (u, v, key, d) edge tuples

        Notes
        -----
        Nodes in nbunch that are not in the graph will be (quietly) ignored.
        For directed graphs this returns the out-edges.

        Examples
        --------
        >>> G = nx.MultiGraph()   # or MultiDiGraph
        >>> nx.add_path(G, [0, 1, 2])
        >>> key = G.add_edge(2, 3, weight=5)
        >>> [e for e in G.edges()]
        [(0, 1), (1, 2), (2, 3)]
        >>> list(G.edges(data=True)) # default data is {} (empty dict)
        [(0, 1, {}), (1, 2, {}), (2, 3, {'weight': 5})]
        >>> list(G.edges(data='weight', default=1))
        [(0, 1, 1), (1, 2, 1), (2, 3, 5)]
        >>> list(G.edges(keys=True)) # default keys are integers
        [(0, 1, 0), (1, 2, 0), (2, 3, 0)]
        >>> list(G.edges(data=True, keys=True)) # default keys are integers
        [(0, 1, 0, {}), (1, 2, 0, {}), (2, 3, 0, {'weight': 5})]
        >>> list(G.edges(data='weight', default=1, keys=True))
        [(0, 1, 0, 1), (1, 2, 0, 1), (2, 3, 0, 5)]
        >>> list(G.edges([0, 3]))
        [(0, 1), (3, 2)]
        >>> list(G.edges(0))
        [(0, 1)]
        """
<<<<<<< HEAD
        self.__dict__['edges'] = edges = MultiEdgeView(self)
        return edges
=======
        return MultiEdgeView(self)
>>>>>>> 20e6eb9a

    def get_edge_data(self, u, v, key=None, default=None):
        """Return the attribute dictionary associated with edge (u, v).

        Parameters
        ----------
        u, v : nodes

        default :  any Python object (default=None)
            Value to return if the edge (u, v) is not found.

        key : hashable identifier, optional (default=None)
            Return data only for the edge with specified key.

        Returns
        -------
        edge_dict : dictionary
            The edge attribute dictionary.

        Notes
        -----
        It is faster to use G[u][v][key].

        >>> G = nx.MultiGraph() # or MultiDiGraph
        >>> key = G.add_edge(0, 1, key='a', weight=7)
        >>> G[0][1]['a']  # key='a'
        {'weight': 7}

        Warning: Assigning G[u][v][key] corrupts the graph data structure.
        But it is safe to assign attributes to that dictionary,

        >>> G[0][1]['a']['weight'] = 10
        >>> G[0][1]['a']['weight']
        10
        >>> G[1][0]['a']['weight']
        10

        Examples
        --------
        >>> G = nx.MultiGraph() # or MultiDiGraph
        >>> nx.add_path(G, [0, 1, 2, 3])
        >>> G.get_edge_data(0, 1)
        {0: {}}
        >>> e = (0, 1)
        >>> G.get_edge_data(*e) # tuple form
        {0: {}}
        >>> G.get_edge_data('a', 'b', default=0) # edge not in graph, return 0
        0
        """
        try:
            if key is None:
                return self._adj[u][v]
            else:
                return self._adj[u][v][key]
        except KeyError:
            return default

    @property
    def degree(self):
        """Return an iterator for (node, degree) or degree for single node.

        degree(self, nbunch=None, weight=None)

        The node degree is the number of edges adjacent to the node.
        This function returns the degree for a single node or an iterator
        for a bunch of nodes or if nothing is passed as argument.

        Parameters
        ----------
        nbunch : iterable container, optional (default=all nodes)
            A container of nodes.  The container will be iterated
            through once.

        weight : string or None, optional (default=None)
           The edge attribute that holds the numerical value used
           as a weight.  If None, then each edge has weight 1.
           The degree is the sum of the edge weights adjacent to the node.

        Returns
        -------
        If a single node is requested
        deg : int
            Degree of the node, if a single node is passed as argument.

        OR if multiple nodes are requested
        nd_iter : iterator
            The iterator returns two-tuples of (node, degree).

        Examples
        --------
        >>> G = nx.Graph()   # or DiGraph, MultiGraph, MultiDiGraph, etc
        >>> nx.add_path(G, [0, 1, 2, 3])
        >>> G.degree(0) # node 0 with degree 1
        1
        >>> list(G.degree([0, 1]))
        [(0, 1), (1, 2)]

        """
<<<<<<< HEAD
        self.__dict__['degree'] = degree = MultiDegreeView(self)
        return degree
=======
        return MultiDegreeView(self)
>>>>>>> 20e6eb9a

    def is_multigraph(self):
        """Return True if graph is a multigraph, False otherwise."""
        return True

    def is_directed(self):
        """Return True if graph is directed, False otherwise."""
        return False

    def to_directed(self):
        """Return a directed representation of the graph.

        Returns
        -------
        G : MultiDiGraph
            A directed graph with the same name, same nodes, and with
            each edge (u, v, data) replaced by two directed edges
            (u, v, data) and (v, u, data).

        Notes
        -----
        This returns a "deepcopy" of the edge, node, and
        graph attributes which attempts to completely copy
        all of the data and references.

        This is in contrast to the similar D=DiGraph(G) which returns a
        shallow copy of the data.

        See the Python copy module for more information on shallow
        and deep copies, http://docs.python.org/library/copy.html.

        Warning: If you have subclassed MultiGraph to use dict-like objects
        in the data structure, those changes do not transfer to the
        MultiDiGraph created by this method.

        Examples
        --------
        >>> G = nx.Graph()   # or MultiGraph, etc
        >>> G.add_edge(0, 1)
        >>> H = G.to_directed()
        >>> list(H.edges())
        [(0, 1), (1, 0)]

        If already directed, return a (deep) copy

        >>> G = nx.DiGraph()   # or MultiDiGraph, etc
        >>> G.add_edge(0, 1)
        >>> H = G.to_directed()
        >>> list(H.edges())
        [(0, 1)]
        """
        from networkx.classes.multidigraph import MultiDiGraph
        G = MultiDiGraph()
        G.add_nodes_from(self)
        G.add_edges_from((u, v, key, deepcopy(datadict))
                         for u, nbrs in self.adjacency()
                         for v, keydict in nbrs.items()
                         for key, datadict in keydict.items())
        G.graph = deepcopy(self.graph)
        G._node = deepcopy(self._node)
        return G

    def selfloop_edges(self, data=False, keys=False, default=None):
        """Return a list of selfloop edges.

        A selfloop edge has the same node at both ends.

        Parameters
        ----------
        data : bool, optional (default=False)
            Return selfloop edges as two tuples (u, v) (data=False)
            or three-tuples (u, v, datadict) (data=True)
            or three-tuples (u, v, datavalue) (data='attrname')
        default : value, optional (default=None)
            Value used for edges that dont have the requested attribute.
            Only relevant if data is not True or False.
        keys : bool, optional (default=False)
            If True, return edge keys with each edge.

        Returns
        -------
        edgelist : list of edge tuples
            A list of all selfloop edges.

        See Also
        --------
        nodes_with_selfloops, number_of_selfloops

        Examples
        --------
        >>> G = nx.MultiGraph()   # or MultiDiGraph
        >>> G.add_edge(1, 1)
        0
        >>> G.add_edge(1, 2)
        0
        >>> list(G.selfloop_edges())
        [(1, 1)]
        >>> list(G.selfloop_edges(data=True))
        [(1, 1, {})]
        >>> list(G.selfloop_edges(keys=True))
        [(1, 1, 0)]
        >>> list(G.selfloop_edges(keys=True, data=True))
        [(1, 1, 0, {})]
        """
        if data is True:
            if keys:
                return ((n, n, k, d)
                        for n, nbrs in self._adj.items()
                        if n in nbrs for k, d in nbrs[n].items())
            else:
                return ((n, n, d)
                        for n, nbrs in self._adj.items()
                        if n in nbrs for d in nbrs[n].values())
        elif data is not False:
            if keys:
                return ((n, n, k, d.get(data, default))
                        for n, nbrs in self._adj.items()
                        if n in nbrs for k, d in nbrs[n].items())
            else:
                return ((n, n, d.get(data, default))
                        for n, nbrs in self._adj.items()
                        if n in nbrs for d in nbrs[n].values())
        else:
            if keys:
                return ((n, n, k)
<<<<<<< HEAD
                        for n, nbrs in self.adj.items()
=======
                        for n, nbrs in self._adj.items()
>>>>>>> 20e6eb9a
                        if n in nbrs for k in nbrs[n])
            else:
                return ((n, n)
                        for n, nbrs in self._adj.items()
                        if n in nbrs for d in nbrs[n].values())

    def number_of_edges(self, u=None, v=None):
        """Return the number of edges between two nodes.

        Parameters
        ----------
        u, v : nodes, optional (default=all edges)
            If u and v are specified, return the number of edges between
            u and v. Otherwise return the total number of all edges.

        Returns
        -------
        nedges : int
            The number of edges in the graph.  If nodes `u` and `v` are
            specified return the number of edges between those nodes. If
            the graph is directed, this only returns the number of edges
            from `u` to `v`.

        See Also
        --------
        size

        Examples
        --------
        For undirected multigraphs, this method counts the total number
        of edges in the graph::

            >>> G = nx.MultiGraph()
            >>> G.add_edges_from([(0, 1), (0, 1), (1, 2)])
            [0, 1, 0]
            >>> G.number_of_edges()
            3

        If you specify two nodes, this counts the total number of edges
        joining the two nodes::

            >>> G.number_of_edges(0, 1)
            2

        For directed multigraphs, this method can count the total number
        of directed edges from `u` to `v`::

            >>> G = nx.MultiDiGraph()
            >>> G.add_edges_from([(0, 1), (0, 1), (1, 0)])
            [0, 1, 0]
            >>> G.number_of_edges(0, 1)
            2
            >>> G.number_of_edges(1, 0)
            1

        """
        if u is None:
            return self.size()
        try:
            edgedata = self._adj[u][v]
        except KeyError:
            return 0  # no such edge
        return len(edgedata)

    def subgraph(self, nbunch):
        """Return the subgraph induced on nodes in nbunch.

        The induced subgraph of the graph contains the nodes in nbunch
        and the edges between those nodes.

        Parameters
        ----------
        nbunch : list, iterable
            A container of nodes which will be iterated through once.

        Returns
        -------
        G : Graph
            A subgraph of the graph with the same edge attributes.

        Notes
        -----
        The graph, edge or node attributes just point to the original graph.
        So changes to the node or edge structure will not be reflected in
        the original graph while changes to the attributes will.

        To create a subgraph with its own copy of the edge/node attributes use:
        nx.Graph(G.subgraph(nbunch))

        If edge attributes are containers, a deep copy can be obtained using:
        G.subgraph(nbunch).copy()

        For an inplace reduction of a graph to a subgraph you can remove nodes:
        G.remove_nodes_from([ n in G if n not in set(nbunch)])

        Examples
        --------
        >>> G = nx.Graph()   # or DiGraph, MultiGraph, MultiDiGraph, etc
        >>> nx.add_path(G, [0, 1, 2, 3])
        >>> H = G.subgraph([0, 1, 2])
        >>> list(H.edges())
        [(0, 1), (1, 2)]
        """
        bunch = self.nbunch_iter(nbunch)
        # create new graph and copy subgraph into it
        H = self.__class__()
        # copy node and attribute dictionaries
        for n in bunch:
            H._node[n] = self._node[n]
        # namespace shortcuts for speed
        H_adj = H._adj
        self_adj = self._adj
        # add nodes and edges (undirected method)
        for n in H:
            Hnbrs = H.adjlist_inner_dict_factory()
            H_adj[n] = Hnbrs
            for nbr, edgedict in self_adj[n].items():
                if nbr in H_adj:
                    # add both representations of edge: n-nbr and nbr-n
                    # they share the same edgedict
                    ed = edgedict.copy()
                    Hnbrs[nbr] = ed
                    H_adj[nbr][n] = ed
        H.graph = self.graph
        return H

    def edge_subgraph(self, edges):
        """Returns the subgraph induced by the specified edges.

        The induced subgraph contains each edge in `edges` and each
        node incident to any one of those edges.

        Parameters
        ----------
        edges : iterable
            An iterable of edges in this graph.

        Returns
        -------
        G : Graph
            An edge-induced subgraph of this graph with the same edge
            attributes.

        Notes
        -----
        The graph, edge, and node attributes in the returned subgraph
        are references to the corresponding attributes in the original
        graph. Thus changes to the node or edge structure of the
        returned graph will not be reflected in the original graph, but
        changes to the attributes will.

        To create a subgraph with its own copy of the edge or node
        attributes, use::

            >>> nx.MultiGraph(G.edge_subgraph(edges))  # doctest: +SKIP

        If edge attributes are containers, a deep copy of the attributes
        can be obtained using::

            >>> G.edge_subgraph(edges).copy()  # doctest: +SKIP

        Examples
        --------
        Get a subgraph induced by only those edges that have a certain
        attribute::

            >>> # Create a graph in which some edges are "good" and some "bad".
            >>> G = nx.MultiGraph()
            >>> key = G.add_edge(0, 1, key=0, good=True)
            >>> key = G.add_edge(0, 1, key=1, good=False)
            >>> key = G.add_edge(1, 2, key=0, good=False)
            >>> key = G.add_edge(1, 2, key=1, good=True)
            >>> # Keep only those edges that are marked as "good".
            >>> edges = G.edges(keys=True, data='good')
            >>> edges = ((u, v, k) for (u, v, k, good) in edges if good)
            >>> H = G.edge_subgraph(edges)
            >>> list(H.edges(keys=True, data=True))
            [(0, 1, 0, {'good': True}), (1, 2, 1, {'good': True})]

        """
        H = self.__class__()
<<<<<<< HEAD
        adj = self.adj
=======
        adj = self._adj
>>>>>>> 20e6eb9a

        # Filter out edges that don't correspond to nodes in the graph.
        def is_in_graph(u, v, k):
            return u in adj and v in adj[u] and k in adj[u][v]

        edges = (e for e in edges if is_in_graph(*e))
        for u, v, k in edges:
            # Add nodes and copy the node attributes 
            # if they haven't been copied already.
            if u not in H._node:
                H._node[u] = self._node[u]
                H._adj[u] = H.adjlist_inner_dict_factory()
            if v not in H._node:
                H._node[v] = self._node[v]
                H._adj[v] = H.adjlist_inner_dict_factory()
            # Create an entry in the edge dictionary for the edges
            # (u, v) and (v, u) if the don't exist yet.
            if v not in H._adj[u]:
                H._adj[u][v] = H.edge_key_dict_factory()
            if u not in H._adj[v]:
                H._adj[v][u] = H.edge_key_dict_factory()
            # Copy the edge attributes.
            H._adj[u][v][k] = self._adj[u][v][k]
            H._adj[v][u][k] = self._adj[v][u][k]
        H.graph = self.graph
        return H<|MERGE_RESOLUTION|>--- conflicted
+++ resolved
@@ -13,11 +13,7 @@
 
 import networkx as nx
 from networkx.classes.graph import Graph
-<<<<<<< HEAD
-from networkx.classes.views import MultiEdgeView, MultiDegreeView
-=======
 from networkx.classes.views import MultiAtlasView, MultiEdgeView, MultiDegreeView
->>>>>>> 20e6eb9a
 from networkx import NetworkXError
 
 
@@ -140,7 +136,7 @@
     >>> keys = G.add_edges_from([(3, 4), (4, 5)], color='red')
     >>> keys = G.add_edges_from([(1,2,{'color':'blue'}), (2,3,{'weight':8})])
     >>> G[1][2][0]['weight'] = 4.7
-    >>> G.edge[1, 2][0]['weight'] = 4
+    >>> G.edge[1, 2, 0]['weight'] = 4
 
     **Shortcuts:**
 
@@ -270,6 +266,10 @@
     def __init__(self, data=None, **attr):
         self.edge_key_dict_factory = self.edge_key_dict_factory
         Graph.__init__(self, data, **attr)
+
+    @property
+    def edge(self):
+        return MultiEdgeView(self)
 
     @property
     def adj(self):
@@ -508,11 +508,7 @@
 
         """
         try:
-<<<<<<< HEAD
-            d = self.adj[u][v]
-=======
             d = self._adj[u][v]
->>>>>>> 20e6eb9a
         except KeyError:
             raise NetworkXError(
                 "The edge %s-%s is not in the graph." % (u, v))
@@ -527,15 +523,9 @@
                 raise NetworkXError(msg % (u, v, key))
         if len(d) == 0:
             # remove the key entries if last edge
-<<<<<<< HEAD
-            del self.adj[u][v]
-            if u != v:  # check for selfloop
-                del self.adj[v][u]
-=======
             del self._adj[u][v]
             if u != v:  # check for selfloop
                 del self._adj[v][u]
->>>>>>> 20e6eb9a
 
     def remove_edges_from(self, ebunch):
         """Remove all edges specified in ebunch.
@@ -692,12 +682,8 @@
         >>> list(G.edges(0))
         [(0, 1)]
         """
-<<<<<<< HEAD
         self.__dict__['edges'] = edges = MultiEdgeView(self)
         return edges
-=======
-        return MultiEdgeView(self)
->>>>>>> 20e6eb9a
 
     def get_edge_data(self, u, v, key=None, default=None):
         """Return the attribute dictionary associated with edge (u, v).
@@ -796,12 +782,8 @@
         [(0, 1), (1, 2)]
 
         """
-<<<<<<< HEAD
         self.__dict__['degree'] = degree = MultiDegreeView(self)
         return degree
-=======
-        return MultiDegreeView(self)
->>>>>>> 20e6eb9a
 
     def is_multigraph(self):
         """Return True if graph is a multigraph, False otherwise."""
@@ -927,11 +909,7 @@
         else:
             if keys:
                 return ((n, n, k)
-<<<<<<< HEAD
-                        for n, nbrs in self.adj.items()
-=======
                         for n, nbrs in self._adj.items()
->>>>>>> 20e6eb9a
                         if n in nbrs for k in nbrs[n])
             else:
                 return ((n, n)
@@ -1113,11 +1091,7 @@
 
         """
         H = self.__class__()
-<<<<<<< HEAD
-        adj = self.adj
-=======
         adj = self._adj
->>>>>>> 20e6eb9a
 
         # Filter out edges that don't correspond to nodes in the graph.
         def is_in_graph(u, v, k):
