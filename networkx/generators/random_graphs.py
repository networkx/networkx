# -*- coding: utf-8 -*-
"""
Generators for random graphs.

"""
#    Copyright (C) 2004-2016 by
#    Aric Hagberg <hagberg@lanl.gov>
#    Dan Schult <dschult@colgate.edu>
#    Pieter Swart <swart@lanl.gov>
#    All rights reserved.
#    BSD license.

from __future__ import division
import itertools
import math
import random

import networkx as nx
from .classic import empty_graph, path_graph, complete_graph
from .degree_seq import degree_sequence_tree
from collections import defaultdict
__author__ = "\n".join(['Aric Hagberg (hagberg@lanl.gov)',
                        'Pieter Swart (swart@lanl.gov)',
                        'Dan Schult (dschult@colgate.edu)'])

__all__ = ['fast_gnp_random_graph',
           'gnp_random_graph',
           'dense_gnm_random_graph',
           'gnm_random_graph',
           'erdos_renyi_graph',
           'binomial_graph',
           'newman_watts_strogatz_graph',
           'watts_strogatz_graph',
           'connected_watts_strogatz_graph',
           'random_regular_graph',
           'barabasi_albert_graph',
           'extended_barabasi_albert_graph',
           'powerlaw_cluster_graph',
           'random_lobster',
           'random_shell_graph',
           'random_powerlaw_tree',
           'random_powerlaw_tree_sequence',
           'random_kernel_graph']


#-------------------------------------------------------------------------
#  Some Famous Random Graphs
#-------------------------------------------------------------------------


def fast_gnp_random_graph(n, p, seed=None, directed=False):
    """Returns a `G_{n,p}` random graph, also known as an Erdős-Rényi graph or
    a binomial graph.

    Parameters
    ----------
    n : int
        The number of nodes.
    p : float
        Probability for edge creation.
    seed : int, optional
        Seed for random number generator (default=None).
    directed : bool, optional (default=False)
        If True, this function returns a directed graph.

    Notes
    -----
    The `G_{n,p}` graph algorithm chooses each of the `[n (n - 1)] / 2`
    (undirected) or `n (n - 1)` (directed) possible edges with probability `p`.

    This algorithm runs in `O(n + m)` time, where `m` is the expected number of
    edges, which equals `p n (n - 1) / 2`. This should be faster than
    :func:`gnp_random_graph` when `p` is small and the expected number of edges
    is small (that is, the graph is sparse).

    See Also
    --------
    gnp_random_graph

    References
    ----------
    .. [1] Vladimir Batagelj and Ulrik Brandes,
       "Efficient generation of large random networks",
       Phys. Rev. E, 71, 036113, 2005.
    """
    G = empty_graph(n)
    G.name="fast_gnp_random_graph(%s,%s)"%(n,p)

    if not seed is None:
        random.seed(seed)

    if p <= 0 or p >= 1:
        return nx.gnp_random_graph(n,p,directed=directed)

    w = -1
    lp = math.log(1.0 - p)

    if directed:
        G = nx.DiGraph(G)
        # Nodes in graph are from 0,n-1 (start with v as the first node index).
        v = 0
        while v < n:
            lr = math.log(1.0 - random.random())
            w = w + 1 + int(lr/lp)
            if v == w: # avoid self loops
                w = w + 1
            while v < n <= w:
                w = w - n
                v = v + 1
                if v == w: # avoid self loops
                    w = w + 1
            if v < n:
                G.add_edge(v, w)
    else:
        # Nodes in graph are from 0,n-1 (start with v as the second node index).
        v = 1
        while v < n:
            lr = math.log(1.0 - random.random())
            w = w + 1 + int(lr/lp)
            while w >= v and v < n:
                w = w - v
                v = v + 1
            if v < n:
                G.add_edge(v, w)
    return G


def gnp_random_graph(n, p, seed=None, directed=False):
    """Returns a `G_{n,p}` random graph, also known as an Erdős-Rényi graph or
    a binomial graph.

    The :math:`G_{n,p}` model chooses each of the possible edges with probability
    :math:`p`.

    The functions :func:`binomial_graph` and :func:`erdos_renyi_graph` are
    aliases of this function.

    Parameters
    ----------
    n : int
        The number of nodes.
    p : float
        Probability for edge creation.
    seed : int, optional
        Seed for random number generator (default=None).
    directed : bool, optional (default=False)
        If True, this function returns a directed graph.

    See Also
    --------
    fast_gnp_random_graph

    Notes
    -----
    This algorithm runs in `O(n^2)` time.  For sparse graphs (that is, for
    small values of `p`), :func:`fast_gnp_random_graph` is a faster algorithm.

    References
    ----------
    .. [1] P. Erdős and A. Rényi, On Random Graphs, Publ. Math. 6, 290 (1959).
    .. [2] E. N. Gilbert, Random Graphs, Ann. Math. Stat., 30, 1141 (1959).
    """
    if directed:
        G=nx.DiGraph()
    else:
        G=nx.Graph()
    G.add_nodes_from(range(n))
    G.name="gnp_random_graph(%s,%s)"%(n,p)
    if p<=0:
        return G
    if p>=1:
        return complete_graph(n,create_using=G)

    if not seed is None:
        random.seed(seed)

    if G.is_directed():
        edges=itertools.permutations(range(n),2)
    else:
        edges=itertools.combinations(range(n),2)

    for e in edges:
        if random.random() < p:
            G.add_edge(*e)
    return G


# add some aliases to common names
binomial_graph=gnp_random_graph
erdos_renyi_graph=gnp_random_graph

def dense_gnm_random_graph(n, m, seed=None):
    """Returns a `G_{n,m}` random graph.

    In the `G_{n,m}` model, a graph is chosen uniformly at random from the set
    of all graphs with `n` nodes and `m` edges.

    This algorithm should be faster than :func:`gnm_random_graph` for dense
    graphs.

    Parameters
    ----------
    n : int
        The number of nodes.
    m : int
        The number of edges.
    seed : int, optional
        Seed for random number generator (default=None).

    See Also
    --------
    gnm_random_graph()

    Notes
    -----
    Algorithm by Keith M. Briggs Mar 31, 2006.
    Inspired by Knuth's Algorithm S (Selection sampling technique),
    in section 3.4.2 of [1]_.

    References
    ----------
    .. [1] Donald E. Knuth, The Art of Computer Programming,
        Volume 2/Seminumerical algorithms, Third Edition, Addison-Wesley, 1997.
    """
    mmax=n*(n-1)/2
    if m>=mmax:
        G=complete_graph(n)
    else:
        G=empty_graph(n)
    G.name="dense_gnm_random_graph(%s,%s)"%(n,m)

    if n==1 or m>=mmax:
        return G

    if seed is not None:
        random.seed(seed)

    u=0
    v=1
    t=0
    k=0
    while True:
        if random.randrange(mmax-t)<m-k:
            G.add_edge(u,v)
            k+=1
            if k==m: return G
        t+=1
        v+=1
        if v==n: # go to next row of adjacency matrix
            u+=1
            v=u+1

def gnm_random_graph(n, m, seed=None, directed=False):
    """Returns a `G_{n,m}` random graph.

    In the `G_{n,m}` model, a graph is chosen uniformly at random from the set
    of all graphs with `n` nodes and `m` edges.

    This algorithm should be faster than :func:`dense_gnm_random_graph` for
    sparse graphs.

    Parameters
    ----------
    n : int
        The number of nodes.
    m : int
        The number of edges.
    seed : int, optional
        Seed for random number generator (default=None).
    directed : bool, optional (default=False)
        If True return a directed graph

    See also
    --------
    dense_gnm_random_graph

    """
    if directed:
        G=nx.DiGraph()
    else:
        G=nx.Graph()
    G.add_nodes_from(range(n))
    G.name="gnm_random_graph(%s,%s)"%(n,m)

    if seed is not None:
        random.seed(seed)

    if n==1:
        return G
    max_edges=n*(n-1)
    if not directed:
        max_edges/=2.0
    if m>=max_edges:
        return complete_graph(n,create_using=G)

    nlist = list(G)
    edge_count=0
    while edge_count < m:
        # generate random edge,u,v
        u = random.choice(nlist)
        v = random.choice(nlist)
        if u==v or G.has_edge(u,v):
            continue
        else:
            G.add_edge(u,v)
            edge_count=edge_count+1
    return G


def newman_watts_strogatz_graph(n, k, p, seed=None):
    """Return a Newman–Watts–Strogatz small-world graph.

    Parameters
    ----------
    n : int
        The number of nodes.
    k : int
        Each node is joined with its `k` nearest neighbors in a ring
        topology.
    p : float
        The probability of adding a new edge for each edge.
    seed : int, optional
        The seed for the random number generator (the default is None).

    Notes
    -----
    First create a ring over `n` nodes.  Then each node in the ring is
    connected with its `k` nearest neighbors (or `k - 1` neighbors if `k`
    is odd).  Then shortcuts are created by adding new edges as follows: for
    each edge `(u, v)` in the underlying "`n`-ring with `k` nearest
    neighbors" with probability :math:`p` add a new edge `(u, w)` with
    randomly-chosen existing node `w`.  In contrast with
    :func:`watts_strogatz_graph`, no edges are removed.

    See Also
    --------
    watts_strogatz_graph()

    References
    ----------
    .. [1] M. E. J. Newman and D. J. Watts,
       Renormalization group analysis of the small-world network model,
       Physics Letters A, 263, 341, 1999.
       http://dx.doi.org/10.1016/S0375-9601(99)00757-4
    """
    if seed is not None:
        random.seed(seed)
    if k>=n:
        raise nx.NetworkXError("k>=n, choose smaller k or larger n")
    G=empty_graph(n)
    G.name="newman_watts_strogatz_graph(%s,%s,%s)"%(n,k,p)
    nlist = list(G.nodes())
    fromv = nlist
    # connect the k/2 neighbors
    for j in range(1, k // 2+1):
        tov = fromv[j:] + fromv[0:j] # the first j are now last
        for i in range(len(fromv)):
            G.add_edge(fromv[i], tov[i])
    # for each edge u-v, with probability p, randomly select existing
    # node w and add new edge u-w
    e = list(G.edges())
    for (u, v) in e:
        if random.random() < p:
            w = random.choice(nlist)
            # no self-loops and reject if edge u-w exists
            # is that the correct NWS model?
            while w == u or G.has_edge(u, w):
                w = random.choice(nlist)
                if G.degree(u) >= n-1:
                    break # skip this rewiring
            else:
                G.add_edge(u,w)
    return G


def watts_strogatz_graph(n, k, p, seed=None):
    """Return a Watts–Strogatz small-world graph.

    Parameters
    ----------
    n : int
        The number of nodes
    k : int
        Each node is joined with its `k` nearest neighbors in a ring
        topology.
    p : float
        The probability of rewiring each edge
    seed : int, optional
        Seed for random number generator (default=None)

    See Also
    --------
    newman_watts_strogatz_graph()
    connected_watts_strogatz_graph()

    Notes
    -----
    First create a ring over `n` nodes.  Then each node in the ring is joined
    to its `k` nearest neighbors (or `k - 1` neighbors if `k` is odd).
    Then shortcuts are created by replacing some edges as follows: for each
    edge `(u, v)` in the underlying "`n`-ring with `k` nearest neighbors"
    with probability :math:`p` replace it with a new edge `(u, w)` with uniformly
    random choice of existing node `w`.

    In contrast with :func:`newman_watts_strogatz_graph`, the random rewiring
    does not increase the number of edges. The rewired graph is not guaranteed
    to be connected as in :func:`connected_watts_strogatz_graph`.

    References
    ----------
    .. [1] Duncan J. Watts and Steven H. Strogatz,
       Collective dynamics of small-world networks,
       Nature, 393, pp. 440--442, 1998.
    """
    if k>=n:
        raise nx.NetworkXError("k>=n, choose smaller k or larger n")
    if seed is not None:
        random.seed(seed)

    G = nx.Graph()
    G.name="watts_strogatz_graph(%s,%s,%s)"%(n,k,p)
    nodes = list(range(n)) # nodes are labeled 0 to n-1
    # connect each node to k/2 neighbors
    for j in range(1, k // 2+1):
        targets = nodes[j:] + nodes[0:j] # first j nodes are now last in list
        G.add_edges_from(zip(nodes,targets))
    # rewire edges from each node
    # loop over all nodes in order (label) and neighbors in order (distance)
    # no self loops or multiple edges allowed
    for j in range(1, k // 2+1): # outer loop is neighbors
        targets = nodes[j:] + nodes[0:j] # first j nodes are now last in list
        # inner loop in node order
        for u,v in zip(nodes,targets):
            if random.random() < p:
                w = random.choice(nodes)
                # Enforce no self-loops or multiple edges
                while w == u or G.has_edge(u, w):
                    w = random.choice(nodes)
                    if G.degree(u) >= n-1:
                        break # skip this rewiring
                else:
                    G.remove_edge(u,v)
                    G.add_edge(u,w)
    return G

def connected_watts_strogatz_graph(n, k, p, tries=100, seed=None):
    """Returns a connected Watts–Strogatz small-world graph.

    Attempts to generate a connected graph by repeated generation of
    Watts–Strogatz small-world graphs.  An exception is raised if the maximum
    number of tries is exceeded.

    Parameters
    ----------
    n : int
        The number of nodes
    k : int
        Each node is joined with its `k` nearest neighbors in a ring
        topology.
    p : float
        The probability of rewiring each edge
    tries : int
        Number of attempts to generate a connected graph.
    seed : int, optional
         The seed for random number generator.

    See Also
    --------
    newman_watts_strogatz_graph()
    watts_strogatz_graph()

    """
    for i in range(tries):
        G = watts_strogatz_graph(n, k, p, seed)
        if nx.is_connected(G):
            return G
    raise nx.NetworkXError('Maximum number of tries exceeded')


def random_regular_graph(d, n, seed=None):
    """Returns a random `d`-regular graph on `n` nodes.

    The resulting graph has no self-loops or parallel edges.

    Parameters
    ----------
    d : int
      The degree of each node.
    n : integer
      The number of nodes. The value of :math:`n * d` must be even.
    seed : hashable object
        The seed for random number generator.

    Notes
    -----
    The nodes are numbered from `0` to `n - 1`.

    Kim and Vu's paper [2]_ shows that this algorithm samples in an
    asymptotically uniform way from the space of random graphs when
    `d = O(n^{1 / 3 - \epsilon})`.

    Raises
    ------

    NetworkXError
        If :math:`n * d` is odd or `d` is greater than or equal to `n`.

    References
    ----------
    .. [1] A. Steger and N. Wormald,
       Generating random regular graphs quickly,
       Probability and Computing 8 (1999), 377-396, 1999.
       http://citeseer.ist.psu.edu/steger99generating.html

    .. [2] Jeong Han Kim and Van H. Vu,
       Generating random regular graphs,
       Proceedings of the thirty-fifth ACM symposium on Theory of computing,
       San Diego, CA, USA, pp 213--222, 2003.
       http://portal.acm.org/citation.cfm?id=780542.780576
    """
    if (n * d) % 2 != 0:
        raise nx.NetworkXError("n * d must be even")

    if not 0 <= d < n:
        raise nx.NetworkXError("the 0 <= d < n inequality must be satisfied")

    if d == 0:
        return empty_graph(n)

    if seed is not None:
        random.seed(seed)

    def _suitable(edges, potential_edges):
    # Helper subroutine to check if there are suitable edges remaining
    # If False, the generation of the graph has failed
        if not potential_edges:
            return True
        for s1 in potential_edges:
            for s2 in potential_edges:
                # Two iterators on the same dictionary are guaranteed
                # to visit it in the same order if there are no
                # intervening modifications.
                if s1 == s2:
                    # Only need to consider s1-s2 pair one time
                    break
                if s1 > s2:
                    s1, s2 = s2, s1
                if (s1, s2) not in edges:
                    return True
        return False

    def _try_creation():
        # Attempt to create an edge set

        edges = set()
        stubs = list(range(n)) * d

        while stubs:
            potential_edges = defaultdict(lambda: 0)
            random.shuffle(stubs)
            stubiter = iter(stubs)
            for s1, s2 in zip(stubiter, stubiter):
                if s1 > s2:
                    s1, s2 = s2, s1
                if s1 != s2 and ((s1, s2) not in edges):
                    edges.add((s1, s2))
                else:
                    potential_edges[s1] += 1
                    potential_edges[s2] += 1

            if not _suitable(edges, potential_edges):
                return None # failed to find suitable edge set

            stubs = [node for node, potential in potential_edges.items()
                     for _ in range(potential)]
        return edges

    # Even though a suitable edge set exists,
    # the generation of such a set is not guaranteed.
    # Try repeatedly to find one.
    edges = _try_creation()
    while edges is None:
        edges = _try_creation()

    G = nx.Graph()
    G.name = "random_regular_graph(%s, %s)" % (d, n)
    G.add_edges_from(edges)

    return G

def _random_subset(seq,m):
    """ Return m unique elements from seq.

    This differs from random.sample which can return repeated
    elements if seq holds repeated elements.
    """
    targets=set()
    while len(targets)<m:
        x=random.choice(seq)
        targets.add(x)
    return targets

def barabasi_albert_graph(n, m, seed=None):
    """Returns a random graph according to the Barabási–Albert preferential
    attachment model.

    A graph of `n` nodes is grown by attaching new nodes each with `m`
    edges that are preferentially attached to existing nodes with high degree.

    Parameters
    ----------
    n : int
        Number of nodes
    m : int
        Number of edges to attach from a new node to existing nodes
    seed : int, optional
        Seed for random number generator (default=None).

    Returns
    -------
    G : Graph

    Raises
    ------
    NetworkXError
        If `m` does not satisfy ``1 <= m < n``.

    References
    ----------
    .. [1] A. L. Barabási and R. Albert "Emergence of scaling in
       random networks", Science 286, pp 509-512, 1999.
    """

    if m < 1 or  m >=n:
        raise nx.NetworkXError("Barabási–Albert network must have m >= 1"
                               " and m < n, m = %d, n = %d" % (m, n))
    if seed is not None:
        random.seed(seed)

    # Add m initial nodes (m0 in barabasi-speak)
    G=empty_graph(m)
    G.name="barabasi_albert_graph(%s,%s)"%(n,m)
    # Target nodes for new edges
    targets=list(range(m))
    # List of existing nodes, with nodes repeated once for each adjacent edge
    repeated_nodes=[]
    # Start adding the other n-m nodes. The first node is m.
    source=m
    while source<n:
        # Add edges to m nodes from the source.
        G.add_edges_from(zip([source]*m,targets))
        # Add one node to the list for each new edge just created.
        repeated_nodes.extend(targets)
        # And the new node "source" has m edges to add to the list.
        repeated_nodes.extend([source]*m)
        # Now choose m unique nodes from the existing nodes
        # Pick uniformly from repeated_nodes (preferential attachement)
        targets = _random_subset(repeated_nodes,m)
        source += 1
    return G
    
def extended_barabasi_albert_graph(n, m, p, q, seed=None):
    """Returns a random graph according to the extended Barabási–Albert preferential attachment model.

    Based on the probabilities 'p' and 'q' with (p+q) < 1, the growing behavior of the graph is determined as follows:
    
    1) With 'p' probability, 'm' new edges are added to the graph, 
    starting from randomly chosen existing nodes and attached preferentially at the other end.
    
    2) With 'q' probability, 'm' existing edges are rewired
    by randomly chosing an edge and rewiring one end to a preferentially chosen node.
    
    3) With (1-p-q) probability, 'm' new nodes are added to the graph, with edges attached preferentially.
    
    When p=q=0,the model behaves just like Barabasi-Albert model.
    
    Parameters
    ----------
    n : int
        Number of nodes
    m : int
        Number of edges with which a new node attaches to existing nodes
    p : float
<<<<<<< HEAD
        Probability value for addition of an edge between existing nodes. p+q<1.
=======
        Probability value of adding an edge between existing nodes. p+q<=1.
>>>>>>> 6858385c
    q : float
        Probability value of rewiring of existing edges. p+q<1.
    seed : int, optional
        Seed for random number generator (default=None).

    Returns
    -------
    G : Graph

    Raises
    ------
    NetworkXError
        If `m` does not satisfy ``1 <= m < n`` or ``1 >= p + q``

    References
    ----------
    .. [1] Albert, R., & Barabási, A. L. (2000). Topology of evolving networks: local events and universality. 
       Physical review letters, 85(24), 5234.
    """

    if m < 1 or  m >=n :
       raise nx.NetworkXError("Extended Barabasi-Albert network must have m>=1 and m<n, m=%d,n=%d" % (m,n))
    if  p+q >= 1:
       raise nx.NetworkXError("Extended Barabasi-Albert network must have p+q<=1, p=%d,q=%d" % (p,q))
    if seed is not None:
        random.seed(seed)

    # Add m initial nodes (m0 in barabasi-speak)
    G=empty_graph(m)
    G.name="extended_barabasi_albert_graph(%s,%s,%s,%s)" % (n,m,p,q)
    
    # List of nodes to represent the preferential attachment random selection. 
    # At the creation of the graph, all nodes are added to the list 
    # so that even nodes that are not connected have a chance to get selected, for rewiring and adding of edges.
    # With each new edge, nodes at the ends of the edge are added to the list.
    attachment_preference=[]
    attachment_preference.extend(list(range(m)))
    
    # Start adding the other n-m nodes. The first node is m.
    new_node = m
    while new_node < n:
      
        a_probability = random.random()
        
        # Total number of edges of a Clique of all the nodes
        clique_node_degree = G.number_of_nodes() - 1
        clique_number_of_edges = (G.number_of_nodes()*(clique_node_degree))/2
        
        # Adding m new edges, if there is room to add them
        if a_probability < p and (G.number_of_edges() <= (clique_number_of_edges - m)):
           
            # Select the nodes where an edge can be added 
            elligible_nodes = [nd for nd in G.nodes() if (G.degree(nd) < (clique_node_degree)) ]
             
            for i in range(m):
                
                
                #Choosing a random source node
                #The nodes that have all fully connected to all other nodes are already filtered out
                src_node = random.choice(elligible_nodes)
                
                #Picking a possible node that is not 'src_node' or already neighbor with 'src_node', with preferential attachment
                prohibited_nodes = list(G.neighbors(src_node))
                prohibited_nodes.append(src_node)                
                #If there was an empty sequence in random.choice, this method will raise an exception
                dest_node = random.choice( [ nd for nd in attachment_preference if nd not in prohibited_nodes ])
                
                #Adding the new edge
                G.add_edge(src_node,dest_node)

                #Appending both ends of the new edge to the list to increase their preferential attachment
                attachment_preference.append(src_node)
                attachment_preference.append(dest_node)
                        
                # Adjusting the elligible nodes, as the new edge could have saturated the nodes.
                if (G.degree(src_node) == clique_node_degree ):
                    elligible_nodes.remove(src_node)
                if (G.degree(dest_node) == clique_node_degree and (dest_node in elligible_nodes)):
                    elligible_nodes.remove(dest_node)
                
                 
        # Rewiring m edges, if there are enough edges
        elif p <= a_probability < (p + q) and  m <= G.number_of_edges() < clique_number_of_edges :
            
            #Selecting nodes that have at least 1 edge but that are not fully connected to ALL other nodes (center of star).
            #These nodes are the pivot nodes of the edges to rewire
            elligible_nodes = [nd for nd in G.nodes() if ( G.degree(nd) !=0 and G.degree(nd) != clique_node_degree ) ]

            for i in range(m):
            	#Choosing a random source node
                node = random.choice(elligible_nodes)
                
                #The available nodes do have a neighbor at least.
                neighbor_nodes = list(G.neighbors(node))

                #Choosing the other end that will get dettached
                src_node = random.choice(neighbor_nodes)
                
                #Picking a target node that is not 'node' or already neighbor with 'node', with preferential attachment
                neighbor_nodes.append(node)
                dest_node = random.choice( [ nd for nd in attachment_preference if nd not in neighbor_nodes ] )
                
                #Rewire
                G.remove_edge(node,src_node)
                G.add_edge(node,dest_node)
<<<<<<< HEAD
                
                #Register that the nodes have changed their edges
                existent_nodes.remove(src_node)                                                    
                existent_nodes.append(dest_node)
=======
>>>>>>> 6858385c
                
                #Adjusting the preferential attachment list
                attachment_preference.remove(src_node)                                                    
                attachment_preference.append(dest_node)
                
                # Adjusting the elligible nodes, as the rewired edge could have saturated the nodes or isolated the original one.
                if (G.degree(src_node) == 0) and (src_node in elligible_nodes):
                    elligible_nodes.remove(src_node)
                if (G.degree(dest_node) == 1) and (dest_node not in elligible_nodes):
                    elligible_nodes.append(dest_node)
                if (G.degree(dest_node) == clique_node_degree) and (dest_node in elligible_nodes):
                    elligible_nodes.remove(dest_node)
                
        # Adding new node with m edges
        else: 
            # Select the edges' nodes by preferential attachment
            targets = _random_subset(attachment_preference,m)
            G.add_edges_from(zip([new_node]*m,targets))

            # Add one node to the list for each new edge just created.
            attachment_preference.extend(targets)
            # The new node has m edges to it, plus itself was added to the graph. (m+1)
            attachment_preference.extend([new_node]*(m+1)) 
            new_node += 1
    
    print "edges = %d , nodes = %d" % (G.number_of_edges(),G.number_of_nodes())
    return G  

def powerlaw_cluster_graph(n, m, p, seed=None):
    """Holme and Kim algorithm for growing graphs with powerlaw
    degree distribution and approximate average clustering.

    Parameters
    ----------
    n : int
        the number of nodes
    m : int
        the number of random edges to add for each new node
    p : float,
        Probability of adding a triangle after adding a random edge
    seed : int, optional
        Seed for random number generator (default=None).

    Notes
    -----
    The average clustering has a hard time getting above a certain
    cutoff that depends on `m`.  This cutoff is often quite low.  The
    transitivity (fraction of triangles to possible triangles) seems to
    decrease with network size.

    It is essentially the Barabási–Albert (BA) growth model with an
    extra step that each random edge is followed by a chance of
    making an edge to one of its neighbors too (and thus a triangle).

    This algorithm improves on BA in the sense that it enables a
    higher average clustering to be attained if desired.

    It seems possible to have a disconnected graph with this algorithm
    since the initial `m` nodes may not be all linked to a new node
    on the first iteration like the BA model.

    Raises
    ------
    NetworkXError
        If `m` does not satisfy ``1 <= m <= n`` or `p` does not
        satisfy ``0 <= p <= 1``.

    References
    ----------
    .. [1] P. Holme and B. J. Kim,
       "Growing scale-free networks with tunable clustering",
       Phys. Rev. E, 65, 026107, 2002.
    """

    if m < 1 or n < m:
        raise nx.NetworkXError(\
              "NetworkXError must have m>1 and m<n, m=%d,n=%d"%(m,n))

    if p > 1 or p < 0:
        raise nx.NetworkXError(\
              "NetworkXError p must be in [0,1], p=%f"%(p))
    if seed is not None:
        random.seed(seed)

    G=empty_graph(m) # add m initial nodes (m0 in barabasi-speak)
    G.name="Powerlaw-Cluster Graph"
    repeated_nodes = list(G.nodes()) # list of existing nodes to sample from
                           # with nodes repeated once for each adjacent edge
    source=m               # next node is m
    while source<n:        # Now add the other n-1 nodes
        possible_targets = _random_subset(repeated_nodes,m)
        # do one preferential attachment for new node
        target=possible_targets.pop()
        G.add_edge(source,target)
        repeated_nodes.append(target) # add one node to list for each new link
        count=1
        while count<m:  # add m-1 more new links
            if random.random()<p: # clustering step: add triangle
                neighborhood=[nbr for nbr in G.neighbors(target) \
                               if not G.has_edge(source,nbr) \
                               and not nbr==source]
                if neighborhood: # if there is a neighbor without a link
                    nbr=random.choice(neighborhood)
                    G.add_edge(source,nbr) # add triangle
                    repeated_nodes.append(nbr)
                    count=count+1
                    continue # go to top of while loop
            # else do preferential attachment step if above fails
            target=possible_targets.pop()
            G.add_edge(source,target)
            repeated_nodes.append(target)
            count=count+1

        repeated_nodes.extend([source]*m)  # add source node to list m times
        source += 1
    return G


def random_lobster(n, p1, p2, seed=None):
    """Returns a random lobster graph.

     A lobster is a tree that reduces to a caterpillar when pruning all
     leaf nodes. A caterpillar is a tree that reduces to a path graph
     when pruning all leaf nodes; setting `p2` to zero produces a caterillar.

     Parameters
     ----------
     n : int
         The expected number of nodes in the backbone
     p1 : float
         Probability of adding an edge to the backbone
     p2 : float
         Probability of adding an edge one level beyond backbone
     seed : int, optional
         Seed for random number generator (default=None).
    """
    # a necessary ingredient in any self-respecting graph library
    if seed is not None:
        random.seed(seed)
    llen=int(2*random.random()*n + 0.5)
    L=path_graph(llen)
    L.name="random_lobster(%d,%s,%s)"%(n,p1,p2)
    # build caterpillar: add edges to path graph with probability p1
    current_node=llen-1
    for n in range(llen):
        if random.random()<p1: # add fuzzy caterpillar parts
            current_node+=1
            L.add_edge(n,current_node)
            if random.random()<p2: # add crunchy lobster bits
                current_node+=1
                L.add_edge(current_node-1,current_node)
    return L # voila, un lobster!

def random_shell_graph(constructor, seed=None):
    """Returns a random shell graph for the constructor given.

    Parameters
    ----------
    constructor : list of three-tuples
        Represents the parameters for a shell, starting at the center
        shell.  Each element of the list must be of the form `(n, m,
        d)`, where `n` is the number of nodes in the shell, `m` is
        the number of edges in the shell, and `d` is the ratio of
        inter-shell (next) edges to intra-shell edges. If `d` is zero,
        there will be no intra-shell edges, and if `d` is one there
        will be all possible intra-shell edges.
    seed : int, optional
        Seed for random number generator (default=None).

    Examples
    --------
    >>> constructor = [(10, 20, 0.8), (20, 40, 0.8)]
    >>> G = nx.random_shell_graph(constructor)

    """
    G=empty_graph(0)
    G.name="random_shell_graph(constructor)"

    if seed is not None:
        random.seed(seed)

    glist=[]
    intra_edges=[]
    nnodes=0
    # create gnm graphs for each shell
    for (n,m,d) in constructor:
        inter_edges=int(m*d)
        intra_edges.append(m-inter_edges)
        g=nx.convert_node_labels_to_integers(
            gnm_random_graph(n,inter_edges),
            first_label=nnodes)
        glist.append(g)
        nnodes+=n
        G=nx.operators.union(G,g)

    # connect the shells randomly
    for gi in range(len(glist)-1):
        nlist1 = list(glist[gi])
        nlist2 = list(glist[gi + 1])
        total_edges=intra_edges[gi]
        edge_count=0
        while edge_count < total_edges:
            u = random.choice(nlist1)
            v = random.choice(nlist2)
            if u==v or G.has_edge(u,v):
                continue
            else:
                G.add_edge(u,v)
                edge_count=edge_count+1
    return G


def random_powerlaw_tree(n, gamma=3, seed=None, tries=100):
    """Returns a tree with a power law degree distribution.

    Parameters
    ----------
    n : int
        The number of nodes.
    gamma : float
        Exponent of the power law.
    seed : int, optional
        Seed for random number generator (default=None).
    tries : int
        Number of attempts to adjust the sequence to make it a tree.

    Raises
    ------
    NetworkXError
        If no valid sequence is found within the maximum number of
        attempts.

    Notes
    -----
    A trial power law degree sequence is chosen and then elements are
    swapped with new elements from a powerlaw distribution until the
    sequence makes a tree (by checking, for example, that the number of
    edges is one smaller than the number of nodes).

    """
    # This call may raise a NetworkXError if the number of tries is succeeded.
    seq = random_powerlaw_tree_sequence(n, gamma=gamma, seed=seed, tries=tries)
    G = degree_sequence_tree(seq)
    G.name = "random_powerlaw_tree(%s,%s)" % (n, gamma)
    return G


def random_powerlaw_tree_sequence(n, gamma=3, seed=None, tries=100):
    """Returns a degree sequence for a tree with a power law distribution.

    Parameters
    ----------
    n : int,
        The number of nodes.
    gamma : float
        Exponent of the power law.
    seed : int, optional
        Seed for random number generator (default=None).
    tries : int
        Number of attempts to adjust the sequence to make it a tree.

    Raises
    ------
    NetworkXError
        If no valid sequence is found within the maximum number of
        attempts.

    Notes
    -----
    A trial power law degree sequence is chosen and then elements are
    swapped with new elements from a power law distribution until
    the sequence makes a tree (by checking, for example, that the number of
    edges is one smaller than the number of nodes).

    """
    if seed is not None:
        random.seed(seed)

    # get trial sequence
    z = nx.utils.powerlaw_sequence(n, exponent=gamma)
    # round to integer values in the range [0,n]
    zseq = [min(n, max(int(round(s)), 0)) for s in z]

    # another sequence to swap values from
    z = nx.utils.powerlaw_sequence(tries, exponent=gamma)
    # round to integer values in the range [0,n]
    swap = [min(n, max(int(round(s)), 0)) for s in z]

    for deg in swap:
        # If this degree sequence can be the degree sequence of a tree, return
        # it. It can be a tree if the number of edges is one fewer than the
        # number of nodes, or in other words, `n - sum(zseq) / 2 == 1`. We
        # use an equivalent condition below that avoids floating point
        # operations.
        if 2 * n - sum(zseq) == 2:
            return zseq
        index = random.randint(0, n - 1)
        zseq[index] = swap.pop()

    raise nx.NetworkXError('Exceeded max (%d) attempts for a valid tree'
                           ' sequence.' % tries)


def random_kernel_graph(n, kernel_integral, kernel_root=None, seed=None):
    """Return an random graph based on the specified kernel.

    The algorithm chooses each of the `[n(n-1)]/2` possible edges with
    probability specified by a kernel `\kappa(x,y)` [1]_.  The kernel 
    `\kappa(x,y)` must be a symmetric (in `x,y`), non-negative, 
    bounded function.

    Parameters
    ----------
    n : int
        The number of nodes
    kernal_integral : function
        Function that returns the definite integral of the kernel `\kappa(x,y)`,
        `F(y,a,b) := \int_a^b \kappa(x,y)dx`
    kernel_root: function (optional)
        Function that returns the root `b` of the equation `F(y,a,b) = r`.
        If None, the root is found using :func:`scipy.optimize.brentq` 
        (this requires SciPy).
    seed : int, optional
        Seed for random number generator (default=None)

    Notes
    -----
    The kernel is specified through its definite integral which must be 
    provided as one of the arguments. If the integral and root of the 
    kernel integral can be found in `O(1)` time then this algorithm runs in 
    time `O(n+m)` where m is the expected number of edges [2]_.

    The nodes are set to integers from 0 to n-1.

    Examples
    --------
    Generate an Erdős–Rényi random graph `G(n,c/n)`, with kernel
    `\kappa(x,y)=c` where `c` is the mean expected degree.

    >>> def integral(u, w, z):
    ...     return c*(z-w)
    >>> def root(u, w, r):
    ...     return r/c+w
    >>> c = 1
    >>> graph = random_kernel_graph(1000, integral, root)

    See Also
    --------
    gnp_random_graph
    expected_degree_graph

    References
    ----------
    .. [1] Bollobás, Béla,  Janson, S. and Riordan, O.
       "The phase transition in inhomogeneous random graphs",
       *Random Structures Algorithms*, 31, 3--122, 2007.

    .. [2] Hagberg A, Lemons N (2015),
       "Fast Generation of Sparse Random Kernel Graphs".
       PLoS ONE 10(9): e0135177, 2015. doi:10.1371/journal.pone.0135177
    """
    if not seed is None:
        random.seed(seed)
    if kernel_root is None:
        import scipy.optimize as optimize
        def kernel_root(y, a, r):
            def my_function(b):
                return kernel_integral(y, a, b) - r
            return optimize.brentq(my_function, a, 1)
    graph = nx.Graph()
    graph.add_nodes_from(range(n))
    (i, j) = (1, 1)
    while i < n:
        r = -math.log(1 - random.random()) # (1-random.random()) in (0, 1]
        if kernel_integral(i/n, j/n, 1) <= r:
            i, j = i+1, i+1
        else:
            j = int(math.ceil(n*kernel_root(i/n, j/n, r)))
            graph.add_edge(i-1, j-1)
    return graph<|MERGE_RESOLUTION|>--- conflicted
+++ resolved
@@ -681,11 +681,7 @@
     m : int
         Number of edges with which a new node attaches to existing nodes
     p : float
-<<<<<<< HEAD
         Probability value for addition of an edge between existing nodes. p+q<1.
-=======
-        Probability value of adding an edge between existing nodes. p+q<=1.
->>>>>>> 6858385c
     q : float
         Probability value of rewiring of existing edges. p+q<1.
     seed : int, optional
@@ -775,7 +771,7 @@
             elligible_nodes = [nd for nd in G.nodes() if ( G.degree(nd) !=0 and G.degree(nd) != clique_node_degree ) ]
 
             for i in range(m):
-            	#Choosing a random source node
+                #Choosing a random source node
                 node = random.choice(elligible_nodes)
                 
                 #The available nodes do have a neighbor at least.
@@ -791,13 +787,6 @@
                 #Rewire
                 G.remove_edge(node,src_node)
                 G.add_edge(node,dest_node)
-<<<<<<< HEAD
-                
-                #Register that the nodes have changed their edges
-                existent_nodes.remove(src_node)                                                    
-                existent_nodes.append(dest_node)
-=======
->>>>>>> 6858385c
                 
                 #Adjusting the preferential attachment list
                 attachment_preference.remove(src_node)                                                    
