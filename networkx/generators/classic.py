"""
Generators for some classic graphs.

The typical graph generator is called as follows:

>>> G=nx.complete_graph(100)

returning the complete graph on n nodes labeled 0, .., 99
as a simple graph. Except for empty_graph, all the generators
in this module return a Graph class (i.e. a simple, undirected graph).

"""
# Authors: Aric Hagberg (hagberg@lanl.gov) and Pieter Swart (swart@lanl.gov)

#    Copyright (C) 2004-2016 by
#    Aric Hagberg <hagberg@lanl.gov>
#    Dan Schult <dschult@colgate.edu>
#    Pieter Swart <swart@lanl.gov>
#    All rights reserved.
#    BSD license.
from __future__ import division

import itertools

import networkx as nx
from networkx.algorithms.bipartite.generators import complete_bipartite_graph
from networkx.utils import accumulate
from networkx.utils import flatten
from networkx.utils import nodes_or_number
from networkx.utils import pairwise

__all__ = ['balanced_tree',
           'barbell_graph',
           'complete_graph',
           'complete_multipartite_graph',
           'circular_ladder_graph',
           'circulant_graph',
           'cycle_graph',
           'dorogovtsev_goltsev_mendes_graph',
           'empty_graph',
           'full_rary_tree',
           'grid_graph',
           'grid_2d_graph',
           'hypercube_graph',
           'ladder_graph',
           'lollipop_graph',
           'null_graph',
           'path_graph',
           'star_graph',
           'trivial_graph',
           'wheel_graph']


#-------------------------------------------------------------------
#   Some Classic Graphs
#-------------------------------------------------------------------

def _tree_edges(n, r):
    # helper function for trees
    # yields edges in rooted tree at 0 with n nodes and branching ratio r
    nodes = iter(range(n))
    parents = [next(nodes)]  # stack of max length r
    while parents:
        source = parents.pop(0)
        for i in range(r):
            try:
                target = next(nodes)
                parents.append(target)
                yield source, target
            except StopIteration:
                break


def full_rary_tree(r, n, create_using=None):
    """Creates a full r-ary tree of n vertices.

    Sometimes called a k-ary, n-ary, or m-ary tree.
    "... all non-leaf vertices have exactly r children and all levels
    are full except for some rightmost position of the bottom level
    (if a leaf at the bottom level is missing, then so are all of the
    leaves to its right." [1]_

    Parameters
    ----------
    r : int
        branching factor of the tree
    n : int
        Number of nodes in the tree
    create_using : Graph, optional (default None)
        If provided this graph is cleared of nodes and edges and filled
        with the new graph. Usually used to set the type of the graph.

    Returns
    -------
    G : networkx Graph
        An r-ary tree with n nodes

    References
    ----------
    .. [1] An introduction to data structures and algorithms,
           James Andrew Storer,  Birkhauser Boston 2001, (page 225).
    """
    G = nx.empty_graph(n, create_using)
    G.add_edges_from(_tree_edges(n, r))
    return G


def balanced_tree(r, h, create_using=None):
    """Return the perfectly balanced `r`-ary tree of height `h`.

    Parameters
    ----------
    r : int
        Branching factor of the tree; each node will have `r`
        children.

    h : int
        Height of the tree.

    create_using : Graph, optional (default None)
        If provided this graph is cleared of nodes and edges and filled
        with the new graph. Usually used to set the type of the graph.

    Returns
    -------
    G : NetworkX graph
        A balanced `r`-ary tree of height `h`.

    Notes
    -----
    This is the rooted tree where all leaves are at distance `h` from
    the root. The root has degree `r` and all other internal nodes
    have degree `r + 1`.

    Node labels are integers, starting from zero.

    A balanced tree is also known as a *complete r-ary tree*.

    """
    # The number of nodes in the balanced tree is `1 + r + ... + r^h`,
    # which is computed by using the closed-form formula for a geometric
    # sum with ratio `r`. In the special case that `r` is 1, the number
    # of nodes is simply `h + 1` (since the tree is actually a path
    # graph).
    if r == 1:
        n = h + 1
    else:
        # This must be an integer if both `r` and `h` are integers. If
        # they are not, we force integer division anyway.
        n = (1 - r ** (h + 1)) // (1 - r)
    return full_rary_tree(r, n, create_using=create_using)


def barbell_graph(m1, m2, create_using=None):
    """Return the Barbell Graph: two complete graphs connected by a path.

    For `m1 > 1` and `m2 >= 0`.

    Two identical complete graphs `K_{m1}` form the left and right bells,
    and are connected by a path `P_{m2}`.

    The `2*m1+m2`  nodes are numbered
        `0, ..., m1-1` for the left barbell,
        `m1, ..., m1+m2-1` for the path,
        and `m1+m2, ..., 2*m1+m2-1` for the right barbell.

    The 3 subgraphs are joined via the edges `(m1-1, m1)` and 
    `(m1+m2-1, m1+m2)`. If `m2=0`, this is merely two complete 
    graphs joined together.

    This graph is an extremal example in David Aldous
    and Jim Fill's e-text on Random Walks on Graphs.

    """
    if create_using is not None and create_using.is_directed():
        raise nx.NetworkXError("Directed Graph not supported")
    if m1 < 2:
        raise nx.NetworkXError(
            "Invalid graph description, m1 should be >=2")
    if m2 < 0:
        raise nx.NetworkXError(
            "Invalid graph description, m2 should be >=0")

    # left barbell
    G = complete_graph(m1, create_using)
    G.name = "barbell_graph(%d,%d)" % (m1, m2)

    # connecting path
    G.add_nodes_from([v for v in range(m1, m1 + m2 - 1)])
    if m2 > 1:
        G.add_edges_from([(v, v + 1) for v in range(m1, m1 + m2 - 1)])
    # right barbell
    G.add_edges_from((u, v) for u in range(m1 + m2, 2 * m1 + m2)
                     for v in range(u + 1, 2 * m1 + m2))
    # connect it up
    G.add_edge(m1 - 1, m1)
    if m2 > 0:
        G.add_edge(m1 + m2 - 1, m1 + m2)
    return G


@nodes_or_number(0)
def complete_graph(n, create_using=None):
    """ Return the complete graph `K_n` with n nodes.

    Parameters
    ==========
    n : int or iterable container of nodes
        If n is an integer, nodes are from range(n).
        If n is a container of nodes, those nodes appear in the graph.
    create_using : Graph, optional (default None)
        If provided this graph is cleared of nodes and edges and filled
        with the new graph. Usually used to set the type of the graph.

    Examples
    ========
    >>> G = nx.complete_graph(9)
    >>> len(G)
    9
    >>> G.size()
    36
    >>> G = nx.complete_graph(range(11,14))
    >>> list(G.nodes())
    [11, 12, 13]
    >>> G = nx.complete_graph(4, nx.DiGraph())
    >>> G.is_directed()
    True

    """
    n_name, nodes = n
    G = empty_graph(n_name, create_using)
    G.name = "complete_graph(%s)" % (n_name,)
    if len(nodes) > 1:
        if G.is_directed():
            edges = itertools.permutations(nodes, 2)
        else:
            edges = itertools.combinations(nodes, 2)
        G.add_edges_from(edges)
    return G


<<<<<<< HEAD
def circular_ladder_graph(n, create_using=None):
    """Return the circular ladder graph `CL_n` of length n.

    `CL_n` consists of two concentric n-cycles in which
    each of the n pairs of concentric nodes are joined by an edge.

    Node labels are the integers 0 to n-1
=======
def complete_bipartite_graph(n1,n2,create_using=None):
    """Return the complete bipartite graph K_{n1,n2}.
    
    Composed of two partitions with n1 nodes in the first 
    and n2 nodes in the second. Each node in the first is 
    connected to each node in the second.
>>>>>>> ab8a13cf

    """
    G = ladder_graph(n, create_using)
    G.name = "circular_ladder_graph(%d)" % n
    G.add_edge(0, n - 1)
    G.add_edge(n, 2 * n - 1)
    return G


def circulant_graph(n, offsets, create_using=None):
    """Generates the circulant graph Ci_n(x_1, x_2, ..., x_m) with n vertices.

    Returns
    -------
    The graph Ci_n(x_1, ..., x_m) consisting of n vertices 0, ..., n-1 such
    that the vertex with label i is connected to the vertices labelled (i + x)
    and (i - x), for all x in x_1 up to x_m, with the indices taken modulo n.

    Parameters
    ----------
    n : integer
        The number of vertices the generated graph is to contain.
    offsets : list of integers
        A list of vertex offsets, x_1 up to x_m, as described above.
    create_using : Graph, optional (default None)
        If provided this graph is cleared of nodes and edges and filled
        with the new graph. Usually used to set the type of the graph.

    Examples
    --------
    Many well-known graph families are subfamilies of the circulant graphs; for
    example, to generate the cycle graph on n points, we connect every vertex to
    every other at offset plus or minus one. For n = 10,

    >>> import networkx
    >>> G = networkx.generators.classic.circulant_graph(10, [1])
    >>> edges = [
    ...     (0, 9), (0, 1), (1, 2), (2, 3), (3, 4),
    ...     (4, 5), (5, 6), (6, 7), (7, 8), (8, 9)]
    ...
    >>> sorted(edges) == sorted(G.edges())
    True

    Similarly, we can generate the complete graph on 5 points with the set of
    offsets [1, 2]:

    >>> G = networkx.generators.classic.circulant_graph(5, [1, 2])
    >>> edges = [
    ...     (0, 1), (0, 2), (0, 3), (0, 4), (1, 2),
    ...     (1, 3), (1, 4), (2, 3), (2, 4), (3, 4)]
    ...
    >>> sorted(edges) == sorted(G.edges())
    True

    """
    G = empty_graph(n, create_using)
    template = 'circulant_graph(%d, [%s])'
    G.name = template % (n, ', '.join(str(j) for j in offsets))
    for i in range(n):
        for j in offsets:
            G.add_edge(i, (i - j) % n)
            G.add_edge(i, (i + j) % n)
    return G


@nodes_or_number(0)
def cycle_graph(n, create_using=None):
    """Return the cycle graph `C_n` of cyclicly connected nodes.

    `C_n` is a path with its two end-nodes connected.

    Parameters
    ==========
    n : int or iterable container of nodes
        If n is an integer, nodes are from `range(n)`.
        If n is a container of nodes, those nodes appear in the graph.
    create_using : Graph, optional (default Graph())
        If provided this graph is cleared of nodes and edges and filled
        with the new graph. Usually used to set the type of the graph.

    Notes
    =====
    If create_using is directed, the direction is in increasing order.

    """
    n_orig, nodes = n
    G = empty_graph(nodes, create_using)
    G.name = "cycle_graph(%s)" % (n_orig,)
    G.add_edges_from(nx.utils.pairwise(nodes))
    G.add_edge(nodes[-1], nodes[0])
    return G


def dorogovtsev_goltsev_mendes_graph(n, create_using=None):
    """Return the hierarchically constructed Dorogovtsev-Goltsev-Mendes graph.

    n is the generation.
    See: arXiv:/cond-mat/0112143 by Dorogovtsev, Goltsev and Mendes.

    """
    if create_using is not None:
        if create_using.is_directed():
            raise nx.NetworkXError("Directed Graph not supported")
        if create_using.is_multigraph():
            raise nx.NetworkXError("Multigraph not supported")
    G = empty_graph(0, create_using)
    G.name = "Dorogovtsev-Goltsev-Mendes Graph"
    G.add_edge(0, 1)
    if n == 0:
        return G
    new_node = 2         # next node to be added
    for i in range(1, n + 1):  # iterate over number of generations.
        last_generation_edges = list(G.edges())
        number_of_edges_in_last_generation = len(last_generation_edges)
        for j in range(0, number_of_edges_in_last_generation):
            G.add_edge(new_node, last_generation_edges[j][0])
            G.add_edge(new_node, last_generation_edges[j][1])
            new_node += 1
    return G


@nodes_or_number(0)
def empty_graph(n=0, create_using=None):
    """Return the empty graph with n nodes and zero edges.

    Parameters
    ==========
    n : int or iterable container of nodes (default = 0)
        If n is an integer, nodes are from `range(n)`.
        If n is a container of nodes, those nodes appear in the graph.
    create_using : Graph, optional (default Graph())
        If provided this graph is cleared of nodes and edges and filled
        with the new graph. Usually used to set the type of the graph.

    For example:
    >>> G=nx.empty_graph(10)
    >>> G.number_of_nodes()
    10
    >>> G.number_of_edges()
    0
    >>> G=nx.empty_graph("ABC")
    >>> G.number_of_nodes()
    3
    >>> sorted(G)
    ['A', 'B', 'C']

    Notes
    =====
    The variable create_using should point to a "graph"-like object that
    will be cleared (nodes and edges will be removed) and refitted as
    an empty "graph" with nodes specified in n. This capability
    is useful for specifying the class-nature of the resulting empty
    "graph" (i.e. Graph, DiGraph, MyWeirdGraphClass, etc.).

    The variable create_using has two main uses:
    Firstly, the variable create_using can be used to create an
    empty digraph, multigraph, etc.  For example,

    >>> n=10
    >>> G=nx.empty_graph(n, create_using=nx.DiGraph())

    will create an empty digraph on n nodes.

    Secondly, one can pass an existing graph (digraph, multigraph,
    etc.) via create_using. For example, if G is an existing graph
    (resp. digraph, multigraph, etc.), then empty_graph(n, create_using=G)
    will empty G (i.e. delete all nodes and edges using G.clear())
    and then add n nodes and zero edges, and return the modified graph.

    See also create_empty_copy(G).

    """
    if create_using is None:
        # default empty graph is a simple graph
        G = nx.Graph()
    else:
        G = create_using
        G.clear()

    n_name, nodes = n
    G.name = "empty_graph(%s)" % (n_name,)
    G.add_nodes_from(nodes)
    return G


@nodes_or_number([0, 1])
def grid_2d_graph(m, n, periodic=False, create_using=None):
    """ Return the 2d grid graph of mxn nodes
    
    The grid graph has each node connected to its four nearest neighbors.

    Parameters
    ==========
    m, n : int or iterable container of nodes (default = 0)
        If an integer, nodes are from `range(n)`.
        If a container, those become the coordinate of the node.
    periodic : bool (default = False)
        If True will connect boundary nodes in periodic fashion.
    create_using : Graph, optional (default Graph())
        If provided this graph is cleared of nodes and edges and filled
        with the new graph. Usually used to set the type of the graph.
    """
<<<<<<< HEAD
    G = empty_graph(0, create_using)
    row_name, rows = m
    col_name, columns = n
    G.name = "grid_2d_graph(%s, %s)" % (row_name, col_name)
    G.add_nodes_from((i, j) for i in rows for j in columns)
    G.add_edges_from(((i, j), (pi, j))
                     for pi, i in pairwise(rows) for j in columns)
    G.add_edges_from(((i, j), (i, pj))
                     for i in rows for pj, j in pairwise(columns))
=======
    G=empty_graph(0,create_using)
    G.name="grid_2d_graph(%d,%d)"%(m,n)
    rows=range(m)
    columns=range(n)
    G.add_nodes_from( (i,j) for i in rows for j in columns )
    G.add_edges_from( ((i,j),(i-1,j)) for i in rows for j in columns if i>0 )
    G.add_edges_from( ((i,j),(i,j-1)) for i in rows for j in columns if j>0 )
>>>>>>> ab8a13cf
    if G.is_directed():
        G.add_edges_from(((pi, j), (i, j))
                         for pi, i in pairwise(rows) for j in columns)
        G.add_edges_from(((i, pj), (i, j))
                         for i in rows for pj, j in pairwise(columns))
    if periodic:
        if len(columns) > 2:
            f = columns[0]
            l = columns[-1]
            G.add_edges_from(((i, f), (i, l)) for i in rows)
            if G.is_directed():
                G.add_edges_from(((i, l), (i, f)) for i in rows)
        if len(rows) > 2:
            f = rows[0]
            l = rows[-1]
            G.add_edges_from(((f, j), (l, j)) for j in columns)
            if G.is_directed():
                G.add_edges_from(((l, j), (f, j)) for j in columns)
        G.name = "periodic_grid_2d_graph(%s,%s)" % (m, n)
    return G


def grid_graph(dim, periodic=False):
    """ Return the n-dimensional grid graph.

    'dim' is a list with the size in each dimension or an
    iterable of nodes for each dimension. The dimension of
    the grid_graph is the length of the list 'dim'.

    E.g. G=grid_graph(dim=[2, 3]) produces a 2x3 grid graph.

    E.g. G=grid_graph(dim=[range(7, 9), range(3, 6)]) produces a 2x3 grid graph.

    If periodic=True then join grid edges with periodic boundary conditions.

    """
    dlabel = "%s" % dim
    if dim == []:
        G = empty_graph(0)
        G.name = "grid_graph(%s)" % dim
        return G
    if periodic:
        func = cycle_graph
    else:
        func = path_graph

    dim = list(dim)
    current_dim = dim.pop()
    G = func(current_dim)
    while len(dim) > 0:
        current_dim = dim.pop()
        # order matters: copy before it is cleared during the creation of Gnew
        Gold = G.copy()
        Gnew = func(current_dim)
        # explicit: create_using=None
        # This is so that we get a new graph of Gnew's class.
        G = nx.cartesian_product(Gnew, Gold)
    # graph G is done but has labels of the form (1, (2, (3, 1)))
    # so relabel
    H = nx.relabel_nodes(G, flatten)
    H.name = "grid_graph(%s)" % dlabel
    return H
 
def triangle_lattice(rows, cols, sidelength, offset = (0,0), sig_dig=2, periodic=False, create_using=None):
    """Generates a triangle lattice with rows rows and cols columns.
    Each triangle has edges of length sidelength.
    All triangles either point up or down.
    A row is a horizontal row of triangles that point up and point down - their center points are in a line
    A column is a vertical column of triangles that point up and point down - again their center points are in a line.    
    
    The node names are given by their coordinates as tuples, rounded to sig_dig decimal places.
    This can be offset in space with offset=(xshift,yshift).

    written by Joel Miller"""
    
    G = nx.empty_graph(0,create_using)
    G.name = "triangle_lattice(%d,%d)"%(rows,cols)
    if periodic and (rows%2 !=1 or cols%2 !=0):
            raise  nx.NetworkXError("periodic triangular lattice must have odd number of rows and even number of columns")

    dx = sidelength
    a = math.sqrt(3)/2.
    for row in xrange(rows):
        for col in xrange(cols): #if same parity, then triangle points down.  else up
                                 #in both cases set xstart, ystart to be leftmost point
                                 #of triangle
            xstart = offset[0] + sidelength*col/2.
            
            if row%2 == col%2: #points down
                ystart = offset[1] + (row+1)*a
                dy = -a #since it points down
            else: #points up,
                ystart = offset[1] + row*a
                dy = a #it points up
            #The node names will be coordinates.  We need to round them carefully
            #otherwise numerical precision will lead to confusion.  
            node1= (round(xstart,sig_dig), round(ystart,sig_dig))
            node2 = (round(xstart+ dx,sig_dig),round(ystart,sig_dig))
            node3 = (round(xstart+dx/2.,sig_dig),round(ystart+dy,sig_dig))
            G.add_edges_from([(node1,node2),(node1,node3),(node2,node3)])
            
    if periodic: #We'll need to add a bunch of edges. 
        xmin = round(offset[0],sig_dig)
        xmax = round(offset[0]+(cols+1)*sidelength/2,sig_dig)
        leftmost = [(xmin,round(offset[1]+sidelength*a*(val+1),sig_dig)) for val in xrange(rows) if val%2==0]
        left2ndmost = [(round(xmin+sidelength/2.,sig_dig),round(y-a*sidelength,sig_dig)) for (x,y) in leftmost]
        rightmost= [(xmax,round(offset[1]+sidelength*a*(val),sig_dig)) for val in xrange(rows)if val%2==0]
        right2ndmost = [(round(xmax-sidelength/2.,sig_dig), round(y+a*sidelength,sig_dig)) for (x,y) in rightmost]
        G.add_edges_from(zip(leftmost,rightmost))
        G.add_edges_from(zip(leftmost,right2ndmost))
        G.add_edges_from(zip(leftmost[:-1],rightmost[1:]))
        G.add_edges_from(zip(left2ndmost,rightmost))
        G.add_edge(leftmost[-1],rightmost[0])#one pair that doesn't get joined up in the zipped lists
                     
        ymin = round(offset[1],sig_dig)
        ymax = round(offset[1]+a*sidelength*rows,sig_dig)
        bottomrow = [(round(offset[0]+sidelength*(val+1)/2.,sig_dig),ymin) for val in xrange(cols+1) if val%2==0]
        toprow = [(round(offset[0]+(sidelength*val)/2.,sig_dig),ymax) for val in xrange(cols+1) if val%2==0]
        G.add_edges_from(zip(bottomrow,toprow))
        G.add_edges_from(zip(bottomrow[:-1],toprow[1:]))
        #There's one pair missed out in joining the rows, but it's the same pair that was handled specially for the columns.

        G.name = "periodic_triangle_lattice(%d,%d)"%(rows,cols)

    return G

def hexagonal_lattice(rows,cols,sidelength=1.,offset=(0,0),sig_dig=2,periodic = False, create_using=None):
    """This generates a hexagonal lattice having rows rows and cols columns.
    Node names are their coordinates rounded to sig_dig decimal places.
    The side lengths are sidelength.
    It can be offset with offset=(xshift,yshift).
    This works by generating a triangular lattice and then deleting some nodes.
    There are sometimes some nodes with degree 1, depending on how many rows/columns.
    These can be removed by G=nx.k_core(G,2), or by simply deleting all degree 1 nodes.
    optional argument periodic = True will connect boundaries.
    
    written by Joel Miller"""
  
    G=nx.empty_graph(0,create_using)
    G.name = "hexagonal_lattice(%d,%d)"%(rows,cols)
    if rows==0 or cols == 0:
        return G
    if periodic and (rows%2 != 0 or cols%2 !=1):
            raise nx.NetworkXError("periodic hexagonal lattice must have even number of rows and odd number of columns")

    G = triangle_lattice(rows+1,3*cols,sidelength=sidelength, offset=offset, sig_dig=sig_dig, create_using = create_using)

    #we've generated the triangle lattice, now remove nodes to leave a hexagonal lattice behind.

    a = math.sqrt(3)/2.
    for row in xrange(-1,rows+1):
        y = round(offset[1]+(row+1)*a*sidelength,sig_dig)
        nodes_to_delete = [(round(offset[0]+(col*3./2.+1)*sidelength,sig_dig), y) for col in xrange(cols) if col%2==row%2]
        G.remove_nodes_from(nodes_to_delete)

    #if it's periodic, we'll want to add edges between top and bottom and left and right.  THis needs a bit of care.
    if periodic:
        ymin = round(offset[1],sig_dig)
        ymax = round(offset[1]+(rows+1)*a*sidelength,sig_dig)
        bottomrow = [(round(offset[0]+sidelength/2.+val*sidelength,sig_dig),ymin) for val in xrange(3*(cols+1)/2) if val%3!=2]
        toprow = [(round(offset[0]+val*sidelength,sig_dig),ymax) for val in xrange(3*(cols+1)/2) if val%3!=1]
        G.add_edges_from(zip(bottomrow,toprow))

        xmin = round(offset[0],sig_dig)
        xmax = round(offset[0]+(3*(cols+1.)/2.-1)*sidelength,sig_dig)
        leftrow = [(xmin,round(offset[1]+(val+1)*a*sidelength,sig_dig)) for val in xrange(rows+1) if val%2==0] 
        rightrow = [(xmax,round(offset[1]+(val+1)*a*sidelength,sig_dig)) for val in xrange(rows+1) if val%2==0] 
        G.add_edges_from(zip(leftrow,rightrow))
        G.name = "periodic_hexagonal_lattice(%d,%d)"%(rows,cols)
    return G


def hypercube_graph(n):
    """Return the n-dimensional hypercube.

    Node labels are the integers 0 to 2**n - 1.

    """
    dim = n * [2]
    G = grid_graph(dim)
    G.name = "hypercube_graph_(%d)" % n
    return G


def ladder_graph(n, create_using=None):
    """Return the Ladder graph of length n.

    This is two rows of n nodes, with
    each pair connected by a single edge.

    Node labels are the integers 0 to 2*n - 1.

    """
    if create_using is not None and create_using.is_directed():
        raise nx.NetworkXError("Directed Graph not supported")
    G = empty_graph(2 * n, create_using)
    G.name = "ladder_graph_(%d)" % n
    G.add_edges_from([(v, v + 1) for v in range(n - 1)])
    G.add_edges_from([(v, v + 1) for v in range(n, 2 * n - 1)])
    G.add_edges_from([(v, v + n) for v in range(n)])
    return G


@nodes_or_number([0, 1])
def lollipop_graph(m, n, create_using=None):
    """Return the Lollipop Graph; `K_m` connected to `P_n`.

    This is the Barbell Graph without the right barbell.

    Parameters
    ==========
    m, n : int or iterable container of nodes (default = 0)
        If an integer, nodes are from `range(m)` and `range(m,m+n)`.
        If a container, the entries are the coordinate of the node.

        The nodes for m appear in the complete graph `K_m` and the nodes
        for n appear in the path `P_n`
    create_using : Graph, optional (default Graph())
        If provided this graph is cleared of nodes and edges and filled
        with the new graph. Usually used to set the type of the graph.

    Notes
    =====
    The 2 subgraphs are joined via an edge (m-1, m).  
    If n=0, this is merely a complete graph.

    (This graph is an extremal example in David Aldous and Jim
    Fill's etext on Random Walks on Graphs.)

    """
    m, m_nodes = m
    n, n_nodes = n
    M = len(m_nodes)
    N = len(n_nodes)
    if isinstance(m, int):
        n_nodes = [len(m_nodes) + i for i in n_nodes]
    if create_using is not None and create_using.is_directed():
        raise nx.NetworkXError("Directed Graph not supported")
    if M < 2:
        raise nx.NetworkXError(
            "Invalid graph description, m should be >=2")
    if N < 0:
        raise nx.NetworkXError(
            "Invalid graph description, n should be >=0")

    # the ball
    G = complete_graph(m_nodes, create_using)
    # the stick
    G.add_nodes_from(n_nodes)
    if N > 1:
        G.add_edges_from(pairwise(n_nodes))
    # connect ball to stick
    if M > 0 and N > 0:
        G.add_edge(m_nodes[-1], n_nodes[0])
    G.name = "lollipop_graph(%s, %s)" % (m, n)
    return G


def null_graph(create_using=None):
    """Return the Null graph with no nodes or edges.

    See empty_graph for the use of create_using.

    """
    G = empty_graph(0, create_using)
    G.name = "null_graph()"
    return G


@nodes_or_number(0)
def path_graph(n, create_using=None):
    """Return the Path graph `P_n` of linearly connected nodes.

    Parameters
    ==========
    n : int or iterable
        If an integer, node labels are 0 to n with center 0.
        If an iterable of nodes, the center is the first.
    create_using : Graph, optional (default Graph())
        If provided this graph is cleared of nodes and edges and filled
        with the new graph. Usually used to set the type of the graph.

    """
    n_name, nodes = n
    G = empty_graph(nodes, create_using)
    G.name = "path_graph(%s)" % (n_name,)
    G.add_edges_from(nx.utils.pairwise(nodes))
    return G


@nodes_or_number(0)
def star_graph(n, create_using=None):
    """ Return the star graph
    
    The star graph consists of one center node connected to n outer nodes.

    Parameters
    ==========
    n : int or iterable
        If an integer, node labels are 0 to n with center 0.
        If an iterable of nodes, the center is the first.
    create_using : Graph, optional (default Graph())
        If provided this graph is cleared of nodes and edges and filled
        with the new graph. Usually used to set the type of the graph.

    Notes
    =====
    The graph has n+1 nodes for integer n.
    So star_graph(3) is the same as star_graph(range(4)).
    """
    n_name, nodes = n
    if isinstance(n_name, int):
        nodes = nodes + [n_name]  # there should be n+1 nodes
    first = nodes[0]
    G = empty_graph(nodes, create_using)
    if G.is_directed():
        raise nx.NetworkXError("Directed Graph not supported")
    G.add_edges_from((first, v) for v in nodes[1:])
    G.name = "star_graph(%s)" % (n_name,)
    return G


def trivial_graph(create_using=None):
    """ Return the Trivial graph with one node (with label 0) and no edges.

    """
    G = empty_graph(1, create_using)
    G.name = "trivial_graph()"
    return G


@nodes_or_number(0)
def wheel_graph(n, create_using=None):
    """ Return the wheel graph
    
    The wheel graph consists of a hub node connected to a cycle of (n-1) nodes.

    Parameters
    ==========
    n : int or iterable
        If an integer, node labels are 0 to n with center 0.
        If an iterable of nodes, the center is the first.
    create_using : Graph, optional (default Graph())
        If provided this graph is cleared of nodes and edges and filled
        with the new graph. Usually used to set the type of the graph.
    Node labels are the integers 0 to n - 1.

    """
    n_name, nodes = n
    if n_name == 0:
        G = nx.empty_graph(0, create_using=create_using)
        G.name = "wheel_graph(0)"
        return G
    G = star_graph(nodes, create_using)
    G.name = "wheel_graph(%s)" % (n_name,)
    if len(G) > 2:
        G.add_edges_from(pairwise(nodes[1:]))
        G.add_edge(nodes[-1], nodes[1])
    return G


def complete_multipartite_graph(*block_sizes):
    """Returns the complete multipartite graph with the specified block sizes.

    Parameters
    ----------
    block_sizes : tuple of integers or tuple of node iterables
       The arguments can either all be integer number of nodes or they
       can all be iterables of nodes. If integers, they represent the
       number of vertices in each block of the multipartite graph.
       If iterables, each is used to create the nodes for that block.
       The length of block_sizes is the number of blocks.

    Returns
    -------
    G : NetworkX Graph
       Returns the complete multipartite graph with the specified blocks.

       For each node, the node attribute 'block' is an integer
       indicating which block contains the node.

    Examples
    --------
    Creating a complete tripartite graph, with blocks of one, two, and three
    vertices, respectively.

        >>> import networkx as nx
        >>> G = nx.complete_multipartite_graph(1, 2, 3)
        >>> [G.node[u]['block'] for u in G]
        [0, 1, 1, 2, 2, 2]
        >>> list(G.edges(0))
        [(0, 1), (0, 2), (0, 3), (0, 4), (0, 5)]
        >>> list(G.edges(2))
        [(2, 0), (2, 3), (2, 4), (2, 5)]
        >>> list(G.edges(4))
        [(4, 0), (4, 1), (4, 2)]

        >>> G = nx.complete_multipartite_graph('a', 'bc', 'def')
        >>> [G.node[u]['block'] for u in sorted(G)]
        [0, 1, 1, 2, 2, 2]

    Notes
    -----
    This function generalizes several other graph generator functions.

    - If no block sizes are given, this returns the null graph.
    - If a single block size `n` is given, this returns the empty graph on
      `n` nodes.
    - If two block sizes `m` and `n` are given, this returns the complete
      bipartite graph on `m + n` nodes.
    - If block sizes `1` and `n` are given, this returns the star graph on
      `n + 1` nodes.

    See also
    --------
    complete_bipartite_graph
    """
    # The complete multipartite graph is an undirected simple graph.
    G = nx.Graph()
    G.name = 'complete_multiparite_graph{}'.format(block_sizes)

    if len(block_sizes) == 0:
        return G

    # set up blocks of nodes
    try:
        extents = pairwise(accumulate((0,) + block_sizes))
        blocks = [range(start, end) for start, end in extents]
    except TypeError:
        blocks = block_sizes

    # add nodes with block attribute
    # while checking that ints are not mixed with iterables
    try:
        for (i, block) in enumerate(blocks):
            G.add_nodes_from(block, block=i)
    except TypeError:
        raise nx.NetworkXError("Arguments must be all ints or all iterables")

    # Across blocks, all vertices should be adjacent.
    # We can use itertools.combinations() because undirected.
    for block1, block2 in itertools.combinations(blocks, 2):
        G.add_edges_from(itertools.product(block1, block2))
    return G<|MERGE_RESOLUTION|>--- conflicted
+++ resolved
@@ -1,26 +1,29 @@
-"""
-Generators for some classic graphs.
-
-The typical graph generator is called as follows:
-
->>> G=nx.complete_graph(100)
-
-returning the complete graph on n nodes labeled 0, .., 99
-as a simple graph. Except for empty_graph, all the generators
-in this module return a Graph class (i.e. a simple, undirected graph).
-
-"""
-# Authors: Aric Hagberg (hagberg@lanl.gov) and Pieter Swart (swart@lanl.gov)
-
 #    Copyright (C) 2004-2016 by
 #    Aric Hagberg <hagberg@lanl.gov>
 #    Dan Schult <dschult@colgate.edu>
 #    Pieter Swart <swart@lanl.gov>
 #    All rights reserved.
 #    BSD license.
+#
+# Authors: Aric Hagberg (hagberg@lanl.gov)
+#          Pieter Swart (swart@lanl.gov)
+#          Joel Miller (jmiller@lanl.gov)
+"""
+Generators for some classic graphs.
+
+The typical graph generator is called as follows:
+
+>>> G=nx.complete_graph(100)
+
+returning the complete graph on n nodes labeled 0, .., 99
+as a simple graph. Except for empty_graph, all the generators
+in this module return a Graph class (i.e. a simple, undirected graph).
+
+"""
 from __future__ import division
 
 import itertools
+from math import sqrt
 
 import networkx as nx
 from networkx.algorithms.bipartite.generators import complete_bipartite_graph
@@ -41,19 +44,21 @@
            'full_rary_tree',
            'grid_graph',
            'grid_2d_graph',
+           'hexagonal_lattice',
            'hypercube_graph',
            'ladder_graph',
            'lollipop_graph',
            'null_graph',
            'path_graph',
            'star_graph',
+           'triangular_lattice',
            'trivial_graph',
            'wheel_graph']
 
 
-#-------------------------------------------------------------------
+# -------------------------------------------------------------------
 #   Some Classic Graphs
-#-------------------------------------------------------------------
+# -------------------------------------------------------------------
 
 def _tree_edges(n, r):
     # helper function for trees
@@ -164,8 +169,8 @@
         `m1, ..., m1+m2-1` for the path,
         and `m1+m2, ..., 2*m1+m2-1` for the right barbell.
 
-    The 3 subgraphs are joined via the edges `(m1-1, m1)` and 
-    `(m1+m2-1, m1+m2)`. If `m2=0`, this is merely two complete 
+    The 3 subgraphs are joined via the edges `(m1-1, m1)` and
+    `(m1+m2-1, m1+m2)`. If `m2=0`, this is merely two complete
     graphs joined together.
 
     This graph is an extremal example in David Aldous
@@ -239,7 +244,6 @@
     return G
 
 
-<<<<<<< HEAD
 def circular_ladder_graph(n, create_using=None):
     """Return the circular ladder graph `CL_n` of length n.
 
@@ -247,14 +251,6 @@
     each of the n pairs of concentric nodes are joined by an edge.
 
     Node labels are the integers 0 to n-1
-=======
-def complete_bipartite_graph(n1,n2,create_using=None):
-    """Return the complete bipartite graph K_{n1,n2}.
-    
-    Composed of two partitions with n1 nodes in the first 
-    and n2 nodes in the second. Each node in the first is 
-    connected to each node in the second.
->>>>>>> ab8a13cf
 
     """
     G = ladder_graph(n, create_using)
@@ -285,9 +281,9 @@
 
     Examples
     --------
-    Many well-known graph families are subfamilies of the circulant graphs; for
-    example, to generate the cycle graph on n points, we connect every vertex to
-    every other at offset plus or minus one. For n = 10,
+    Many well-known graph families are subfamilies of the circulant graphs;
+    for example, to generate the cycle graph on n points, we connect every
+    vertex to every other at offset plus or minus one. For n = 10,
 
     >>> import networkx
     >>> G = networkx.generators.classic.circulant_graph(10, [1])
@@ -443,7 +439,7 @@
 @nodes_or_number([0, 1])
 def grid_2d_graph(m, n, periodic=False, create_using=None):
     """ Return the 2d grid graph of mxn nodes
-    
+
     The grid graph has each node connected to its four nearest neighbors.
 
     Parameters
@@ -457,7 +453,6 @@
         If provided this graph is cleared of nodes and edges and filled
         with the new graph. Usually used to set the type of the graph.
     """
-<<<<<<< HEAD
     G = empty_graph(0, create_using)
     row_name, rows = m
     col_name, columns = n
@@ -467,15 +462,6 @@
                      for pi, i in pairwise(rows) for j in columns)
     G.add_edges_from(((i, j), (i, pj))
                      for i in rows for pj, j in pairwise(columns))
-=======
-    G=empty_graph(0,create_using)
-    G.name="grid_2d_graph(%d,%d)"%(m,n)
-    rows=range(m)
-    columns=range(n)
-    G.add_nodes_from( (i,j) for i in rows for j in columns )
-    G.add_edges_from( ((i,j),(i-1,j)) for i in rows for j in columns if i>0 )
-    G.add_edges_from( ((i,j),(i,j-1)) for i in rows for j in columns if j>0 )
->>>>>>> ab8a13cf
     if G.is_directed():
         G.add_edges_from(((pi, j), (i, j))
                          for pi, i in pairwise(rows) for j in columns)
@@ -507,7 +493,7 @@
 
     E.g. G=grid_graph(dim=[2, 3]) produces a 2x3 grid graph.
 
-    E.g. G=grid_graph(dim=[range(7, 9), range(3, 6)]) produces a 2x3 grid graph.
+    E.g. G=grid_graph(dim=[range(7, 9), range(3, 6)]) produces a 2x3 grid graph
 
     If periodic=True then join grid edges with periodic boundary conditions.
 
@@ -538,113 +524,184 @@
     H = nx.relabel_nodes(G, flatten)
     H.name = "grid_graph(%s)" % dlabel
     return H
- 
-def triangle_lattice(rows, cols, sidelength, offset = (0,0), sig_dig=2, periodic=False, create_using=None):
-    """Generates a triangle lattice with rows rows and cols columns.
+
+
+def triangular_lattice(rows, cols, sidelength, offset=(0, 0), sig_dig=2,
+                     periodic=False, create_using=None):
+    """Returns a triangular lattice graph with `rows` rows and `cols` columns.
+
     Each triangle has edges of length sidelength.
     All triangles either point up or down.
-    A row is a horizontal row of triangles that point up and point down - their center points are in a line
-    A column is a vertical column of triangles that point up and point down - again their center points are in a line.    
-    
-    The node names are given by their coordinates as tuples, rounded to sig_dig decimal places.
+    A row is a horizontal row of triangles that point up and point down
+    - their center points are in a line
+    A column is a vertical column of triangles that point up and point down
+    - again their center points are in a line.
+
+    The node names are given by their coordinates as tuples, rounded to
+    sig_dig decimal places.
     This can be offset in space with offset=(xshift,yshift).
 
-    written by Joel Miller"""
-    
-    G = nx.empty_graph(0,create_using)
-    G.name = "triangle_lattice(%d,%d)"%(rows,cols)
-    if periodic and (rows%2 !=1 or cols%2 !=0):
-            raise  nx.NetworkXError("periodic triangular lattice must have odd number of rows and even number of columns")
+    Parameters
+    ----------
+    rows,cols : numbers
+        The number of rows and columns of triangles.
+    sidelength : number
+        length of the edges of all three sides of each triangle
+    offset : 2-tuple of numbers
+        Shift the coordinates by this 2-tuple (xshift, yshift)
+    sig_dig : int
+        Number of digits after the decimal to keep for all positions.
+    periodic : bool
+        If True, connect the sides of the lattice to each other.
+    create_using : Networkx Graph
+        If provided this graph is cleared of nodes and edges and filled
+        with the new graph. Usually used to set the type of the graph.
+
+    Returns
+    -------
+    NetworkX Graph
+
+    """
+    G = nx.empty_graph(0, create_using)
+    G.name = "triangular(%d, %d)" % (rows, cols)
+    if periodic and (rows % 2 != 1 or cols % 2 != 0):
+        msg = "periodic triangular lattice must have odd rows and even columns"
+        raise nx.NetworkXError(msg)
 
     dx = sidelength
-    a = math.sqrt(3)/2.
+    a = sqrt(3) / 2.
     for row in xrange(rows):
-        for col in xrange(cols): #if same parity, then triangle points down.  else up
-                                 #in both cases set xstart, ystart to be leftmost point
-                                 #of triangle
-            xstart = offset[0] + sidelength*col/2.
-            
-            if row%2 == col%2: #points down
-                ystart = offset[1] + (row+1)*a
-                dy = -a #since it points down
-            else: #points up,
-                ystart = offset[1] + row*a
-                dy = a #it points up
-            #The node names will be coordinates.  We need to round them carefully
-            #otherwise numerical precision will lead to confusion.  
-            node1= (round(xstart,sig_dig), round(ystart,sig_dig))
-            node2 = (round(xstart+ dx,sig_dig),round(ystart,sig_dig))
-            node3 = (round(xstart+dx/2.,sig_dig),round(ystart+dy,sig_dig))
-            G.add_edges_from([(node1,node2),(node1,node3),(node2,node3)])
-            
-    if periodic: #We'll need to add a bunch of edges. 
-        xmin = round(offset[0],sig_dig)
-        xmax = round(offset[0]+(cols+1)*sidelength/2,sig_dig)
-        leftmost = [(xmin,round(offset[1]+sidelength*a*(val+1),sig_dig)) for val in xrange(rows) if val%2==0]
-        left2ndmost = [(round(xmin+sidelength/2.,sig_dig),round(y-a*sidelength,sig_dig)) for (x,y) in leftmost]
-        rightmost= [(xmax,round(offset[1]+sidelength*a*(val),sig_dig)) for val in xrange(rows)if val%2==0]
-        right2ndmost = [(round(xmax-sidelength/2.,sig_dig), round(y+a*sidelength,sig_dig)) for (x,y) in rightmost]
-        G.add_edges_from(zip(leftmost,rightmost))
-        G.add_edges_from(zip(leftmost,right2ndmost))
-        G.add_edges_from(zip(leftmost[:-1],rightmost[1:]))
-        G.add_edges_from(zip(left2ndmost,rightmost))
-        G.add_edge(leftmost[-1],rightmost[0])#one pair that doesn't get joined up in the zipped lists
-                     
-        ymin = round(offset[1],sig_dig)
-        ymax = round(offset[1]+a*sidelength*rows,sig_dig)
-        bottomrow = [(round(offset[0]+sidelength*(val+1)/2.,sig_dig),ymin) for val in xrange(cols+1) if val%2==0]
-        toprow = [(round(offset[0]+(sidelength*val)/2.,sig_dig),ymax) for val in xrange(cols+1) if val%2==0]
-        G.add_edges_from(zip(bottomrow,toprow))
-        G.add_edges_from(zip(bottomrow[:-1],toprow[1:]))
-        #There's one pair missed out in joining the rows, but it's the same pair that was handled specially for the columns.
-
-        G.name = "periodic_triangle_lattice(%d,%d)"%(rows,cols)
-
-    return G
-
-def hexagonal_lattice(rows,cols,sidelength=1.,offset=(0,0),sig_dig=2,periodic = False, create_using=None):
-    """This generates a hexagonal lattice having rows rows and cols columns.
+        for col in xrange(cols):
+            # triangle points down if same parity, else up
+            # set (xstart, ystart) to be leftmost point of triangle
+            xstart = offset[0] + sidelength * col / 2.
+
+            if row % 2 == col % 2:  # points down
+                ystart = offset[1] + (row + 1) * a
+                dy = -a  # since it points down
+            else:  # points up,
+                ystart = offset[1] + row * a
+                dy = a  # it points up
+            # The node names will be coordinates.  We need to round them
+            # carefully otherwise numerical precision leads to confusion
+            node1 = (round(xstart, sig_dig), round(ystart, sig_dig))
+            node2 = (round(xstart + dx, sig_dig), round(ystart, sig_dig))
+            node3 = (round(xstart + dx / 2, sig_dig),
+                     round(ystart + dy, sig_dig))
+            G.add_edges_from([(node1, node2), (node1, node3), (node2, node3)])
+
+    if periodic:  # We need to add a bunch more edges.
+        xmin = round(offset[0], sig_dig)
+        xmax = round(offset[0] + (cols + 1) * sidelength / 2, sig_dig)
+        leftmost = [(xmin, round(offset[1] + sidelength * a * (val + 1),
+                    sig_dig)) for val in xrange(rows) if val % 2 == 0]
+        left2ndmost = [(round(xmin + sidelength / 2, sig_dig),
+                       round(y - a * sidelength, sig_dig))
+                       for (x, y) in leftmost]
+        rightmost = [(xmax, round(offset[1] + sidelength * a * val, sig_dig))
+                     for val in xrange(rows) if val % 2 == 0]
+        right2ndmost = [(round(xmax - sidelength / 2., sig_dig),
+                        round(y + a * sidelength, sig_dig))
+                        for (x, y) in rightmost]
+        G.add_edges_from(zip(leftmost, rightmost))
+        G.add_edges_from(zip(leftmost, right2ndmost))
+        G.add_edges_from(zip(leftmost[:-1], rightmost[1:]))
+        G.add_edges_from(zip(left2ndmost, rightmost))
+        # one pair doesn't get joined up in the zipped lists
+        G.add_edge(leftmost[-1], rightmost[0])
+
+        ymin = round(offset[1], sig_dig)
+        ymax = round(offset[1] + a * sidelength * rows, sig_dig)
+        bottomrow = [(round(offset[0] + sidelength * (val + 1) / 2., sig_dig),
+                      ymin) for val in xrange(cols + 1) if val % 2 == 0]
+        toprow = [(round(offset[0] + (sidelength * val) / 2., sig_dig), ymax)
+                  for val in xrange(cols + 1) if val % 2 == 0]
+        G.add_edges_from(zip(bottomrow, toprow))
+        G.add_edges_from(zip(bottomrow[:-1], toprow[1:]))
+        # There's one pair missed out in joining the rows, but it's the same
+        # pair that was handled specially for the columns.
+
+        G.name = "periodic_triangular_lattice(%d, %d)" % (rows, cols)
+    return G
+
+
+def hexagonal_lattice(rows, cols, sidelength=1., offset=(0, 0), sig_dig=2,
+                      periodic=False, create_using=None):
+    """Return a hexagonal lattice having `rows` rows and `cols` columns.
+
     Node names are their coordinates rounded to sig_dig decimal places.
     The side lengths are sidelength.
     It can be offset with offset=(xshift,yshift).
-    This works by generating a triangular lattice and then deleting some nodes.
-    There are sometimes some nodes with degree 1, depending on how many rows/columns.
-    These can be removed by G=nx.k_core(G,2), or by simply deleting all degree 1 nodes.
+
+    This works by generating a triangular lattice and then deleting some
+    nodes.  There are sometimes some nodes with degree 1, depending on
+    how many rows/columns.   These can be removed by G = nx.k_core(G, 2),
+    or by simply deleting all degree 1 nodes.
     optional argument periodic = True will connect boundaries.
-    
-    written by Joel Miller"""
-  
-    G=nx.empty_graph(0,create_using)
-    G.name = "hexagonal_lattice(%d,%d)"%(rows,cols)
-    if rows==0 or cols == 0:
+
+    Parameters
+    ----------
+    rows,cols : numbers
+        The number of rows and columns of hexagons.
+    sidelength : number
+        length of the edges of all six sides of each hexagon
+    offset : 2-tuple of numbers
+        Shift the coordinates by this 2-tuple (xshift, yshift)
+    sig_dig : int
+        Number of digits after the decimal to keep for all positions.
+    periodic : bool
+        If True, connect the sides of the lattice to each other.
+    create_using : Networkx Graph
+        If provided this graph is cleared of nodes and edges and filled
+        with the new graph. Usually used to set the type of the graph.
+
+    Returns
+    -------
+    NetworkX Graph
+
+    """
+    G = nx.empty_graph(0, create_using)
+    G.name = "hexagonal_lattice(%d, %d)" % (rows, cols)
+    if rows == 0 or cols == 0:
         return G
-    if periodic and (rows%2 != 0 or cols%2 !=1):
-            raise nx.NetworkXError("periodic hexagonal lattice must have even number of rows and odd number of columns")
-
-    G = triangle_lattice(rows+1,3*cols,sidelength=sidelength, offset=offset, sig_dig=sig_dig, create_using = create_using)
-
-    #we've generated the triangle lattice, now remove nodes to leave a hexagonal lattice behind.
-
-    a = math.sqrt(3)/2.
-    for row in xrange(-1,rows+1):
-        y = round(offset[1]+(row+1)*a*sidelength,sig_dig)
-        nodes_to_delete = [(round(offset[0]+(col*3./2.+1)*sidelength,sig_dig), y) for col in xrange(cols) if col%2==row%2]
+    if periodic and (rows % 2 != 0 or cols % 2 != 1):
+        msg = "periodic hexagonal lattice must have even rows and odd columns"
+        raise nx.NetworkXError(msg)
+
+    trows = rows + 1
+    tcols = 3 * cols
+    G = triangular_lattice(trows, tcols, sidelength=sidelength, offset=offset,
+                         sig_dig=sig_dig, create_using=create_using)
+
+    # From the triangular lattice, remove nodes to leave hexagonal lattice behind
+    a = sqrt(3) / 2.
+    for row in xrange(-1, rows + 1):
+        y = round(offset[1] + (row + 1) * a * sidelength, sig_dig)
+        nodes_to_delete = [(round(offset[0] + (col * 3. / 2. + 1) * sidelength,
+                           sig_dig), y)
+                           for col in xrange(cols) if col % 2 == row % 2]
         G.remove_nodes_from(nodes_to_delete)
 
-    #if it's periodic, we'll want to add edges between top and bottom and left and right.  THis needs a bit of care.
+    # if it's periodic, add edges between top and bottom and left and right.
     if periodic:
-        ymin = round(offset[1],sig_dig)
-        ymax = round(offset[1]+(rows+1)*a*sidelength,sig_dig)
-        bottomrow = [(round(offset[0]+sidelength/2.+val*sidelength,sig_dig),ymin) for val in xrange(3*(cols+1)/2) if val%3!=2]
-        toprow = [(round(offset[0]+val*sidelength,sig_dig),ymax) for val in xrange(3*(cols+1)/2) if val%3!=1]
-        G.add_edges_from(zip(bottomrow,toprow))
-
-        xmin = round(offset[0],sig_dig)
-        xmax = round(offset[0]+(3*(cols+1.)/2.-1)*sidelength,sig_dig)
-        leftrow = [(xmin,round(offset[1]+(val+1)*a*sidelength,sig_dig)) for val in xrange(rows+1) if val%2==0] 
-        rightrow = [(xmax,round(offset[1]+(val+1)*a*sidelength,sig_dig)) for val in xrange(rows+1) if val%2==0] 
-        G.add_edges_from(zip(leftrow,rightrow))
-        G.name = "periodic_hexagonal_lattice(%d,%d)"%(rows,cols)
+        ymin = round(offset[1], sig_dig)
+        ymax = round(offset[1] + (rows + 1) * a * sidelength, sig_dig)
+        bottomrow = [(round(offset[0] + sidelength / 2. + val * sidelength,
+                     sig_dig), ymin) for val in range(3 * (cols + 1) // 2)
+                     if val % 3 != 2]
+        toprow = [(round(offset[0] + val * sidelength, sig_dig), ymax)
+                  for val in range(3 * (cols + 1) // 2) if val % 3 != 1]
+        G.add_edges_from(zip(bottomrow, toprow))
+
+        xmin = round(offset[0], sig_dig)
+        xmax = round(offset[0] + (3 * (cols + 1) // 2 - 1) * sidelength,
+                     sig_dig)
+        leftrow = [(xmin, round(offset[1] + (val + 1) * a * sidelength,
+                   sig_dig)) for val in xrange(rows + 1) if val % 2 == 0]
+        rightrow = [(xmax, round(offset[1] + (val + 1) * a * sidelength,
+                    sig_dig)) for val in xrange(rows + 1) if val % 2 == 0]
+        G.add_edges_from(zip(leftrow, rightrow))
+        G.name = "periodic_hexagonal_lattice(%d, %d)" % (rows, cols)
     return G
 
 
@@ -663,7 +720,7 @@
 def ladder_graph(n, create_using=None):
     """Return the Ladder graph of length n.
 
-    This is two rows of n nodes, with
+    This is two paths of n nodes, with
     each pair connected by a single edge.
 
     Node labels are the integers 0 to 2*n - 1.
@@ -699,7 +756,7 @@
 
     Notes
     =====
-    The 2 subgraphs are joined via an edge (m-1, m).  
+    The 2 subgraphs are joined via an edge (m-1, m).
     If n=0, this is merely a complete graph.
 
     (This graph is an extremal example in David Aldous and Jim
@@ -769,7 +826,7 @@
 @nodes_or_number(0)
 def star_graph(n, create_using=None):
     """ Return the star graph
-    
+
     The star graph consists of one center node connected to n outer nodes.
 
     Parameters
@@ -810,7 +867,7 @@
 @nodes_or_number(0)
 def wheel_graph(n, create_using=None):
     """ Return the wheel graph
-    
+
     The wheel graph consists of a hub node connected to a cycle of (n-1) nodes.
 
     Parameters
