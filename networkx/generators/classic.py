--- conflicted
+++ resolved
@@ -434,108 +434,6 @@
     return G
 
 
-<<<<<<< HEAD
-=======
-@nodes_or_number([0, 1])
-def grid_2d_graph(m, n, periodic=False, create_using=None):
-    """ Return the 2d grid graph of mxn nodes
-    
-    The grid graph has each node connected to its four nearest neighbors.
-
-    Parameters
-    ==========
-    m, n : int or iterable container of nodes (default = 0)
-        If an integer, nodes are from `range(n)`.
-        If a container, those become the coordinate of the node.
-    periodic : bool (default = False)
-        If True will connect boundary nodes in periodic fashion.
-    create_using : Graph, optional (default Graph())
-        If provided this graph is cleared of nodes and edges and filled
-        with the new graph. Usually used to set the type of the graph.
-    """
-    G = empty_graph(0, create_using)
-    row_name, rows = m
-    col_name, columns = n
-    G.name = "grid_2d_graph(%s, %s)" % (row_name, col_name)
-    G.add_nodes_from((i, j) for i in rows for j in columns)
-    G.add_edges_from(((i, j), (pi, j))
-                     for pi, i in pairwise(rows) for j in columns)
-    G.add_edges_from(((i, j), (i, pj))
-                     for i in rows for pj, j in pairwise(columns))
-    if G.is_directed():
-        G.add_edges_from(((pi, j), (i, j))
-                         for pi, i in pairwise(rows) for j in columns)
-        G.add_edges_from(((i, pj), (i, j))
-                         for i in rows for pj, j in pairwise(columns))
-    if periodic:
-        if len(columns) > 2:
-            f = columns[0]
-            l = columns[-1]
-            G.add_edges_from(((i, f), (i, l)) for i in rows)
-            if G.is_directed():
-                G.add_edges_from(((i, l), (i, f)) for i in rows)
-        if len(rows) > 2:
-            f = rows[0]
-            l = rows[-1]
-            G.add_edges_from(((f, j), (l, j)) for j in columns)
-            if G.is_directed():
-                G.add_edges_from(((l, j), (f, j)) for j in columns)
-        G.name = "periodic_grid_2d_graph(%s,%s)" % (m, n)
-    return G
-
-
-def grid_graph(dim, periodic=False):
-    """ Return the n-dimensional grid graph.
-
-    'dim' is a tuple or list with the size in each dimension or an
-    iterable of nodes for each dimension. The dimension of
-    the grid_graph is the length of the tuple or list 'dim'.
-
-    E.g. G=grid_graph(dim=[2, 3]) produces a 2x3 grid graph.
-
-    E.g. G=grid_graph(dim=[range(7, 9), range(3, 6)]) produces a 2x3 grid graph.
-
-    If periodic=True then join grid edges with periodic boundary conditions.
-
-    """
-    dlabel = "%s" % str(dim)
-    if not dim:
-        G = empty_graph(0)
-        G.name = "grid_graph(%s)" % dlabel
-        return G
-    if periodic:
-        func = cycle_graph
-    else:
-        func = path_graph
-
-    G = func(dim[0])
-    for current_dim in dim[1:]:
-        # order matters: copy before it is cleared during the creation of Gnew
-        Gold = G.copy()
-        Gnew = func(current_dim)
-        # explicit: create_using=None
-        # This is so that we get a new graph of Gnew's class.
-        G = nx.cartesian_product(Gnew, Gold)
-    # graph G is done but has labels of the form (1, (2, (3, 1)))
-    # so relabel
-    H = nx.relabel_nodes(G, flatten)
-    H.name = "grid_graph(%s)" % dlabel
-    return H
-
-
-def hypercube_graph(n):
-    """Return the n-dimensional hypercube.
-
-    Node labels are the integers 0 to 2**n - 1.
-
-    """
-    dim = n * [2]
-    G = grid_graph(dim)
-    G.name = "hypercube_graph_(%d)" % n
-    return G
-
-
->>>>>>> 19dd6ce4
 def ladder_graph(n, create_using=None):
     """Return the Ladder graph of length n.
 
@@ -709,11 +607,7 @@
     """
 
     if not 1 <= r <= n:
-<<<<<<< HEAD
         raise NetworkXError("Must satisfy 1 <= r <= n")
-=======
-        raise nx.NetworkXError("Must satisfy 1 <= r <= n")
->>>>>>> 19dd6ce4
 
     partitions = [n//r]*(r-(n%r))+[n//r+1]*(n%r)
     G = complete_multipartite_graph(*partitions)
@@ -807,13 +701,8 @@
     complete_bipartite_graph
     """
     # The complete multipartite graph is an undirected simple graph.
-<<<<<<< HEAD
     G = Graph()
-    G.name = 'complete_multiparite_graph{}'.format(block_sizes)
-=======
-    G = nx.Graph()
     G.name = 'complete_multiparite_graph{}'.format(subset_sizes)
->>>>>>> 19dd6ce4
 
     if len(subset_sizes) == 0:
         return G
