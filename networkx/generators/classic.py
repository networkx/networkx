"""Generators for some classic graphs.

The typical graph builder function is called as follows:

>>> G = nx.complete_graph(100)

returning the complete graph on n nodes labeled 0, .., 99
as a simple graph. Except for `empty_graph`, all the functions
in this module return a Graph class (i.e. a simple, undirected graph).

"""

import itertools
import numbers

import networkx as nx
from networkx.classes import Graph
from networkx.exception import NetworkXError
from networkx.utils import nodes_or_number, pairwise

__all__ = [
    "balanced_tree",
    "barbell_graph",
    "binomial_tree",
    "complete_graph",
    "complete_multipartite_graph",
    "circular_ladder_graph",
    "circulant_graph",
    "cycle_graph",
    "dorogovtsev_goltsev_mendes_graph",
    "empty_graph",
    "full_rary_tree",
    "kneser_graph",
    "ladder_graph",
    "lollipop_graph",
    "null_graph",
    "path_graph",
    "star_graph",
    "tadpole_graph",
    "trivial_graph",
    "turan_graph",
    "wheel_graph",
]


# -------------------------------------------------------------------
#   Some Classic Graphs
# -------------------------------------------------------------------


def _tree_edges(n, r):
    if n == 0:
        return
    # helper function for trees
    # yields edges in rooted tree at 0 with n nodes and branching ratio r
    nodes = iter(range(n))
    parents = [next(nodes)]  # stack of max length r
    while parents:
        source = parents.pop(0)
        for i in range(r):
            try:
                target = next(nodes)
                parents.append(target)
                yield source, target
            except StopIteration:
                break


@nx._dispatchable(graphs=None)
def full_rary_tree(r, n, create_using=None):
    """Creates a full r-ary tree of `n` nodes.

    Sometimes called a k-ary, n-ary, or m-ary tree.
    "... all non-leaf nodes have exactly r children and all levels
    are full except for some rightmost position of the bottom level
    (if a leaf at the bottom level is missing, then so are all of the
    leaves to its right." [1]_

    .. plot::

        >>> nx.draw(nx.full_rary_tree(2, 10))

    Parameters
    ----------
    r : int
        branching factor of the tree
    n : int
        Number of nodes in the tree
    create_using : NetworkX graph constructor, optional (default=nx.Graph)
       Graph type to create. If graph instance, then cleared before populated.

    Returns
    -------
    G : networkx Graph
        An r-ary tree with n nodes

    References
    ----------
    .. [1] An introduction to data structures and algorithms,
           James Andrew Storer,  Birkhauser Boston 2001, (page 225).
    """
    G = empty_graph(n, create_using)
    G.add_edges_from(_tree_edges(n, r))
    return G


<<<<<<< HEAD
@nx._dispatch(graphs=None)
def kneser_graph(n, k):
    """Returns the Kneser Graph with parameters $n$ and $k$.

    The Kneser Graph has nodes that are k-tuples (subsets) of the integers
    between 0 and n-1. Nodes are adjacent if their corresponding sets are disjoint.

    Parameters
    ----------
        n: int
        Total number of elements.
        k: int
        Size of the subsets.

    Returns
    -------
    G : NetworkX Graph

    Examples
    --------
    >>> G = nx.kneser_graph(5, 2)
    >>> G.number_of_nodes()
    10
    >>> G.number_of_edges()
    15
    >>> nx.is_isomorphic(G, nx.petersen_graph())
    True
    """
    if n <= 0:
        raise NetworkXError("n should be greater than zero")
    if k <= 0 or k > n:
        raise NetworkXError("k should be greater than zero and smaller than n")

    G = nx.Graph()
    # Create all k-subsets of [0, 1, ..., n-1]
    subsets = list(itertools.combinations(range(n), k))

    if 2 * k > n:
        G.add_nodes_from(subsets)

    universe = set(range(n))
    comb = itertools.combinations  # only to make it all fit on one line
    G.add_edges_from((s, t) for s in subsets for t in comb(universe - set(s), k))
    return G


@nx._dispatch(graphs=None)
=======
@nx._dispatchable(graphs=None)
>>>>>>> 8682e1b4
def balanced_tree(r, h, create_using=None):
    """Returns the perfectly balanced `r`-ary tree of height `h`.

    .. plot::

        >>> nx.draw(nx.balanced_tree(2, 3))

    Parameters
    ----------
    r : int
        Branching factor of the tree; each node will have `r`
        children.

    h : int
        Height of the tree.

    create_using : NetworkX graph constructor, optional (default=nx.Graph)
       Graph type to create. If graph instance, then cleared before populated.

    Returns
    -------
    G : NetworkX graph
        A balanced `r`-ary tree of height `h`.

    Notes
    -----
    This is the rooted tree where all leaves are at distance `h` from
    the root. The root has degree `r` and all other internal nodes
    have degree `r + 1`.

    Node labels are integers, starting from zero.

    A balanced tree is also known as a *complete r-ary tree*.

    """
    # The number of nodes in the balanced tree is `1 + r + ... + r^h`,
    # which is computed by using the closed-form formula for a geometric
    # sum with ratio `r`. In the special case that `r` is 1, the number
    # of nodes is simply `h + 1` (since the tree is actually a path
    # graph).
    if r == 1:
        n = h + 1
    else:
        # This must be an integer if both `r` and `h` are integers. If
        # they are not, we force integer division anyway.
        n = (1 - r ** (h + 1)) // (1 - r)
    return full_rary_tree(r, n, create_using=create_using)


@nx._dispatchable(graphs=None)
def barbell_graph(m1, m2, create_using=None):
    """Returns the Barbell Graph: two complete graphs connected by a path.

    .. plot::

        >>> nx.draw(nx.barbell_graph(4, 2))

    Parameters
    ----------
    m1 : int
        Size of the left and right barbells, must be greater than 2.

    m2 : int
        Length of the path connecting the barbells.

    create_using : NetworkX graph constructor, optional (default=nx.Graph)
       Graph type to create. If graph instance, then cleared before populated.
       Only undirected Graphs are supported.

    Returns
    -------
    G : NetworkX graph
        A barbell graph.

    Notes
    -----


    Two identical complete graphs $K_{m1}$ form the left and right bells,
    and are connected by a path $P_{m2}$.

    The `2*m1+m2`  nodes are numbered
        `0, ..., m1-1` for the left barbell,
        `m1, ..., m1+m2-1` for the path,
        and `m1+m2, ..., 2*m1+m2-1` for the right barbell.

    The 3 subgraphs are joined via the edges `(m1-1, m1)` and
    `(m1+m2-1, m1+m2)`. If `m2=0`, this is merely two complete
    graphs joined together.

    This graph is an extremal example in David Aldous
    and Jim Fill's e-text on Random Walks on Graphs.

    """
    if m1 < 2:
        raise NetworkXError("Invalid graph description, m1 should be >=2")
    if m2 < 0:
        raise NetworkXError("Invalid graph description, m2 should be >=0")

    # left barbell
    G = complete_graph(m1, create_using)
    if G.is_directed():
        raise NetworkXError("Directed Graph not supported")

    # connecting path
    G.add_nodes_from(range(m1, m1 + m2 - 1))
    if m2 > 1:
        G.add_edges_from(pairwise(range(m1, m1 + m2)))

    # right barbell
    G.add_edges_from(
        (u, v) for u in range(m1 + m2, 2 * m1 + m2) for v in range(u + 1, 2 * m1 + m2)
    )

    # connect it up
    G.add_edge(m1 - 1, m1)
    if m2 > 0:
        G.add_edge(m1 + m2 - 1, m1 + m2)

    return G


@nx._dispatchable(graphs=None)
def binomial_tree(n, create_using=None):
    """Returns the Binomial Tree of order n.

    The binomial tree of order 0 consists of a single node. A binomial tree of order k
    is defined recursively by linking two binomial trees of order k-1: the root of one is
    the leftmost child of the root of the other.

    .. plot::

        >>> nx.draw(nx.binomial_tree(3))

    Parameters
    ----------
    n : int
        Order of the binomial tree.

    create_using : NetworkX graph constructor, optional (default=nx.Graph)
       Graph type to create. If graph instance, then cleared before populated.

    Returns
    -------
    G : NetworkX graph
        A binomial tree of $2^n$ nodes and $2^n - 1$ edges.

    """
    G = nx.empty_graph(1, create_using)

    N = 1
    for i in range(n):
        # Use G.edges() to ensure 2-tuples. G.edges is 3-tuple for MultiGraph
        edges = [(u + N, v + N) for (u, v) in G.edges()]
        G.add_edges_from(edges)
        G.add_edge(0, N)
        N *= 2
    return G


@nx._dispatchable(graphs=None)
@nodes_or_number(0)
def complete_graph(n, create_using=None):
    """Return the complete graph `K_n` with n nodes.

    A complete graph on `n` nodes means that all pairs
    of distinct nodes have an edge connecting them.

    .. plot::

        >>> nx.draw(nx.complete_graph(5))

    Parameters
    ----------
    n : int or iterable container of nodes
        If n is an integer, nodes are from range(n).
        If n is a container of nodes, those nodes appear in the graph.
        Warning: n is not checked for duplicates and if present the
        resulting graph may not be as desired. Make sure you have no duplicates.
    create_using : NetworkX graph constructor, optional (default=nx.Graph)
       Graph type to create. If graph instance, then cleared before populated.

    Examples
    --------
    >>> G = nx.complete_graph(9)
    >>> len(G)
    9
    >>> G.size()
    36
    >>> G = nx.complete_graph(range(11, 14))
    >>> list(G.nodes())
    [11, 12, 13]
    >>> G = nx.complete_graph(4, nx.DiGraph())
    >>> G.is_directed()
    True

    """
    _, nodes = n
    G = empty_graph(nodes, create_using)
    if len(nodes) > 1:
        if G.is_directed():
            edges = itertools.permutations(nodes, 2)
        else:
            edges = itertools.combinations(nodes, 2)
        G.add_edges_from(edges)
    return G


@nx._dispatchable(graphs=None)
def circular_ladder_graph(n, create_using=None):
    """Returns the circular ladder graph $CL_n$ of length n.

    $CL_n$ consists of two concentric n-cycles in which
    each of the n pairs of concentric nodes are joined by an edge.

    Node labels are the integers 0 to n-1

    .. plot::

        >>> nx.draw(nx.circular_ladder_graph(5))

    """
    G = ladder_graph(n, create_using)
    G.add_edge(0, n - 1)
    G.add_edge(n, 2 * n - 1)
    return G


@nx._dispatchable(graphs=None)
def circulant_graph(n, offsets, create_using=None):
    r"""Returns the circulant graph $Ci_n(x_1, x_2, ..., x_m)$ with $n$ nodes.

    The circulant graph $Ci_n(x_1, ..., x_m)$ consists of $n$ nodes $0, ..., n-1$
    such that node $i$ is connected to nodes $(i + x) \mod n$ and $(i - x) \mod n$
    for all $x$ in $x_1, ..., x_m$. Thus $Ci_n(1)$ is a cycle graph.

    .. plot::

        >>> nx.draw(nx.circulant_graph(10, [1]))

    Parameters
    ----------
    n : integer
        The number of nodes in the graph.
    offsets : list of integers
        A list of node offsets, $x_1$ up to $x_m$, as described above.
    create_using : NetworkX graph constructor, optional (default=nx.Graph)
       Graph type to create. If graph instance, then cleared before populated.

    Returns
    -------
    NetworkX Graph of type create_using

    Examples
    --------
    Many well-known graph families are subfamilies of the circulant graphs;
    for example, to create the cycle graph on n points, we connect every
    node to nodes on either side (with offset plus or minus one). For n = 10,

    >>> G = nx.circulant_graph(10, [1])
    >>> edges = [
    ...     (0, 9),
    ...     (0, 1),
    ...     (1, 2),
    ...     (2, 3),
    ...     (3, 4),
    ...     (4, 5),
    ...     (5, 6),
    ...     (6, 7),
    ...     (7, 8),
    ...     (8, 9),
    ... ]
    ...
    >>> sorted(edges) == sorted(G.edges())
    True

    Similarly, we can create the complete graph
    on 5 points with the set of offsets [1, 2]:

    >>> G = nx.circulant_graph(5, [1, 2])
    >>> edges = [
    ...     (0, 1),
    ...     (0, 2),
    ...     (0, 3),
    ...     (0, 4),
    ...     (1, 2),
    ...     (1, 3),
    ...     (1, 4),
    ...     (2, 3),
    ...     (2, 4),
    ...     (3, 4),
    ... ]
    ...
    >>> sorted(edges) == sorted(G.edges())
    True

    """
    G = empty_graph(n, create_using)
    for i in range(n):
        for j in offsets:
            G.add_edge(i, (i - j) % n)
            G.add_edge(i, (i + j) % n)
    return G


@nx._dispatchable(graphs=None)
@nodes_or_number(0)
def cycle_graph(n, create_using=None):
    """Returns the cycle graph $C_n$ of cyclically connected nodes.

    $C_n$ is a path with its two end-nodes connected.

    .. plot::

        >>> nx.draw(nx.cycle_graph(5))

    Parameters
    ----------
    n : int or iterable container of nodes
        If n is an integer, nodes are from `range(n)`.
        If n is a container of nodes, those nodes appear in the graph.
        Warning: n is not checked for duplicates and if present the
        resulting graph may not be as desired. Make sure you have no duplicates.
    create_using : NetworkX graph constructor, optional (default=nx.Graph)
       Graph type to create. If graph instance, then cleared before populated.

    Notes
    -----
    If create_using is directed, the direction is in increasing order.

    """
    _, nodes = n
    G = empty_graph(nodes, create_using)
    G.add_edges_from(pairwise(nodes, cyclic=True))
    return G


@nx._dispatchable(graphs=None)
def dorogovtsev_goltsev_mendes_graph(n, create_using=None):
    """Returns the hierarchically constructed Dorogovtsev-Goltsev-Mendes graph.

    The Dorogovtsev-Goltsev-Mendes [1]_ procedure produces a scale-free graph
    deterministically with the following properties for a given `n`:
    - Total number of nodes = ``3 * (3**n + 1) / 2``
    - Total number of edges = ``3 ** (n + 1)``

    .. plot::

        >>> nx.draw(nx.dorogovtsev_goltsev_mendes_graph(3))

    Parameters
    ----------
    n : integer
       The generation number.

    create_using : NetworkX Graph, optional
       Graph type to be returned. Directed graphs and multi graphs are not
       supported.

    Returns
    -------
    G : NetworkX Graph

    Examples
    --------
    >>> G = nx.dorogovtsev_goltsev_mendes_graph(3)
    >>> G.number_of_nodes()
    15
    >>> G.number_of_edges()
    27
    >>> nx.is_planar(G)
    True

    References
    ----------
    .. [1] S. N. Dorogovtsev, A. V. Goltsev and J. F. F. Mendes,
        "Pseudofractal scale-free web", Physical Review E 65, 066122, 2002.
        https://arxiv.org/pdf/cond-mat/0112143.pdf
    """
    G = empty_graph(0, create_using)
    if G.is_directed():
        raise NetworkXError("Directed Graph not supported")
    if G.is_multigraph():
        raise NetworkXError("Multigraph not supported")

    G.add_edge(0, 1)
    if n == 0:
        return G
    new_node = 2  # next node to be added
    for i in range(1, n + 1):  # iterate over number of generations.
        last_generation_edges = list(G.edges())
        number_of_edges_in_last_generation = len(last_generation_edges)
        for j in range(number_of_edges_in_last_generation):
            G.add_edge(new_node, last_generation_edges[j][0])
            G.add_edge(new_node, last_generation_edges[j][1])
            new_node += 1
    return G


@nx._dispatchable(graphs=None)
@nodes_or_number(0)
def empty_graph(n=0, create_using=None, default=Graph):
    """Returns the empty graph with n nodes and zero edges.

    .. plot::

        >>> nx.draw(nx.empty_graph(5))

    Parameters
    ----------
    n : int or iterable container of nodes (default = 0)
        If n is an integer, nodes are from `range(n)`.
        If n is a container of nodes, those nodes appear in the graph.
    create_using : Graph Instance, Constructor or None
        Indicator of type of graph to return.
        If a Graph-type instance, then clear and use it.
        If None, use the `default` constructor.
        If a constructor, call it to create an empty graph.
    default : Graph constructor (optional, default = nx.Graph)
        The constructor to use if create_using is None.
        If None, then nx.Graph is used.
        This is used when passing an unknown `create_using` value
        through your home-grown function to `empty_graph` and
        you want a default constructor other than nx.Graph.

    Examples
    --------
    >>> G = nx.empty_graph(10)
    >>> G.number_of_nodes()
    10
    >>> G.number_of_edges()
    0
    >>> G = nx.empty_graph("ABC")
    >>> G.number_of_nodes()
    3
    >>> sorted(G)
    ['A', 'B', 'C']

    Notes
    -----
    The variable create_using should be a Graph Constructor or a
    "graph"-like object. Constructors, e.g. `nx.Graph` or `nx.MultiGraph`
    will be used to create the returned graph. "graph"-like objects
    will be cleared (nodes and edges will be removed) and refitted as
    an empty "graph" with nodes specified in n. This capability
    is useful for specifying the class-nature of the resulting empty
    "graph" (i.e. Graph, DiGraph, MyWeirdGraphClass, etc.).

    The variable create_using has three main uses:
    Firstly, the variable create_using can be used to create an
    empty digraph, multigraph, etc.  For example,

    >>> n = 10
    >>> G = nx.empty_graph(n, create_using=nx.DiGraph)

    will create an empty digraph on n nodes.

    Secondly, one can pass an existing graph (digraph, multigraph,
    etc.) via create_using. For example, if G is an existing graph
    (resp. digraph, multigraph, etc.), then empty_graph(n, create_using=G)
    will empty G (i.e. delete all nodes and edges using G.clear())
    and then add n nodes and zero edges, and return the modified graph.

    Thirdly, when constructing your home-grown graph creation function
    you can use empty_graph to construct the graph by passing a user
    defined create_using to empty_graph. In this case, if you want the
    default constructor to be other than nx.Graph, specify `default`.

    >>> def mygraph(n, create_using=None):
    ...     G = nx.empty_graph(n, create_using, nx.MultiGraph)
    ...     G.add_edges_from([(0, 1), (0, 1)])
    ...     return G
    >>> G = mygraph(3)
    >>> G.is_multigraph()
    True
    >>> G = mygraph(3, nx.Graph)
    >>> G.is_multigraph()
    False

    See also create_empty_copy(G).

    """
    if create_using is None:
        G = default()
    elif isinstance(create_using, type):
        G = create_using()
    elif not hasattr(create_using, "adj"):
        raise TypeError("create_using is not a valid NetworkX graph type or instance")
    else:
        # create_using is a NetworkX style Graph
        create_using.clear()
        G = create_using

    _, nodes = n
    G.add_nodes_from(nodes)
    return G


@nx._dispatchable(graphs=None)
def ladder_graph(n, create_using=None):
    """Returns the Ladder graph of length n.

    This is two paths of n nodes, with
    each pair connected by a single edge.

    Node labels are the integers 0 to 2*n - 1.

    .. plot::

        >>> nx.draw(nx.ladder_graph(5))

    """
    G = empty_graph(2 * n, create_using)
    if G.is_directed():
        raise NetworkXError("Directed Graph not supported")
    G.add_edges_from(pairwise(range(n)))
    G.add_edges_from(pairwise(range(n, 2 * n)))
    G.add_edges_from((v, v + n) for v in range(n))
    return G


@nx._dispatchable(graphs=None)
@nodes_or_number([0, 1])
def lollipop_graph(m, n, create_using=None):
    """Returns the Lollipop Graph; ``K_m`` connected to ``P_n``.

    This is the Barbell Graph without the right barbell.

    .. plot::

        >>> nx.draw(nx.lollipop_graph(3, 4))

    Parameters
    ----------
    m, n : int or iterable container of nodes
        If an integer, nodes are from ``range(m)`` and ``range(m, m+n)``.
        If a container of nodes, those nodes appear in the graph.
        Warning: `m` and `n` are not checked for duplicates and if present the
        resulting graph may not be as desired. Make sure you have no duplicates.

        The nodes for `m` appear in the complete graph $K_m$ and the nodes
        for `n` appear in the path $P_n$
    create_using : NetworkX graph constructor, optional (default=nx.Graph)
       Graph type to create. If graph instance, then cleared before populated.

    Returns
    -------
    Networkx graph
       A complete graph with `m` nodes connected to a path of length `n`.

    Notes
    -----
    The 2 subgraphs are joined via an edge ``(m-1, m)``.
    If ``n=0``, this is merely a complete graph.

    (This graph is an extremal example in David Aldous and Jim
    Fill's etext on Random Walks on Graphs.)

    """
    m, m_nodes = m
    M = len(m_nodes)
    if M < 2:
        raise NetworkXError("Invalid description: m should indicate at least 2 nodes")

    n, n_nodes = n
    if isinstance(m, numbers.Integral) and isinstance(n, numbers.Integral):
        n_nodes = list(range(M, M + n))
    N = len(n_nodes)

    # the ball
    G = complete_graph(m_nodes, create_using)
    if G.is_directed():
        raise NetworkXError("Directed Graph not supported")

    # the stick
    G.add_nodes_from(n_nodes)
    if N > 1:
        G.add_edges_from(pairwise(n_nodes))

    if len(G) != M + N:
        raise NetworkXError("Nodes must be distinct in containers m and n")

    # connect ball to stick
    if M > 0 and N > 0:
        G.add_edge(m_nodes[-1], n_nodes[0])
    return G


@nx._dispatchable(graphs=None)
def null_graph(create_using=None):
    """Returns the Null graph with no nodes or edges.

    See empty_graph for the use of create_using.

    """
    G = empty_graph(0, create_using)
    return G


@nx._dispatchable(graphs=None)
@nodes_or_number(0)
def path_graph(n, create_using=None):
    """Returns the Path graph `P_n` of linearly connected nodes.

    .. plot::

        >>> nx.draw(nx.path_graph(5))

    Parameters
    ----------
    n : int or iterable
        If an integer, nodes are 0 to n - 1.
        If an iterable of nodes, in the order they appear in the path.
        Warning: n is not checked for duplicates and if present the
        resulting graph may not be as desired. Make sure you have no duplicates.
    create_using : NetworkX graph constructor, optional (default=nx.Graph)
       Graph type to create. If graph instance, then cleared before populated.

    """
    _, nodes = n
    G = empty_graph(nodes, create_using)
    G.add_edges_from(pairwise(nodes))
    return G


@nx._dispatchable(graphs=None)
@nodes_or_number(0)
def star_graph(n, create_using=None):
    """Return the star graph

    The star graph consists of one center node connected to n outer nodes.

    .. plot::

        >>> nx.draw(nx.star_graph(6))

    Parameters
    ----------
    n : int or iterable
        If an integer, node labels are 0 to n with center 0.
        If an iterable of nodes, the center is the first.
        Warning: n is not checked for duplicates and if present the
        resulting graph may not be as desired. Make sure you have no duplicates.
    create_using : NetworkX graph constructor, optional (default=nx.Graph)
       Graph type to create. If graph instance, then cleared before populated.

    Notes
    -----
    The graph has n+1 nodes for integer n.
    So star_graph(3) is the same as star_graph(range(4)).
    """
    n, nodes = n
    if isinstance(n, numbers.Integral):
        nodes.append(n)  # there should be n+1 nodes
    G = empty_graph(nodes, create_using)
    if G.is_directed():
        raise NetworkXError("Directed Graph not supported")

    if len(nodes) > 1:
        hub, *spokes = nodes
        G.add_edges_from((hub, node) for node in spokes)
    return G


@nx._dispatchable(graphs=None)
@nodes_or_number([0, 1])
def tadpole_graph(m, n, create_using=None):
    """Returns the (m,n)-tadpole graph; ``C_m`` connected to ``P_n``.

    This graph on m+n nodes connects a cycle of size `m` to a path of length `n`.
    It looks like a tadpole. It is also called a kite graph or a dragon graph.

    .. plot::

        >>> nx.draw(nx.tadpole_graph(3, 5))

    Parameters
    ----------
    m, n : int or iterable container of nodes
        If an integer, nodes are from ``range(m)`` and ``range(m,m+n)``.
        If a container of nodes, those nodes appear in the graph.
        Warning: `m` and `n` are not checked for duplicates and if present the
        resulting graph may not be as desired.

        The nodes for `m` appear in the cycle graph $C_m$ and the nodes
        for `n` appear in the path $P_n$.
    create_using : NetworkX graph constructor, optional (default=nx.Graph)
       Graph type to create. If graph instance, then cleared before populated.

    Returns
    -------
    Networkx graph
       A cycle of size `m` connected to a path of length `n`.

    Raises
    ------
    NetworkXError
        If ``m < 2``. The tadpole graph is undefined for ``m<2``.

    Notes
    -----
    The 2 subgraphs are joined via an edge ``(m-1, m)``.
    If ``n=0``, this is a cycle graph.
    `m` and/or `n` can be a container of nodes instead of an integer.

    """
    m, m_nodes = m
    M = len(m_nodes)
    if M < 2:
        raise NetworkXError("Invalid description: m should indicate at least 2 nodes")

    n, n_nodes = n
    if isinstance(m, numbers.Integral) and isinstance(n, numbers.Integral):
        n_nodes = list(range(M, M + n))

    # the circle
    G = cycle_graph(m_nodes, create_using)
    if G.is_directed():
        raise NetworkXError("Directed Graph not supported")

    # the stick
    nx.add_path(G, [m_nodes[-1]] + list(n_nodes))

    return G


@nx._dispatchable(graphs=None)
def trivial_graph(create_using=None):
    """Return the Trivial graph with one node (with label 0) and no edges.

    .. plot::

        >>> nx.draw(nx.trivial_graph(), with_labels=True)

    """
    G = empty_graph(1, create_using)
    return G


@nx._dispatchable(graphs=None)
def turan_graph(n, r):
    r"""Return the Turan Graph

    The Turan Graph is a complete multipartite graph on $n$ nodes
    with $r$ disjoint subsets. That is, edges connect each node to
    every node not in its subset.

    Given $n$ and $r$, we create a complete multipartite graph with
    $r-(n \mod r)$ partitions of size $n/r$, rounded down, and
    $n \mod r$ partitions of size $n/r+1$, rounded down.

    .. plot::

        >>> nx.draw(nx.turan_graph(6, 2))

    Parameters
    ----------
    n : int
        The number of nodes.
    r : int
        The number of partitions.
        Must be less than or equal to n.

    Notes
    -----
    Must satisfy $1 <= r <= n$.
    The graph has $(r-1)(n^2)/(2r)$ edges, rounded down.
    """

    if not 1 <= r <= n:
        raise NetworkXError("Must satisfy 1 <= r <= n")

    partitions = [n // r] * (r - (n % r)) + [n // r + 1] * (n % r)
    G = complete_multipartite_graph(*partitions)
    return G


@nx._dispatchable(graphs=None)
@nodes_or_number(0)
def wheel_graph(n, create_using=None):
    """Return the wheel graph

    The wheel graph consists of a hub node connected to a cycle of (n-1) nodes.

    .. plot::

        >>> nx.draw(nx.wheel_graph(5))

    Parameters
    ----------
    n : int or iterable
        If an integer, node labels are 0 to n with center 0.
        If an iterable of nodes, the center is the first.
        Warning: n is not checked for duplicates and if present the
        resulting graph may not be as desired. Make sure you have no duplicates.
    create_using : NetworkX graph constructor, optional (default=nx.Graph)
       Graph type to create. If graph instance, then cleared before populated.

    Node labels are the integers 0 to n - 1.
    """
    _, nodes = n
    G = empty_graph(nodes, create_using)
    if G.is_directed():
        raise NetworkXError("Directed Graph not supported")

    if len(nodes) > 1:
        hub, *rim = nodes
        G.add_edges_from((hub, node) for node in rim)
        if len(rim) > 1:
            G.add_edges_from(pairwise(rim, cyclic=True))
    return G


@nx._dispatchable(graphs=None)
def complete_multipartite_graph(*subset_sizes):
    """Returns the complete multipartite graph with the specified subset sizes.

    .. plot::

        >>> nx.draw(nx.complete_multipartite_graph(1, 2, 3))

    Parameters
    ----------
    subset_sizes : tuple of integers or tuple of node iterables
       The arguments can either all be integer number of nodes or they
       can all be iterables of nodes. If integers, they represent the
       number of nodes in each subset of the multipartite graph.
       If iterables, each is used to create the nodes for that subset.
       The length of subset_sizes is the number of subsets.

    Returns
    -------
    G : NetworkX Graph
       Returns the complete multipartite graph with the specified subsets.

       For each node, the node attribute 'subset' is an integer
       indicating which subset contains the node.

    Examples
    --------
    Creating a complete tripartite graph, with subsets of one, two, and three
    nodes, respectively.

        >>> G = nx.complete_multipartite_graph(1, 2, 3)
        >>> [G.nodes[u]["subset"] for u in G]
        [0, 1, 1, 2, 2, 2]
        >>> list(G.edges(0))
        [(0, 1), (0, 2), (0, 3), (0, 4), (0, 5)]
        >>> list(G.edges(2))
        [(2, 0), (2, 3), (2, 4), (2, 5)]
        >>> list(G.edges(4))
        [(4, 0), (4, 1), (4, 2)]

        >>> G = nx.complete_multipartite_graph("a", "bc", "def")
        >>> [G.nodes[u]["subset"] for u in sorted(G)]
        [0, 1, 1, 2, 2, 2]

    Notes
    -----
    This function generalizes several other graph builder functions.

    - If no subset sizes are given, this returns the null graph.
    - If a single subset size `n` is given, this returns the empty graph on
      `n` nodes.
    - If two subset sizes `m` and `n` are given, this returns the complete
      bipartite graph on `m + n` nodes.
    - If subset sizes `1` and `n` are given, this returns the star graph on
      `n + 1` nodes.

    See also
    --------
    complete_bipartite_graph
    """
    # The complete multipartite graph is an undirected simple graph.
    G = Graph()

    if len(subset_sizes) == 0:
        return G

    # set up subsets of nodes
    try:
        extents = pairwise(itertools.accumulate((0,) + subset_sizes))
        subsets = [range(start, end) for start, end in extents]
    except TypeError:
        subsets = subset_sizes
    else:
        if any(size < 0 for size in subset_sizes):
            raise NetworkXError(f"Negative number of nodes not valid: {subset_sizes}")

    # add nodes with subset attribute
    # while checking that ints are not mixed with iterables
    try:
        for i, subset in enumerate(subsets):
            G.add_nodes_from(subset, subset=i)
    except TypeError as err:
        raise NetworkXError("Arguments must be all ints or all iterables") from err

    # Across subsets, all nodes should be adjacent.
    # We can use itertools.combinations() because undirected.
    for subset1, subset2 in itertools.combinations(subsets, 2):
        G.add_edges_from(itertools.product(subset1, subset2))
    return G<|MERGE_RESOLUTION|>--- conflicted
+++ resolved
@@ -104,8 +104,7 @@
     return G
 
 
-<<<<<<< HEAD
-@nx._dispatch(graphs=None)
+@nx._dispatchable(graphs=None)
 def kneser_graph(n, k):
     """Returns the Kneser Graph with parameters $n$ and $k$.
 
@@ -151,10 +150,7 @@
     return G
 
 
-@nx._dispatch(graphs=None)
-=======
-@nx._dispatchable(graphs=None)
->>>>>>> 8682e1b4
+@nx._dispatchable(graphs=None)
 def balanced_tree(r, h, create_using=None):
     """Returns the perfectly balanced `r`-ary tree of height `h`.
 
